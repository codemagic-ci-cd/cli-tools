[tool.poetry]
name = "codemagic-cli-tools"
<<<<<<< HEAD
version = "0.36.8"
=======
version = "0.37.0"
>>>>>>> 4a42510b
description = "CLI tools used in Codemagic builds"
readme = "README.md"
authors = [
    "Priit Lätt <priit@nevercode.io>"
]
license = "GPL-3.0-or-later"
packages = [
    { include = "codemagic", from = "src" },
]
include = [
    { path = "tests", format = "sdist" },
]

homepage = "https://github.com/codemagic-ci-cd/cli-tools"
repository = "https://github.com/codemagic-ci-cd/cli-tools"
documentation = "https://github.com/codemagic-ci-cd/cli-tools/tree/master/docs#cli-tools"

[tool.poetry.urls]
"Issue Tracker" = "https://github.com/codemagic-ci-cd/cli-tools/issues"
"Changelog" = "https://github.com/codemagic-ci-cd/cli-tools/blob/master/CHANGELOG.md"

[tool.poetry.scripts]
android-app-bundle = "codemagic.tools:AndroidAppBundle.invoke_cli"
android-keystore = "codemagic.tools:AndroidKeystore.invoke_cli"
app-store-connect = "codemagic.tools:AppStoreConnect.invoke_cli"
codemagic-cli-tools = "codemagic.tools:CodemagicCliTools.invoke_cli"
git-changelog = "codemagic.tools:GitChangelog.invoke_cli"
google-play = "codemagic.tools:GooglePlay.invoke_cli"
keychain = "codemagic.tools:Keychain.invoke_cli"
universal-apk = "codemagic.tools:UniversalApkGenerator.invoke_cli"
xcode-project = "codemagic.tools:XcodeProject.invoke_cli"

[tool.poetry.dependencies]
python = "^3.7"
cryptography = ">= 3.3, != 37.0.0, <38.0.0"
google-api-python-client = ">= 1.7.12"
httplib2 = ">= 0.19.0"
oauth2client = ">= 4.1.3"
psutil = ">= 5.8.0"
pyjwt = "^2.4.0"
requests = ">= 2.25"

[tool.poetry.dev-dependencies]
autopep8 = "*"
flake8 = "*"
flake8-commas = "*"
flake8-quotes = "*"
ipdb = "*"
isort = "*"
mdutils = "*"
mypy = "*"
pep8-naming = "*"
pylint = "*"
pytest = "*"
pytest-cov = "*"
types-requests = "*"

[build-system]
requires = ["poetry-core>=1.0.0"]
build-backend = "poetry.core.masonry.api"

[tool.isort]
line_length = 120
force_single_line = true
skip = [".venv", "stubs"]

[tool.mypy]
mypy_path = "stubs"
pretty = true
error_summary = true
show_error_context = true

[tool.pytest.ini_options]
pythonpath = ["src"]<|MERGE_RESOLUTION|>--- conflicted
+++ resolved
@@ -1,10 +1,6 @@
 [tool.poetry]
 name = "codemagic-cli-tools"
-<<<<<<< HEAD
-version = "0.36.8"
-=======
-version = "0.37.0"
->>>>>>> 4a42510b
+version = "0.37.1"
 description = "CLI tools used in Codemagic builds"
 readme = "README.md"
 authors = [
