[tool.poetry]
name = "codemagic-cli-tools"
version = "0.40.3"
description = "CLI tools used in Codemagic builds"
readme = "README.md"
authors = [
    "Priit Lätt <priit@nevercode.io>"
]
license = "GPL-3.0-or-later"
packages = [
    { include = "codemagic", from = "src" },
]
include = [
    { path = "tests", format = "sdist" },
]

homepage = "https://github.com/codemagic-ci-cd/cli-tools"
repository = "https://github.com/codemagic-ci-cd/cli-tools"
documentation = "https://github.com/codemagic-ci-cd/cli-tools/tree/master/docs#cli-tools"

[tool.poetry.urls]
"Issue Tracker" = "https://github.com/codemagic-ci-cd/cli-tools/issues"
"Changelog" = "https://github.com/codemagic-ci-cd/cli-tools/blob/master/CHANGELOG.md"

[tool.poetry.scripts]
android-app-bundle = "codemagic.tools:AndroidAppBundle.invoke_cli"
android-keystore = "codemagic.tools:AndroidKeystore.invoke_cli"
app-store-connect = "codemagic.tools:AppStoreConnect.invoke_cli"
codemagic-cli-tools = "codemagic.tools:CodemagicCliTools.invoke_cli"
firebase-app-distribution = "codemagic.tools:FirebaseAppDistribution.invoke_cli"
git-changelog = "codemagic.tools:GitChangelog.invoke_cli"
google-play = "codemagic.tools:GooglePlay.invoke_cli"
keychain = "codemagic.tools:Keychain.invoke_cli"
universal-apk = "codemagic.tools:UniversalApkGenerator.invoke_cli"
xcode-project = "codemagic.tools:XcodeProject.invoke_cli"

[tool.poetry.dependencies]
python = "^3.7"
cryptography = ">= 3.3, != 37.0.0"
google-api-python-client = ">= 2.84.0"
httplib2 = ">= 0.19.0"
oauth2client = ">= 4.1.3"
packaging = ">=22.0"
psutil = ">= 5.8.0"
pyjwt = "^2.4.0"
requests = ">= 2.25"

<<<<<<< HEAD
[tool.poetry.dev-dependencies]
black = "*"
=======
[tool.poetry.group.dev.dependencies]
autopep8 = "*"
flake8 = "*"
flake8-commas = "*"
flake8-quotes = "*"
>>>>>>> 37033d36
ipdb = "*"
mdutils = "*"
mypy = "*"
pytest = "*"
pytest-cov = "*"
ruff = "*"
types-requests = "*"
google-api-python-client-stubs = "*"

[build-system]
requires = ["poetry-core>=1.0.0"]
build-backend = "poetry.core.masonry.api"

[tool.black]
line-length = 120

[tool.ruff]
select = ["E", "F", "I"]
line-length = 120
target-version = "py37"
exclude = [".venv"]

[tool.ruff.per-file-ignores]
"__init__.py" = ["F401"]
"doc.py" = ["E402"]
"src/codemagic/apple/resources/*.py" = ["N815"]
"src/codemagic/google_play/resources/*.py" = ["N815"]
"src/codemagic/models/export_options.py" = ["N815"]

[tool.ruff.isort]
force-single-line = true

[tool.mypy]
mypy_path = "stubs"
pretty = true
error_summary = true
show_error_context = true

[tool.pytest.ini_options]
pythonpath = ["src"]<|MERGE_RESOLUTION|>--- conflicted
+++ resolved
@@ -45,16 +45,13 @@
 pyjwt = "^2.4.0"
 requests = ">= 2.25"
 
-<<<<<<< HEAD
-[tool.poetry.dev-dependencies]
-black = "*"
-=======
 [tool.poetry.group.dev.dependencies]
 autopep8 = "*"
+black = "*"
 flake8 = "*"
 flake8-commas = "*"
 flake8-quotes = "*"
->>>>>>> 37033d36
+google-api-python-client-stubs = "*"
 ipdb = "*"
 mdutils = "*"
 mypy = "*"
@@ -62,7 +59,6 @@
 pytest-cov = "*"
 ruff = "*"
 types-requests = "*"
-google-api-python-client-stubs = "*"
 
 [build-system]
 requires = ["poetry-core>=1.0.0"]
