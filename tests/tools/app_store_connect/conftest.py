--- conflicted
+++ resolved
@@ -27,10 +27,7 @@
         AppStoreConnectArgument.ISSUER_ID.key: Types.IssuerIdArgument('issuer-id'),
         AppStoreConnectArgument.KEY_IDENTIFIER.key: Types.KeyIdentifierArgument('key-identifier'),
         AppStoreConnectArgument.PRIVATE_KEY.key: Types.PrivateKeyArgument('-----BEGIN PRIVATE KEY-----'),
-<<<<<<< HEAD
-=======
         AppStoreConnectArgument.UNAUTHORIZED_REQUEST_RETRIES.key: 1,
->>>>>>> e4b847de
         AppStoreConnectArgument.DISABLE_JWT_CACHE.key: True,
     }
     for arg in AppStoreConnect.CLASS_ARGUMENTS:
