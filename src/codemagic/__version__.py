--- conflicted
+++ resolved
@@ -1,13 +1,5 @@
-<<<<<<< HEAD
-__title__ = 'codemagic-cli-tools'
-__description__ = 'CLI tools used in Codemagic builds'
-__version__ = '0.40.5.dev'
-__url__ = 'https://github.com/codemagic-ci-cd/cli-tools'
-__licence__ = 'GNU General Public License v3.0'
-=======
 __title__ = "codemagic-cli-tools"
 __description__ = "CLI tools used in Codemagic builds"
-__version__ = "0.40.5.dev"
+__version__ = '0.40.5.dev'
 __url__ = "https://github.com/codemagic-ci-cd/cli-tools"
-__licence__ = "GNU General Public License v3.0"
->>>>>>> 1694ab52
+__licence__ = "GNU General Public License v3.0"