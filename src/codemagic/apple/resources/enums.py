--- conflicted
+++ resolved
@@ -2,12 +2,8 @@
 
 import contextlib
 import enum
-<<<<<<< HEAD
-=======
 import re
-from typing import Optional
 from typing import Tuple
->>>>>>> 1e7337b7
 
 from codemagic.utilities import log
 
