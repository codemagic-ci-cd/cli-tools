--- conflicted
+++ resolved
@@ -402,15 +402,6 @@
         ).execute(**execute_kwargs)
 
 
-<<<<<<< HEAD
-def action(
-        action_name: str,
-        *arguments: Argument,
-        action_group: Optional[ActionGroup] = None,
-        action_options: Optional[Dict[str, Any]] = None,
-        legacy_alias: Optional[str] = None,
-):
-=======
 _Fn = TypeVar('_Fn', bound=Callable[..., object])
 
 
@@ -419,8 +410,8 @@
     *arguments: Argument,
     action_group: Optional[ActionGroup] = None,
     action_options: Optional[Dict[str, Any]] = None,
+    legacy_alias: Optional[str] = None,
 ) -> Callable[[_Fn], _Fn]:
->>>>>>> a6ce7976
     """
     Decorator to mark that the method is usable from CLI
     :param action_name: Name of the CLI parameter
@@ -462,12 +453,11 @@
     return decorator
 
 
-<<<<<<< HEAD
 def _notify_deprecated_action_usage(
-        cli_app: CliApp,
-        action_name: str,
-        action_group: Optional[ActionGroup],
-        legacy_alias: str,
+    cli_app: CliApp,
+    action_name: str,
+    action_group: Optional[ActionGroup],
+    legacy_alias: str,
 ):
     executable = cli_app.get_executable_name()
     name_parts = (executable, action_group.name if action_group else None, action_name)
@@ -480,13 +470,10 @@
     cli_app.echo(Colors.apply(deprecation_message, Colors.YELLOW, Colors.BOLD))
 
 
-def common_arguments(*class_arguments: Argument):
-=======
 _CliApp = TypeVar('_CliApp', bound=Type[CliApp])
 
 
 def common_arguments(*class_arguments: Argument) -> Callable[[_CliApp], _CliApp]:
->>>>>>> a6ce7976
     """
     Decorator to mark that the method is usable from CLI
     :param class_arguments: CLI arguments that are required to initialize the class
