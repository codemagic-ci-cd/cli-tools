--- conflicted
+++ resolved
@@ -229,11 +229,7 @@
             attr = getattr(cls, attr_name)
             if not callable(attr) or not getattr(attr, 'is_cli_action', False):
                 continue
-<<<<<<< HEAD
-            if include_all or getattr(attr, 'action_group', None) is action_group:
-=======
             if include_all or getattr(attr, 'action_group') is action_group:
->>>>>>> 59e02a78
                 yield attr
 
     def iter_cli_actions(self, action_group: Optional[ActionGroup] = None) -> Iterable[ActionCallable]:
