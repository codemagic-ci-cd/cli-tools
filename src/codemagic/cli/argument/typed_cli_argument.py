--- conflicted
+++ resolved
@@ -62,28 +62,18 @@
         if cls.environment_variable_key is not None:
             description += '\nIf not given, the value will be checked from ' \
                            f'environment variable {Colors.CYAN(cls.environment_variable_key)}.'
-<<<<<<< HEAD
         if include_default:
             try:
-                default_value = (properties.argparse_kwargs or {})['default']
+                if cls.default_value:
+                    default_value = cls.default_value
+                else:
+                    default_value = (properties.argparse_kwargs or {})['default']
             except KeyError:
                 pass
             else:
                 default = ArgumentFormatter.format_default_value(default_value)
                 return '\n'.join([description, default])
         return description
-=======
-        try:
-            if cls.default_value:
-                default_value = cls.default_value
-            else:
-                default_value = (properties.argparse_kwargs or {})['default']
-        except KeyError:
-            return description
-        else:
-            default = ArgumentFormatter.format_default_value(default_value)
-            return '\n'.join([description, default])
->>>>>>> 65e227d4
 
     @classmethod
     def get_missing_value_error_message(cls, properties: 'ArgumentProperties') -> str:
