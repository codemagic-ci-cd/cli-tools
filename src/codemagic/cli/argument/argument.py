--- conflicted
+++ resolved
@@ -15,7 +15,6 @@
 
 class Argument(ArgumentProperties, enum.Enum):
 
-<<<<<<< HEAD
     @classmethod
     def resolve_optional_two_way_switch(cls,
                                         is_switched_on: Optional[bool],
@@ -27,11 +26,9 @@
         if is_switched_off is True:
             return False
         return None
-=======
     @property
     def flag(self) -> str:
         return sorted(self.value.flags, key=len, reverse=True)[0]
->>>>>>> 3520ef5b
 
     def register(self, argument_group: argparse._ArgumentGroup):
         kwargs = self.value.argparse_kwargs or {}
