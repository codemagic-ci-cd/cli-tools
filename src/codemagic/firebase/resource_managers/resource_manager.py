from __future__ import annotations

from abc import ABC
from abc import abstractmethod
from dataclasses import dataclass
from enum import Enum
from typing import TYPE_CHECKING
from typing import Generic
from typing import List
from typing import Optional
from typing import Type
<<<<<<< HEAD
from typing import TypeVar

from googleapiclient import discovery
from googleapiclient.errors import Error as GoogleApiClientError
from httplib2.error import HttpLib2Error
from oauth2client.client import Error as OAuth2ClientError
from typing_extensions import Protocol

from ..api_error import FirebaseApiClientError
from ..resources.resource import Resource

ResourceT = TypeVar('ResourceT', bound=Resource)
ParentResourceIdentifierT = TypeVar('ParentResourceIdentifierT', bound='ParentResourceIdentifier')


class ParentResourceIdentifier(ABC):
    @property
    @abstractmethod
    def uri(self) -> str:
        ...
=======
>>>>>>> e84035b6

from ..resources.identifiers import ResourceIdentifierT
from ..resources.resource import ResourceT

if TYPE_CHECKING:
    from googleapiclient._apis.firebaseappdistribution.v1.resources import FirebaseAppDistributionResource
    from googleapiclient.http import HttpRequest


class ResourceManager(Generic[ResourceT], ABC):
    class OrderBy(Enum):
        create_time_desc = 'createTimeDesc'
        create_time_asc = 'createTime'

    def __init__(self, firebase_app_distribution: FirebaseAppDistributionResource):
        self._firebase_app_distribution = firebase_app_distribution

    @property
    @abstractmethod
    def resource_type(self) -> Type[ResourceT]:
        ...


class ListableResourceManagerMixin(Generic[ResourceT, ResourceIdentifierT], ABC):
    resource_type: Type[ResourceT]

    @dataclass
    class PageRequestArguments:
        order_by: ResourceManager.OrderBy
        page_size: int
        page_token: Optional[str]
        parent_uri: str

<<<<<<< HEAD
    def _list_page(
        self,
        parent_identifier: ParentResourceIdentifierT,
        order_by: OrderBy,
        page_size: int,
        page_token: Optional[str],
    ) -> Tuple[List[ResourceT], Optional[str]]:
        request = self._discovery_interface.list(
            orderBy=order_by.value,
            pageSize=page_size,
            pageToken=page_token,
            parent=parent_identifier.uri,
        )
        try:
            response = request.execute()
        except (HttpLib2Error, OAuth2ClientError, GoogleApiClientError) as e:
            raise FirebaseApiClientError(str(e)) from e
        return (
            [self.resource_type(**item) for item in response[self.resource_type.label]],
            response.get('nextPageToken'),
        )
=======
        def as_request_kwargs(self):
            return {
                'orderBy': self.order_by.value,
                'pageSize': self.page_size,
                'pageToken': self.page_token,
                'parent': self.parent_uri,
            }

    @abstractmethod
    def _get_resources_page_request(self, arguments: PageRequestArguments) -> HttpRequest:
        raise NotImplementedError()
>>>>>>> e84035b6

    def list(
        self,
        parent_identifier: ResourceIdentifierT,
        order_by: ResourceManager.OrderBy = ResourceManager.OrderBy.create_time_desc,
        limit: Optional[int] = None,
        page_size: int = 25,
    ) -> List[ResourceT]:
        page_request_args = self.PageRequestArguments(
            order_by=order_by,
            page_size=min(limit, page_size) if limit else page_size,
            page_token=None,
            parent_uri=parent_identifier.uri,
        )

        resources = []
        while True:
            response = self._get_resources_page_request(page_request_args).execute()
            page_resources = [self.resource_type(**item) for item in response[self.resource_type.get_label()]]
            resources.extend(page_resources)
            page_request_args.page_token = response.get('nextPageToken')

            if limit and len(resources) > limit:
                break
            if not page_request_args.page_token:
                break
        return resources[:limit]<|MERGE_RESOLUTION|>--- conflicted
+++ resolved
@@ -9,30 +9,12 @@
 from typing import List
 from typing import Optional
 from typing import Type
-<<<<<<< HEAD
-from typing import TypeVar
 
-from googleapiclient import discovery
 from googleapiclient.errors import Error as GoogleApiClientError
 from httplib2.error import HttpLib2Error
 from oauth2client.client import Error as OAuth2ClientError
-from typing_extensions import Protocol
 
 from ..api_error import FirebaseApiClientError
-from ..resources.resource import Resource
-
-ResourceT = TypeVar('ResourceT', bound=Resource)
-ParentResourceIdentifierT = TypeVar('ParentResourceIdentifierT', bound='ParentResourceIdentifier')
-
-
-class ParentResourceIdentifier(ABC):
-    @property
-    @abstractmethod
-    def uri(self) -> str:
-        ...
-=======
->>>>>>> e84035b6
-
 from ..resources.identifiers import ResourceIdentifierT
 from ..resources.resource import ResourceT
 
@@ -65,29 +47,6 @@
         page_token: Optional[str]
         parent_uri: str
 
-<<<<<<< HEAD
-    def _list_page(
-        self,
-        parent_identifier: ParentResourceIdentifierT,
-        order_by: OrderBy,
-        page_size: int,
-        page_token: Optional[str],
-    ) -> Tuple[List[ResourceT], Optional[str]]:
-        request = self._discovery_interface.list(
-            orderBy=order_by.value,
-            pageSize=page_size,
-            pageToken=page_token,
-            parent=parent_identifier.uri,
-        )
-        try:
-            response = request.execute()
-        except (HttpLib2Error, OAuth2ClientError, GoogleApiClientError) as e:
-            raise FirebaseApiClientError(str(e)) from e
-        return (
-            [self.resource_type(**item) for item in response[self.resource_type.label]],
-            response.get('nextPageToken'),
-        )
-=======
         def as_request_kwargs(self):
             return {
                 'orderBy': self.order_by.value,
@@ -99,7 +58,6 @@
     @abstractmethod
     def _get_resources_page_request(self, arguments: PageRequestArguments) -> HttpRequest:
         raise NotImplementedError()
->>>>>>> e84035b6
 
     def list(
         self,
@@ -117,7 +75,12 @@
 
         resources = []
         while True:
-            response = self._get_resources_page_request(page_request_args).execute()
+            request = self._get_resources_page_request(page_request_args)
+            try:
+                response = request.execute()
+            except (HttpLib2Error, OAuth2ClientError, GoogleApiClientError) as e:
+                raise FirebaseApiClientError(str(e)) from e
+
             page_resources = [self.resource_type(**item) for item in response[self.resource_type.get_label()]]
             resources.extend(page_resources)
             page_request_args.page_token = response.get('nextPageToken')
