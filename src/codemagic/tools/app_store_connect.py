#!/usr/bin/env python3

from __future__ import annotations

import argparse
import pathlib
import re
import tempfile
import time
from distutils.version import LooseVersion
from functools import lru_cache
from typing import Iterator
from typing import List
from typing import Optional
from typing import Sequence
from typing import Tuple

from codemagic import cli
from codemagic.apple import AppStoreConnectApiError
from codemagic.apple.app_store_connect import AppStoreConnectApiClient
from codemagic.apple.app_store_connect import IssuerId
from codemagic.apple.app_store_connect import KeyIdentifier
from codemagic.apple.resources import Build
from codemagic.apple.resources import BuildProcessingState
from codemagic.apple.resources import BundleId
from codemagic.apple.resources import BundleIdPlatform
from codemagic.apple.resources import CertificateType
from codemagic.apple.resources import Device
from codemagic.apple.resources import DeviceStatus
from codemagic.apple.resources import Platform
from codemagic.apple.resources import Profile
from codemagic.apple.resources import ProfileState
from codemagic.apple.resources import ProfileType
from codemagic.apple.resources import ResourceId
from codemagic.apple.resources import SigningCertificate
from codemagic.cli import Argument
from codemagic.cli import Colors
from codemagic.mixins import PathFinderMixin
from codemagic.models import Certificate
from codemagic.models import PrivateKey
from codemagic.models import ProvisioningProfile

from ._app_store_connect.action_groups import AppsActionGroup
from ._app_store_connect.action_groups import AppStoreVersionLocalizationsActionGroup
from ._app_store_connect.action_groups import AppStoreVersionsActionGroup
from ._app_store_connect.action_groups import AppStoreVersionSubmissionsActionGroup
from ._app_store_connect.action_groups import BetaAppReviewSubmissionsActionGroup
from ._app_store_connect.action_groups import BetaBuildLocalizationsActionGroup
from ._app_store_connect.action_groups import BetaGroupsActionGroup
from ._app_store_connect.action_groups import BuildsActionGroup
from ._app_store_connect.actions import PublishAction
from ._app_store_connect.arguments import AppArgument
from ._app_store_connect.arguments import AppStoreConnectArgument
from ._app_store_connect.arguments import AppStoreVersionArgument
from ._app_store_connect.arguments import AppStoreVersionInfo  # noqa: F401
from ._app_store_connect.arguments import AppStoreVersionLocalizationInfo  # noqa: F401
from ._app_store_connect.arguments import ArgumentGroups
from ._app_store_connect.arguments import BetaBuildInfo  # noqa: F401
from ._app_store_connect.arguments import BuildArgument
from ._app_store_connect.arguments import BundleIdArgument
from ._app_store_connect.arguments import CertificateArgument
from ._app_store_connect.arguments import CommonArgument
from ._app_store_connect.arguments import DeviceArgument
from ._app_store_connect.arguments import ProfileArgument
from ._app_store_connect.arguments import PublishArgument  # noqa: F401
from ._app_store_connect.arguments import Types
from ._app_store_connect.errors import AppStoreConnectError
from ._app_store_connect.resource_manager_mixin import ResourceManagerMixin
from ._app_store_connect.resource_printer import ResourcePrinter


def _get_certificate_key(
        certificate_key: Optional[Types.CertificateKeyArgument] = None,
        certificate_key_password: Optional[Types.CertificateKeyPasswordArgument] = None) -> Optional[PrivateKey]:
    password = certificate_key_password.value if certificate_key_password else None
    if certificate_key is not None:
        try:
            return PrivateKey.from_buffer(certificate_key.value, password)
        except ValueError:
            CertificateArgument.PRIVATE_KEY.raise_argument_error('Not a valid certificate private key')
    return None


@cli.common_arguments(*AppStoreConnectArgument)
class AppStoreConnect(
    cli.CliApp,
    AppStoreVersionSubmissionsActionGroup,
    AppStoreVersionsActionGroup,
    AppStoreVersionLocalizationsActionGroup,
    AppsActionGroup,
    BetaAppReviewSubmissionsActionGroup,
    BetaBuildLocalizationsActionGroup,
    BetaGroupsActionGroup,
    BuildsActionGroup,
    PublishAction,
    ResourceManagerMixin,
    PathFinderMixin,
):
    """
    Interact with Apple services via App Store Connect API
    """

    def __init__(self,
                 key_identifier: Optional[KeyIdentifier],
                 issuer_id: Optional[IssuerId],
                 private_key: Optional[str],
                 log_requests: bool = False,
                 unauthorized_request_retries: int = 1,
<<<<<<< HEAD
=======
                 enable_jwt_cache: bool = False,
>>>>>>> b6726f6d
                 json_output: bool = False,
                 profiles_directory: pathlib.Path = ProvisioningProfile.DEFAULT_LOCATION,
                 certificates_directory: pathlib.Path = Certificate.DEFAULT_LOCATION,
                 **kwargs):
        super().__init__(**kwargs)
        self.profiles_directory = profiles_directory
        self.certificates_directory = certificates_directory
        self.printer = ResourcePrinter(bool(json_output), self.echo)
        self._key_identifier = key_identifier
        self._issuer_id = issuer_id
        self._private_key = private_key
        self._log_requests = log_requests
        self._unauthorized_request_retries = unauthorized_request_retries
<<<<<<< HEAD
=======
        self._enable_jwt_cache = enable_jwt_cache
>>>>>>> b6726f6d

    @classmethod
    def from_cli_args(cls, cli_args: argparse.Namespace) -> AppStoreConnect:
        key_identifier_argument = AppStoreConnectArgument.KEY_IDENTIFIER.from_args(cli_args)
        issuer_id_argument = AppStoreConnectArgument.ISSUER_ID.from_args(cli_args)
        private_key_argument = AppStoreConnectArgument.PRIVATE_KEY.from_args(cli_args)
        unauthorized_request_retries = Types.ApiUnauthorizedRetries.resolve_value(cli_args.unauthorized_request_retries)
<<<<<<< HEAD
=======
        disable_jwt_cache = AppStoreConnectArgument.DISABLE_JWT_CACHE.from_args(cli_args)
>>>>>>> b6726f6d

        app_store_connect = AppStoreConnect(
            key_identifier=key_identifier_argument.value if key_identifier_argument else None,
            issuer_id=issuer_id_argument.value if issuer_id_argument else None,
            private_key=private_key_argument.value if private_key_argument else None,
            log_requests=cli_args.log_requests,
            unauthorized_request_retries=unauthorized_request_retries,
<<<<<<< HEAD
=======
            enable_jwt_cache=not disable_jwt_cache,
>>>>>>> b6726f6d
            json_output=cli_args.json_output,
            profiles_directory=cli_args.profiles_directory,
            certificates_directory=cli_args.certificates_directory,
            **cls._parent_class_kwargs(cli_args),
        )

        cli_action = app_store_connect._get_invoked_cli_action(cli_args)
        if cli_action.action_options.get('requires_api_client', True):
            app_store_connect._assert_api_client_credentials()

        return app_store_connect

    def _assert_api_client_credentials(self, custom_error: Optional[str] = None):
        if self._issuer_id is None:
            if custom_error:
                default_message = AppStoreConnectArgument.ISSUER_ID.get_missing_value_error_message()
                raise AppStoreConnectArgument.ISSUER_ID.raise_argument_error(f'{default_message}. {custom_error}')
            else:
                raise AppStoreConnectArgument.ISSUER_ID.raise_argument_error()

        if self._key_identifier is None:
            if custom_error:
                default_message = AppStoreConnectArgument.KEY_IDENTIFIER.get_missing_value_error_message()
                raise AppStoreConnectArgument.KEY_IDENTIFIER.raise_argument_error(f'{default_message}. {custom_error}')
            else:
                raise AppStoreConnectArgument.KEY_IDENTIFIER.raise_argument_error()

        try:
            self._resolve_app_store_connect_private_key()
        except ValueError as ve:
            custom_error = ve.args[0] if ve.args else custom_error
            if custom_error:
                default_message = AppStoreConnectArgument.PRIVATE_KEY.get_missing_value_error_message()
                AppStoreConnectArgument.PRIVATE_KEY.raise_argument_error(f'{default_message}. {custom_error}')
            else:
                AppStoreConnectArgument.PRIVATE_KEY.raise_argument_error()

    def _resolve_app_store_connect_private_key(self):
        if self._private_key is not None:
            return

        for keys_path in Types.PrivateKeyArgument.PRIVATE_KEY_LOCATIONS:
            try:
                api_key = next(keys_path.expanduser().glob(f'AuthKey_{self._key_identifier}.p8'))
            except StopIteration:
                continue

            try:
                private_key_argument = Types.PrivateKeyArgument(api_key.read_text())
            except ValueError:
                raise ValueError(f'Provided value in {api_key} is not valid')
            self._private_key = private_key_argument.value
            break
        else:
            raise ValueError()

    @lru_cache(1)
    def _get_api_client(self) -> AppStoreConnectApiClient:
        assert self._key_identifier is not None
        assert self._issuer_id is not None
        assert self._private_key is not None
        return AppStoreConnectApiClient(
            self._key_identifier,
            self._issuer_id,
            self._private_key,
            log_requests=self._log_requests,
            unauthorized_request_retries=self._unauthorized_request_retries,
<<<<<<< HEAD
=======
            enable_jwt_cache=self._enable_jwt_cache,
>>>>>>> b6726f6d
        )

    @property
    def api_client(self) -> AppStoreConnectApiClient:
        return self._get_api_client()

    @cli.action('list-builds',
                AppArgument.APPLICATION_ID_RESOURCE_ID_OPTIONAL,
                *ArgumentGroups.LIST_BUILDS_FILTERING_ARGUMENTS)
    def list_builds(self,
                    application_id: Optional[ResourceId] = None,
                    expired: Optional[bool] = None,
                    not_expired: Optional[bool] = None,
                    build_id: Optional[ResourceId] = None,
                    pre_release_version: Optional[str] = None,
                    processing_state: Optional[BuildProcessingState] = None,
                    build_version_number: Optional[int] = None,
                    should_print: bool = True) -> List[Build]:
        """
        List Builds from Apple Developer Portal matching given constraints
        """
        try:
            expired_value = Argument.resolve_optional_two_way_switch(expired, not_expired)
        except ValueError:
            flags = f'{BuildArgument.EXPIRED.flag!r} and {BuildArgument.NOT_EXPIRED.flag!r}'
            raise BuildArgument.NOT_EXPIRED.raise_argument_error(f'Using mutually exclusive switches {flags}.')

        builds_filter = self.api_client.builds.Filter(
            app=application_id,
            expired=expired_value,
            id=build_id,
            processing_state=processing_state,
            version=build_version_number,
            pre_release_version_version=pre_release_version,
        )
        return self._list_resources(builds_filter, self.api_client.builds, should_print)

    @classmethod
    def _get_latest_build_number(cls, builds: List[Build]) -> Optional[str]:
        if not builds:
            return None
        most_recent_build = max(builds, key=lambda b: LooseVersion(b.attributes.version))
        version = most_recent_build.attributes.version
        cls.echo(version)
        return version

    @cli.action('get-latest-app-store-build-number',
                AppArgument.APPLICATION_ID_RESOURCE_ID,
                AppStoreVersionArgument.VERSION_STRING,
                CommonArgument.PLATFORM)
    def get_latest_app_store_build_number(self,
                                          application_id: ResourceId,
                                          version_string: Optional[str] = None,
                                          platform: Optional[Platform] = None,
                                          should_print: bool = False) -> Optional[str]:
        """
        Get latest App Store build number for the given application
        """
        versions_client = self.api_client.app_store_versions
        versions_filter = versions_client.Filter(version_string=version_string, platform=platform)
        try:
            _versions, builds = versions_client.list_with_include(
                application_id, Build, resource_filter=versions_filter)
        except AppStoreConnectApiError as api_error:
            raise AppStoreConnectError(str(api_error))
        self.printer.log_found(Build, builds, versions_filter)
        self.printer.print_resources(builds, should_print)
        return self._get_latest_build_number(builds)

    @cli.action('get-latest-testflight-build-number',
                AppArgument.APPLICATION_ID_RESOURCE_ID,
                BuildArgument.PRE_RELEASE_VERSION,
                CommonArgument.PLATFORM)
    def get_latest_testflight_build_number(self,
                                           application_id: ResourceId,
                                           pre_release_version: Optional[str] = None,
                                           platform: Optional[Platform] = None,
                                           should_print: bool = False) -> Optional[str]:
        """
        Get latest Testflight build number for the given application
        """
        versions_client = self.api_client.pre_release_versions
        versions_filter = versions_client.Filter(app=application_id, platform=platform, version=pre_release_version)
        try:
            _versions, builds = versions_client.list_with_include(Build, resource_filter=versions_filter)
        except AppStoreConnectApiError as api_error:
            raise AppStoreConnectError(str(api_error))
        self.printer.log_found(Build, builds, versions_filter)
        self.printer.print_resources(builds, should_print)
        return self._get_latest_build_number(builds)

    @cli.action('list-devices',
                BundleIdArgument.PLATFORM_OPTIONAL,
                DeviceArgument.DEVICE_NAME_OPTIONAL,
                DeviceArgument.DEVICE_STATUS)
    def list_devices(self,
                     platform: Optional[BundleIdPlatform] = None,
                     device_name: Optional[str] = None,
                     device_status: Optional[DeviceStatus] = None,
                     should_print: bool = True) -> List[Device]:
        """
        List Devices from Apple Developer portal matching given constraints
        """

        device_filter = self.api_client.devices.Filter(
            name=device_name, platform=platform, status=device_status)
        return self._list_resources(device_filter, self.api_client.devices, should_print)

    @cli.action('register-device',
                BundleIdArgument.PLATFORM,
                DeviceArgument.DEVICE_NAME,
                DeviceArgument.DEVICE_UDID)
    def register_device(
        self,
        platform: BundleIdPlatform,
        device_name: str,
        device_udid: str,
        should_print: bool = True,
    ) -> Device:
        """
        Register a new device for app development
        """
        return self._create_resource(
            self.api_client.devices,
            should_print,
            udid=device_udid,
            name=device_name,
            platform=platform,
        )

    @cli.action('create-bundle-id',
                BundleIdArgument.BUNDLE_ID_IDENTIFIER,
                BundleIdArgument.BUNDLE_ID_NAME,
                BundleIdArgument.PLATFORM)
    def create_bundle_id(self,
                         bundle_id_identifier: str,
                         bundle_id_name: Optional[str] = None,
                         platform: BundleIdPlatform = BundleIdPlatform.IOS,
                         should_print: bool = True) -> BundleId:
        """
        Create Bundle ID in Apple Developer portal for specifier identifier
        """

        if bundle_id_name is None:
            bundle_id_name = bundle_id_identifier.replace('.', ' ')

        create_params = dict(identifier=bundle_id_identifier, name=bundle_id_name, platform=platform)
        return self._create_resource(self.api_client.bundle_ids, should_print, **create_params)

    @cli.action('list-bundle-ids',
                BundleIdArgument.BUNDLE_ID_IDENTIFIER_OPTIONAL,
                BundleIdArgument.BUNDLE_ID_NAME,
                BundleIdArgument.PLATFORM_OPTIONAL,
                BundleIdArgument.IDENTIFIER_STRICT_MATCH)
    def list_bundle_ids(self,
                        bundle_id_identifier: Optional[str] = None,
                        bundle_id_name: Optional[str] = None,
                        platform: Optional[BundleIdPlatform] = None,
                        bundle_id_identifier_strict_match: bool = False,
                        should_print: bool = True) -> List[BundleId]:
        """
        List Bundle IDs from Apple Developer portal matching given constraints
        """

        def predicate(bundle_id):
            return bundle_id.attributes.identifier == bundle_id_identifier

        bundle_id_filter = self.api_client.bundle_ids.Filter(
            identifier=bundle_id_identifier,
            name=bundle_id_name,
            platform=platform,
        )
        bundle_ids = self._list_resources(
            bundle_id_filter,
            self.api_client.bundle_ids,
            should_print,
            filter_predicate=predicate if bundle_id_identifier_strict_match else None,
        )

        return bundle_ids

    @cli.action('get-bundle-id', BundleIdArgument.BUNDLE_ID_RESOURCE_ID)
    def get_bundle_id(self,
                      bundle_id_resource_id: ResourceId,
                      should_print: bool = True) -> BundleId:
        """
        Get specified Bundle ID from Apple Developer portal
        """

        return self._get_resource(bundle_id_resource_id, self.api_client.bundle_ids, should_print)

    @cli.action('delete-bundle-id',
                BundleIdArgument.BUNDLE_ID_RESOURCE_ID,
                CommonArgument.IGNORE_NOT_FOUND)
    def delete_bundle_id(self,
                         bundle_id_resource_id: ResourceId,
                         ignore_not_found: bool = False) -> None:
        """
        Delete specified Bundle ID from Apple Developer portal
        """

        self._delete_resource(self.api_client.bundle_ids, bundle_id_resource_id, ignore_not_found)

    @cli.action('create-certificate',
                CertificateArgument.CERTIFICATE_TYPE,
                CertificateArgument.PRIVATE_KEY,
                CertificateArgument.PRIVATE_KEY_PASSWORD,
                CertificateArgument.P12_CONTAINER_PASSWORD,
                CommonArgument.SAVE)
    def create_certificate(self,
                           certificate_type: CertificateType = CertificateType.IOS_DEVELOPMENT,
                           certificate_key: Optional[Types.CertificateKeyArgument] = None,
                           certificate_key_password: Optional[Types.CertificateKeyPasswordArgument] = None,
                           p12_container_password: str = '',
                           save: bool = False,
                           should_print: bool = True) -> SigningCertificate:
        """
        Create code signing certificates of given type
        """

        private_key = _get_certificate_key(certificate_key, certificate_key_password)
        if private_key is None:
            raise AppStoreConnectError('Cannot create resource without certificate private key')

        csr = Certificate.create_certificate_signing_request(private_key)
        csr_content = Certificate.get_certificate_signing_request_content(csr)

        create_params = dict(csr_content=csr_content, certificate_type=certificate_type, omit_keys=['csr_content'])
        certificate = self._create_resource(self.api_client.signing_certificates, should_print, **create_params)

        if save:
            self._save_certificate(certificate, private_key, p12_container_password)
        return certificate

    @cli.action('get-certificate',
                CertificateArgument.CERTIFICATE_RESOURCE_ID,
                CertificateArgument.PRIVATE_KEY,
                CertificateArgument.PRIVATE_KEY_PASSWORD,
                CertificateArgument.P12_CONTAINER_PASSWORD,
                CommonArgument.SAVE)
    def get_certificate(self,
                        certificate_resource_id: ResourceId,
                        certificate_key: Optional[Types.CertificateKeyArgument] = None,
                        certificate_key_password: Optional[Types.CertificateKeyPasswordArgument] = None,
                        p12_container_password: str = '',
                        save: bool = False,
                        should_print: bool = True) -> SigningCertificate:
        """
        Get specified Signing Certificate from Apple Developer portal
        """

        private_key = _get_certificate_key(certificate_key, certificate_key_password)
        if save and private_key is None:
            raise AppStoreConnectError('Cannot save resource without certificate private key')
        else:
            assert private_key is not None

        certificate = self._get_resource(certificate_resource_id, self.api_client.signing_certificates, should_print)

        if save:
            self._save_certificate(certificate, private_key, p12_container_password)
        return certificate

    @cli.action('delete-certificate',
                CertificateArgument.CERTIFICATE_RESOURCE_ID,
                CommonArgument.IGNORE_NOT_FOUND)
    def delete_certificate(self,
                           certificate_resource_id: ResourceId,
                           ignore_not_found: bool = False) -> None:
        """
        Delete specified Signing Certificate from Apple Developer portal
        """

        self._delete_resource(self.api_client.signing_certificates, certificate_resource_id, ignore_not_found)

    @cli.action('list-certificates',
                CertificateArgument.CERTIFICATE_TYPE_OPTIONAL,
                CertificateArgument.PROFILE_TYPE_OPTIONAL,
                CertificateArgument.DISPLAY_NAME,
                CertificateArgument.PRIVATE_KEY,
                CertificateArgument.PRIVATE_KEY_PASSWORD,
                CertificateArgument.P12_CONTAINER_PASSWORD,
                CommonArgument.SAVE)
    def list_certificates(self,
                          certificate_type: Optional[CertificateType] = None,
                          profile_type: Optional[ProfileType] = None,
                          display_name: Optional[str] = None,
                          certificate_key: Optional[Types.CertificateKeyArgument] = None,
                          certificate_key_password: Optional[Types.CertificateKeyPasswordArgument] = None,
                          p12_container_password: str = '',
                          save: bool = False,
                          should_print: bool = True) -> List[SigningCertificate]:
        """
        List Signing Certificates from Apple Developer Portal matching given constraints
        """

        private_key = _get_certificate_key(certificate_key, certificate_key_password)
        if save and private_key is None:
            raise AppStoreConnectError('Cannot create or save resource without certificate private key')

        if profile_type:
            certificate_type = CertificateType.from_profile_type(profile_type)

        certificate_filter = self.api_client.signing_certificates.Filter(
            certificate_type=certificate_type,
            display_name=display_name)
        certificates = self._list_resources(certificate_filter, self.api_client.signing_certificates, should_print)

        if private_key:
            certificates = [
                certificate for certificate in certificates
                if Certificate.from_ans1(certificate.asn1_content).is_signed_with(private_key)
            ]
            self.printer.log_filtered(SigningCertificate, certificates, 'for given private key')

        if save:
            assert private_key is not None  # Make mypy happy
            self._save_certificates(certificates, private_key, p12_container_password)

        return certificates

    @cli.action('create-profile',
                BundleIdArgument.BUNDLE_ID_RESOURCE_ID,
                CertificateArgument.CERTIFICATE_RESOURCE_IDS,
                DeviceArgument.DEVICE_RESOURCE_IDS,
                ProfileArgument.PROFILE_TYPE,
                ProfileArgument.PROFILE_NAME,
                CommonArgument.SAVE)
    def create_profile(self,
                       bundle_id_resource_id: ResourceId,
                       certificate_resource_ids: Sequence[ResourceId],
                       device_resource_ids: Sequence[ResourceId],
                       profile_type: ProfileType = ProfileType.IOS_APP_DEVELOPMENT,
                       profile_name: Optional[str] = None,
                       save: bool = False,
                       should_print: bool = True) -> Profile:
        """
        Create provisioning profile of given type
        """

        bundle_id = self.get_bundle_id(bundle_id_resource_id, should_print=False)
        if profile_name:
            name = profile_name
        elif profile_name is None:
            name = f'{bundle_id.attributes.name} {profile_type.value.lower()} {int(time.time())}'
        else:
            raise AppStoreConnectError(f'"{profile_name}" is not a valid {Profile} name')

        create_params = dict(
            name=name,
            profile_type=profile_type,
            bundle_id=bundle_id_resource_id,
            certificates=certificate_resource_ids,
            devices=[],
            omit_keys=['devices'],
        )
        if profile_type.devices_allowed():
            create_params['devices'] = device_resource_ids
        profile = self._create_resource(self.api_client.profiles, should_print, **create_params)

        if save:
            self._save_profile(profile)
        return profile

    @cli.action('get-profile',
                ProfileArgument.PROFILE_RESOURCE_ID,
                CommonArgument.SAVE)
    def get_profile(self,
                    profile_resource_id: ResourceId,
                    save: bool = False,
                    should_print: bool = True) -> Profile:
        """
        Get specified Profile from Apple Developer portal
        """

        profile = self._get_resource(profile_resource_id, self.api_client.profiles, should_print)
        if save:
            self._save_profile(profile)
        return profile

    @cli.action('delete-profile',
                ProfileArgument.PROFILE_RESOURCE_ID,
                CommonArgument.IGNORE_NOT_FOUND)
    def delete_profile(self,
                       profile_resource_id: ResourceId,
                       ignore_not_found: bool = False) -> None:
        """
        Delete specified Profile from Apple Developer portal
        """

        self._delete_resource(self.api_client.profiles, profile_resource_id, ignore_not_found)

    @cli.action('list-profiles',
                ProfileArgument.PROFILE_TYPE_OPTIONAL,
                ProfileArgument.PROFILE_STATE_OPTIONAL,
                ProfileArgument.PROFILE_NAME,
                CommonArgument.SAVE)
    def list_profiles(self,
                      profile_type: Optional[ProfileType] = None,
                      profile_state: Optional[ProfileState] = None,
                      profile_name: Optional[str] = None,
                      save: bool = False,
                      should_print: bool = True) -> List[Profile]:
        """
        List Profiles from Apple Developer portal matching given constraints
        """
        profile_filter = self.api_client.profiles.Filter(
            profile_type=profile_type,
            profile_state=profile_state,
            name=profile_name)
        profiles = self._list_resources(profile_filter, self.api_client.profiles, should_print)

        if save:
            self._save_profiles(profiles)
        return profiles

    @cli.action('list-bundle-id-profiles',
                BundleIdArgument.BUNDLE_ID_RESOURCE_IDS,
                ProfileArgument.PROFILE_TYPE_OPTIONAL,
                ProfileArgument.PROFILE_STATE_OPTIONAL,
                ProfileArgument.PROFILE_NAME,
                CommonArgument.SAVE)
    def list_bundle_id_profiles(self,
                                bundle_id_resource_ids: Sequence[ResourceId],
                                profile_type: Optional[ProfileType] = None,
                                profile_state: Optional[ProfileState] = None,
                                profile_name: Optional[str] = None,
                                save: bool = False,
                                should_print: bool = True) -> List[Profile]:
        """
        List provisioning profiles from Apple Developer Portal for specified Bundle IDs
        """

        profiles_filter = self.api_client.profiles.Filter(
            profile_type=profile_type,
            profile_state=profile_state,
            name=profile_name)

        profiles = []
        for resource_id in set(bundle_id_resource_ids):
            bundle_id_profiles = self._list_related_resources(
                resource_id,
                BundleId,
                Profile,
                self.api_client.bundle_ids.list_profiles,
                profiles_filter,
                should_print,
            )
            profiles.extend(bundle_id_profiles)

        if save:
            self._save_profiles(profiles)
        return profiles

    @cli.action('fetch-signing-files',
                BundleIdArgument.BUNDLE_ID_IDENTIFIER,
                BundleIdArgument.PLATFORM,
                CertificateArgument.PRIVATE_KEY,
                CertificateArgument.PRIVATE_KEY_PASSWORD,
                CertificateArgument.P12_CONTAINER_PASSWORD,
                ProfileArgument.PROFILE_TYPE,
                BundleIdArgument.IDENTIFIER_STRICT_MATCH,
                CommonArgument.CREATE_RESOURCE)
    def fetch_signing_files(self,
                            bundle_id_identifier: str,
                            certificate_key: Optional[Types.CertificateKeyArgument] = None,
                            certificate_key_password: Optional[Types.CertificateKeyPasswordArgument] = None,
                            p12_container_password: str = '',
                            platform: BundleIdPlatform = BundleIdPlatform.IOS,
                            profile_type: ProfileType = ProfileType.IOS_APP_DEVELOPMENT,
                            bundle_id_identifier_strict_match: bool = False,
                            create_resource: bool = False) -> Tuple[List[Profile], List[SigningCertificate]]:
        """
        Fetch provisioning profiles and code signing certificates
        for Bundle ID with given identifier
        """

        private_key = _get_certificate_key(certificate_key, certificate_key_password)
        if private_key is None:
            raise AppStoreConnectError(f'Cannot save {SigningCertificate.s} without certificate private key')

        bundle_ids = self._get_or_create_bundle_ids(
            bundle_id_identifier,
            platform,
            create_resource,
            bundle_id_identifier_strict_match,
        )
        certificates = self._get_or_create_certificates(
            profile_type, certificate_key, certificate_key_password, create_resource)
        profiles = self._get_or_create_profiles(bundle_ids, certificates, profile_type, create_resource, platform)

        self._save_certificates(certificates, private_key, p12_container_password)
        self._save_profiles(profiles)
        return profiles, certificates

    def _get_or_create_bundle_ids(self,
                                  bundle_id_identifier: str,
                                  platform: BundleIdPlatform,
                                  create_resource: bool,
                                  strict_match: bool) -> List[BundleId]:
        bundle_ids = self.list_bundle_ids(
            bundle_id_identifier,
            platform=platform,
            bundle_id_identifier_strict_match=strict_match,
            should_print=False,
        )
        if not bundle_ids:
            if not create_resource:
                raise AppStoreConnectError(f'Did not find {BundleId.s} with identifier {bundle_id_identifier}')
            bundle_ids.append(self.create_bundle_id(bundle_id_identifier, platform=platform, should_print=False))
        return bundle_ids

    def _get_or_create_certificates(self,
                                    profile_type: ProfileType,
                                    certificate_key: Optional[Types.CertificateKeyArgument],
                                    certificate_key_password: Optional[Types.CertificateKeyPasswordArgument],
                                    create_resource: bool) -> List[SigningCertificate]:
        certificate_type = CertificateType.from_profile_type(profile_type)
        certificates = self.list_certificates(
            certificate_type=certificate_type,
            certificate_key=certificate_key,
            certificate_key_password=certificate_key_password,
            should_print=False)

        if not certificates:
            if not create_resource:
                raise AppStoreConnectError(f'Did not find {certificate_type} {SigningCertificate.s}')
            certificates.append(self.create_certificate(
                certificate_type,
                certificate_key=certificate_key,
                certificate_key_password=certificate_key_password,
                should_print=False))
        return certificates

    def _create_missing_profiles(self,
                                 bundle_ids_without_profiles: Sequence[BundleId],
                                 certificates: Sequence[SigningCertificate],
                                 profile_type: ProfileType,
                                 platform: Optional[BundleIdPlatform] = None) -> Iterator[Profile]:
        if not bundle_ids_without_profiles:
            return []
        if platform is None:
            platform = bundle_ids_without_profiles[0].attributes.platform

        devices = self.list_devices(platform=platform, device_status=DeviceStatus.ENABLED, should_print=False)
        for bundle_id in bundle_ids_without_profiles:
            yield self.create_profile(
                bundle_id.id,
                [certificate.id for certificate in certificates],
                [device.id for device in devices],
                profile_type=profile_type,
                should_print=False,
            )

    def _get_or_create_profiles(self,
                                bundle_ids: Sequence[BundleId],
                                certificates: Sequence[SigningCertificate],
                                profile_type: ProfileType,
                                create_resource: bool,
                                platform: Optional[BundleIdPlatform] = None):
        def has_certificate(profile) -> bool:
            try:
                profile_certificates = self.api_client.profiles.list_certificate_ids(profile)
                return bool(certificate_ids.issubset({c.id for c in profile_certificates}))
            except AppStoreConnectApiError as err:
                error = f'Listing {SigningCertificate.s} for {Profile} {profile.id} failed unexpectedly'
                self.logger.warning(Colors.YELLOW(f'{error}: {err.error_response}'))
                return False

        def missing_profile(bundle_id) -> bool:
            try:
                bundle_ids_profiles = self.api_client.bundle_ids.list_profile_ids(bundle_id)
                return not (profile_ids & {p.id for p in bundle_ids_profiles})
            except AppStoreConnectApiError as err:
                error = f'Listing {Profile.s} for {BundleId} {bundle_id.id} failed unexpectedly'
                self.logger.warning(Colors.YELLOW(f'{error}: {err.error_response}'))
                return True

        certificate_ids = {c.id for c in certificates}
        profiles = self.list_bundle_id_profiles(
            [bundle_id.id for bundle_id in bundle_ids],
            profile_type=profile_type,
            profile_state=ProfileState.ACTIVE,
            should_print=False)
        profiles = list(filter(has_certificate, profiles))

        certificate_names = (f'{c.attributes.displayName} [{c.attributes.serialNumber}]' for c in certificates)
        message = f'that contain certificate(s) {", ".join(certificate_names)}'
        self.printer.log_filtered(Profile, profiles, message)

        profile_ids = {p.id for p in profiles}
        bundle_ids_without_profiles = list(filter(missing_profile, bundle_ids))
        if bundle_ids_without_profiles and not create_resource:
            missing = ', '.join(f'"{bid.attributes.identifier}" [{bid.id}]' for bid in bundle_ids_without_profiles)
            raise AppStoreConnectError(f'Did not find {profile_type} {Profile.s} for {BundleId.s}: {missing}')

        created_profiles = self._create_missing_profiles(
            bundle_ids_without_profiles, certificates, profile_type, platform)
        profiles.extend(created_profiles)
        return profiles

    @classmethod
    def _get_unique_path(cls, file_name: str, destination: pathlib.Path) -> pathlib.Path:
        if destination.exists() and not destination.is_dir():
            raise ValueError(f'Destination {destination} is not a directory')
        destination.mkdir(parents=True, exist_ok=True)
        name = pathlib.Path(re.sub(r'[^\w.]', '_', file_name))
        tf = tempfile.NamedTemporaryFile(
            prefix=f'{name.stem}_', suffix=name.suffix, dir=destination, delete=False)
        tf.close()
        return pathlib.Path(tf.name)

    def _save_profile(self, profile: Profile) -> pathlib.Path:
        profile_path = self._get_unique_path(
            f'{profile.get_display_info()}{profile.profile_extension}', self.profiles_directory)
        profile_path.write_bytes(profile.profile_content)
        self.printer.log_saved(profile, profile_path)
        return profile_path

    def _save_certificate(self,
                          certificate: SigningCertificate,
                          private_key: PrivateKey,
                          p12_container_password: str) -> pathlib.Path:
        certificate_path = self._get_unique_path(f'{certificate.get_display_info()}.p12', self.certificates_directory)
        try:
            p12_path = Certificate.from_ans1(certificate.asn1_content).export_p12(
                private_key,
                p12_container_password,
                export_path=certificate_path)
        except (ValueError, IOError) as error:
            raise AppStoreConnectError(*error.args)
        self.printer.log_saved(certificate, p12_path)
        return p12_path

    def _save_profiles(self, profiles: Sequence[Profile]) -> List[pathlib.Path]:
        return [self._save_profile(profile) for profile in profiles]

    def _save_certificates(self,
                           certificates: Sequence[SigningCertificate],
                           private_key: PrivateKey,
                           p12_container_password: str) -> List[pathlib.Path]:
        return [self._save_certificate(c, private_key, p12_container_password) for c in certificates]


if __name__ == '__main__':
    AppStoreConnect.invoke_cli()<|MERGE_RESOLUTION|>--- conflicted
+++ resolved
@@ -106,10 +106,7 @@
                  private_key: Optional[str],
                  log_requests: bool = False,
                  unauthorized_request_retries: int = 1,
-<<<<<<< HEAD
-=======
                  enable_jwt_cache: bool = False,
->>>>>>> b6726f6d
                  json_output: bool = False,
                  profiles_directory: pathlib.Path = ProvisioningProfile.DEFAULT_LOCATION,
                  certificates_directory: pathlib.Path = Certificate.DEFAULT_LOCATION,
@@ -123,10 +120,7 @@
         self._private_key = private_key
         self._log_requests = log_requests
         self._unauthorized_request_retries = unauthorized_request_retries
-<<<<<<< HEAD
-=======
         self._enable_jwt_cache = enable_jwt_cache
->>>>>>> b6726f6d
 
     @classmethod
     def from_cli_args(cls, cli_args: argparse.Namespace) -> AppStoreConnect:
@@ -134,10 +128,7 @@
         issuer_id_argument = AppStoreConnectArgument.ISSUER_ID.from_args(cli_args)
         private_key_argument = AppStoreConnectArgument.PRIVATE_KEY.from_args(cli_args)
         unauthorized_request_retries = Types.ApiUnauthorizedRetries.resolve_value(cli_args.unauthorized_request_retries)
-<<<<<<< HEAD
-=======
         disable_jwt_cache = AppStoreConnectArgument.DISABLE_JWT_CACHE.from_args(cli_args)
->>>>>>> b6726f6d
 
         app_store_connect = AppStoreConnect(
             key_identifier=key_identifier_argument.value if key_identifier_argument else None,
@@ -145,10 +136,7 @@
             private_key=private_key_argument.value if private_key_argument else None,
             log_requests=cli_args.log_requests,
             unauthorized_request_retries=unauthorized_request_retries,
-<<<<<<< HEAD
-=======
             enable_jwt_cache=not disable_jwt_cache,
->>>>>>> b6726f6d
             json_output=cli_args.json_output,
             profiles_directory=cli_args.profiles_directory,
             certificates_directory=cli_args.certificates_directory,
@@ -216,10 +204,7 @@
             self._private_key,
             log_requests=self._log_requests,
             unauthorized_request_retries=self._unauthorized_request_retries,
-<<<<<<< HEAD
-=======
             enable_jwt_cache=self._enable_jwt_cache,
->>>>>>> b6726f6d
         )
 
     @property
