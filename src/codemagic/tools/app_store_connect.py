--- conflicted
+++ resolved
@@ -516,7 +516,6 @@
         )
 
     @cli.action(
-<<<<<<< HEAD
         'register-devices-from-file',
         BundleIdArgument.PLATFORM,
         DeviceArgument.COMMON_DEVICE_NAME,
@@ -561,10 +560,7 @@
         return registered_devices
 
     @cli.action(
-        'create-bundle-id',
-=======
         "create-bundle-id",
->>>>>>> 1694ab52
         BundleIdArgument.BUNDLE_ID_IDENTIFIER,
         BundleIdArgument.BUNDLE_ID_NAME,
         BundleIdArgument.PLATFORM,
