from __future__ import annotations

import logging
import pathlib
from abc import ABCMeta
from typing import List
from typing import Optional

from codemagic.apple import AppStoreConnectApiClient
from codemagic.apple.app_store_connect import IssuerId
from codemagic.apple.app_store_connect import KeyIdentifier
from codemagic.apple.resources import App
from codemagic.apple.resources import AppStoreState
from codemagic.apple.resources import AppStoreVersionSubmission
from codemagic.apple.resources import BetaBuildLocalization
from codemagic.apple.resources import Build
from codemagic.apple.resources import Locale
from codemagic.apple.resources import Platform
from codemagic.apple.resources import PreReleaseVersion
from codemagic.apple.resources import ResourceId
from codemagic.mixins import PathFinderMixin

from .arguments import Types
from .resource_manager_mixin import ResourceManagerMixin
from .resource_printer import ResourcePrinter


class AbstractBaseAction(ResourceManagerMixin, PathFinderMixin, metaclass=ABCMeta):
    logger: logging.Logger
    profiles_directory: pathlib.Path
    certificates_directory: pathlib.Path
    printer: ResourcePrinter
    _key_identifier: Optional[KeyIdentifier]
    _issuer_id: Optional[IssuerId]
    _private_key: Optional[str]

    # Define signatures for self-reference to other action groups

    @property
    def api_client(self) -> AppStoreConnectApiClient:
        ...

    def _assert_api_client_credentials(self, custom_error: Optional[str]) -> str:
        ...

    def create_beta_app_review_submission(
            self, build_id: ResourceId, should_print: bool = True) -> AppStoreVersionSubmission:
        ...

<<<<<<< HEAD
    def create_beta_build_localization(
            self,
            build_id: ResourceId,
            locale: Locale,
            whats_new: Optional[Types.WhatsNewArgument] = None,
            should_print: bool = True) -> BetaBuildLocalization:
=======
    def get_build(self, build_id: ResourceId, should_print: bool = True) -> Build:
>>>>>>> c373ecd6
        ...

    def get_build_pre_release_version(self, build_id: ResourceId, should_print: bool = True) -> PreReleaseVersion:
        ...

    def list_app_builds(self, application_id: ResourceId, should_print: bool = True) -> List[Build]:
        ...

    def list_apps(self,
                  bundle_id_identifier: Optional[str] = None,
                  application_id: Optional[ResourceId] = None,
                  application_name: Optional[str] = None,
                  application_sku: Optional[str] = None,
                  version_string: Optional[str] = None,
                  platform: Optional[Platform] = None,
                  app_store_state: Optional[AppStoreState] = None,
                  should_print: bool = True) -> List[App]:
        ...<|MERGE_RESOLUTION|>--- conflicted
+++ resolved
@@ -47,16 +47,14 @@
             self, build_id: ResourceId, should_print: bool = True) -> AppStoreVersionSubmission:
         ...
 
-<<<<<<< HEAD
     def create_beta_build_localization(
             self,
             build_id: ResourceId,
             locale: Locale,
             whats_new: Optional[Types.WhatsNewArgument] = None,
             should_print: bool = True) -> BetaBuildLocalization:
-=======
+
     def get_build(self, build_id: ResourceId, should_print: bool = True) -> Build:
->>>>>>> c373ecd6
         ...
 
     def get_build_pre_release_version(self, build_id: ResourceId, should_print: bool = True) -> PreReleaseVersion:
