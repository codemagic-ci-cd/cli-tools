--- conflicted
+++ resolved
@@ -57,9 +57,9 @@
             should_print: bool = True) -> BetaBuildLocalization:
         ...
 
-<<<<<<< HEAD
     def add_build_to_beta_groups(self, build_id: Union[ResourceId, Build], beta_group_names: Sequence[str]):
-=======
+        ...
+
     def add_beta_test_info(
             self,
             build_id: ResourceId,
@@ -72,7 +72,6 @@
             self,
             build_id: ResourceId,
             max_build_processing_wait: Optional[Union[int, Types.MaxBuildProcessingWait]] = None):
->>>>>>> 1e8e243f
         ...
 
     def list_apps(self,
