from __future__ import annotations

import logging
import pathlib
from abc import ABCMeta
from abc import abstractmethod
from datetime import datetime
from typing import List
from typing import Optional
from typing import Sequence
from typing import Union

from codemagic.apple import AppStoreConnectApiClient
from codemagic.apple.app_store_connect import IssuerId
from codemagic.apple.app_store_connect import KeyIdentifier
from codemagic.apple.resources import App
from codemagic.apple.resources import AppStoreState
from codemagic.apple.resources import AppStoreVersion
from codemagic.apple.resources import AppStoreVersionLocalization
from codemagic.apple.resources import AppStoreVersionSubmission
from codemagic.apple.resources import BetaAppReviewSubmission
from codemagic.apple.resources import BetaBuildLocalization
from codemagic.apple.resources import Build
from codemagic.apple.resources import BuildProcessingState
from codemagic.apple.resources import Locale
from codemagic.apple.resources import Platform
from codemagic.apple.resources import ReleaseType
from codemagic.apple.resources import ResourceId
from codemagic.apple.resources import ReviewSubmission
from codemagic.apple.resources import ReviewSubmissionItem
from codemagic.mixins import PathFinderMixin

from .arguments import AppStoreVersionInfo
from .arguments import AppStoreVersionLocalizationInfo
from .arguments import BetaBuildInfo
from .arguments import Types
from .resource_manager_mixin import ResourceManagerMixin
from .resource_printer import ResourcePrinter

AppStoreVersionLocalizationInfos = Union[
    List[AppStoreVersionLocalizationInfo],
    Types.AppStoreVersionLocalizationInfoArgument,
]


class AbstractBaseAction(ResourceManagerMixin, PathFinderMixin, metaclass=ABCMeta):
    logger: logging.Logger
    profiles_directory: pathlib.Path
    certificates_directory: pathlib.Path
    printer: ResourcePrinter
    _key_identifier: Optional[KeyIdentifier]
    _issuer_id: Optional[IssuerId]
    _private_key: Optional[str]

    # Define signatures for self-reference to other action groups

    @property
    def api_client(self) -> AppStoreConnectApiClient:
        ...

    @classmethod
    def echo(cls, message: str, *args, **kwargs) -> None:
        ...

    def _assert_api_client_credentials(self, custom_error: Optional[str] = None):
        ...

    # Action signatures in alphabetical order

    @abstractmethod
    def add_beta_test_info(
        self,
        build_id: ResourceId,
        beta_build_localizations: Optional[Union[List[BetaBuildInfo], Types.BetaBuildLocalizations]] = None,
        locale: Optional[Locale] = None,
        whats_new: Optional[Types.WhatsNewArgument] = None,
    ):
        from .action_groups import BuildsActionGroup
        _ = BuildsActionGroup.add_beta_test_info  # Implementation
        raise NotImplementedError()

    @abstractmethod
    def add_build_to_beta_groups(
        self,
        build_id: ResourceId,
        beta_group_names: Sequence[str],
    ):
        from .action_groups import BetaGroupsActionGroup
        _ = BetaGroupsActionGroup.add_build_to_beta_groups  # Implementation
        raise NotImplementedError()

    @abstractmethod
<<<<<<< HEAD
    def cancel_review_submission(
        self,
        review_submission_id: ResourceId,
        should_print: bool = True,
    ) -> ReviewSubmission:
        from .action_groups import ReviewSubmissionsActionGroup
        _ = ReviewSubmissionsActionGroup.cancel_review_submission  # Implementation
        raise NotImplementedError()

    @abstractmethod
=======
>>>>>>> 48324df0
    def confirm_review_submission(
        self,
        review_submission_id: ResourceId,
        should_print: bool = True,
    ) -> ReviewSubmission:
        from .action_groups import ReviewSubmissionsActionGroup
        _ = ReviewSubmissionsActionGroup.confirm_review_submission  # Implementation
        raise NotImplementedError()

    @abstractmethod
    def create_app_store_version(
        self,
        build_id: ResourceId,
        platform: Platform = Platform.IOS,
        copyright: Optional[str] = None,
        version_string: Optional[str] = None,
        release_type: Optional[ReleaseType] = None,
        earliest_release_date: Optional[Union[datetime, Types.EarliestReleaseDate]] = None,
        should_print: bool = True,
    ) -> AppStoreVersion:
        from .action_groups import AppStoreVersionsActionGroup
        _ = AppStoreVersionsActionGroup.create_app_store_version  # Implementation
        raise NotImplementedError()

    @abstractmethod
    def create_app_store_version_localization(
        self,
        app_store_version_id: ResourceId,
        locale: Locale,
        description: Optional[str] = None,
        keywords: Optional[str] = None,
        marketing_url: Optional[str] = None,
        promotional_text: Optional[str] = None,
        support_url: Optional[str] = None,
        whats_new: Optional[Union[str, Types.WhatsNewArgument]] = None,
        should_print: bool = True,
    ) -> AppStoreVersionLocalization:
        from .action_groups import AppStoreVersionLocalizationsActionGroup
        _ = AppStoreVersionLocalizationsActionGroup.create_app_store_version_localization  # Implementation
        raise NotImplementedError()

    @abstractmethod
    def create_app_store_version_submission(
        self,
        app_store_version_id: ResourceId,
        should_print: bool = True,
    ) -> AppStoreVersionSubmission:
        from .action_groups import AppStoreVersionSubmissionsActionGroup
        _ = AppStoreVersionSubmissionsActionGroup.create_app_store_version_submission  # Implementation
        raise NotImplementedError()

    @abstractmethod
    def create_beta_app_review_submission(
        self,
        build_id: ResourceId,
        should_print: bool = True,
    ) -> BetaAppReviewSubmission:
        from .action_groups import BetaAppReviewSubmissionsActionGroup
        _ = BetaAppReviewSubmissionsActionGroup.create_beta_app_review_submission  # Implementation
        raise NotImplementedError()

    @abstractmethod
    def create_beta_build_localization(
        self,
        build_id: ResourceId,
        locale: Optional[Locale],
        whats_new: Optional[Union[str, Types.WhatsNewArgument]] = None,
        should_print: bool = True,
    ) -> BetaBuildLocalization:
        from .action_groups import BetaBuildLocalizationsActionGroup
        _ = BetaBuildLocalizationsActionGroup.create_beta_build_localization  # Implementation
        raise NotImplementedError()

    @abstractmethod
    def create_review_submission(
            self,
            application_id: ResourceId,
            platform: Platform,
            should_print: bool = True,
    ) -> ReviewSubmission:
        from .action_groups import ReviewSubmissionsActionGroup
        _ = ReviewSubmissionsActionGroup.create_review_submission  # Implementation
        raise NotImplementedError()

    @abstractmethod
    def create_review_submission_item(
        self,
        review_submission_id: ResourceId,
        app_custom_product_page_version_id: Optional[ResourceId] = None,
        app_event_id: Optional[ResourceId] = None,
        app_store_version_id: Optional[ResourceId] = None,
        app_store_version_experiment_id: Optional[ResourceId] = None,
        should_print: bool = True,
    ) -> ReviewSubmissionItem:
        from .action_groups import ReviewSubmissionItemsActionGroup
        _ = ReviewSubmissionItemsActionGroup.create_review_submission_item  # Implementation
        raise NotImplementedError()

    @abstractmethod
    def list_app_store_version_localizations(
        self,
        app_store_version_id: ResourceId,
        should_print: bool = True,
    ) -> List[AppStoreVersionLocalization]:
        from .action_groups import AppStoreVersionsActionGroup
        _ = AppStoreVersionsActionGroup.list_app_store_version_localizations  # Implementation
        raise NotImplementedError()

    @abstractmethod
    def list_apps(
        self,
        bundle_id_identifier: Optional[str] = None,
        bundle_id_identifier_strict_match: bool = False,
        application_id: Optional[ResourceId] = None,
        application_name: Optional[str] = None,
        application_sku: Optional[str] = None,
        version_string: Optional[str] = None,
        platform: Optional[Platform] = None,
        app_store_state: Optional[AppStoreState] = None,
        should_print: bool = True,
    ) -> List[App]:
        from .action_groups import AppsActionGroup
        _ = AppsActionGroup.list_apps  # Implementation
        raise NotImplementedError()

    @abstractmethod
    def list_builds(
        self,
        application_id: Optional[ResourceId] = None,
        expired: Optional[bool] = None,
        not_expired: Optional[bool] = None,
        build_id: Optional[ResourceId] = None,
        pre_release_version: Optional[str] = None,
        processing_state: Optional[BuildProcessingState] = None,
        build_version_number: Optional[int] = None,
        should_print: bool = True,
    ) -> List[Build]:
        from ..app_store_connect import AppStoreConnect
        _ = AppStoreConnect.list_builds  # Implementation
        raise NotImplementedError()

    @abstractmethod
    def submit_to_app_store(
        self,
        build_id: ResourceId,
        max_build_processing_wait: Optional[Union[int, Types.MaxBuildProcessingWait]] = None,
        # App Store Version information arguments
        copyright: Optional[str] = None,
        earliest_release_date: Optional[Union[datetime, Types.EarliestReleaseDate]] = None,
        platform: Platform = Platform.IOS,
        release_type: Optional[ReleaseType] = None,
        version_string: Optional[str] = None,
        app_store_version_info: Optional[Union[AppStoreVersionInfo, Types.AppStoreVersionInfoArgument]] = None,
        # App Store Version Localization arguments
        description: Optional[str] = None,
        keywords: Optional[str] = None,
        locale: Optional[Locale] = None,
        marketing_url: Optional[str] = None,
        promotional_text: Optional[str] = None,
        support_url: Optional[str] = None,
        whats_new: Optional[Union[str, Types.WhatsNewArgument]] = None,
        app_store_version_localizations: Optional[AppStoreVersionLocalizationInfos] = None,
    ) -> AppStoreVersionSubmission:
        from .action_groups import BuildsActionGroup
        _ = BuildsActionGroup.submit_to_app_store  # Implementation
        raise NotImplementedError()

    @abstractmethod
    def submit_to_testflight(
        self,
        build_id: ResourceId,
        max_build_processing_wait: Optional[Union[int, Types.MaxBuildProcessingWait]] = None,
    ) -> BetaAppReviewSubmission:
        from .action_groups import BuildsActionGroup
        _ = BuildsActionGroup.submit_to_testflight  # Implementation
        raise NotImplementedError()

    @abstractmethod
    def update_app_store_version(
        self,
        app_store_version_id: ResourceId,
        build_id: Optional[ResourceId] = None,
        copyright: Optional[str] = None,
        earliest_release_date: Optional[Union[datetime, Types.EarliestReleaseDate]] = None,
        release_type: Optional[ReleaseType] = None,
        version_string: Optional[str] = None,
        should_print: bool = True,
    ) -> AppStoreVersion:
        from .action_groups import AppStoreVersionsActionGroup
        _ = AppStoreVersionsActionGroup.update_app_store_version  # Implementation
        raise NotImplementedError()

    @abstractmethod
    def update_app_store_version_localization(
        self,
        app_store_version_localization_id: ResourceId,
        description: Optional[str] = None,
        keywords: Optional[str] = None,
        marketing_url: Optional[str] = None,
        promotional_text: Optional[str] = None,
        support_url: Optional[str] = None,
        whats_new: Optional[Union[str, Types.WhatsNewArgument]] = None,
        should_print: bool = True,
    ) -> AppStoreVersionLocalization:
        from .action_groups import AppStoreVersionLocalizationsActionGroup
        _ = AppStoreVersionLocalizationsActionGroup.update_app_store_version_localization  # Implementation
        raise NotImplementedError()

    @abstractmethod
    def wait_until_build_is_processed(
        self,
        build: Build,
        max_processing_minutes: int,
        retry_wait_seconds: int = 30,
    ) -> Build:
        from .action_groups import BuildsActionGroup
        _ = BuildsActionGroup.wait_until_build_is_processed  # Implementation
        raise NotImplementedError()<|MERGE_RESOLUTION|>--- conflicted
+++ resolved
@@ -90,19 +90,6 @@
         raise NotImplementedError()
 
     @abstractmethod
-<<<<<<< HEAD
-    def cancel_review_submission(
-        self,
-        review_submission_id: ResourceId,
-        should_print: bool = True,
-    ) -> ReviewSubmission:
-        from .action_groups import ReviewSubmissionsActionGroup
-        _ = ReviewSubmissionsActionGroup.cancel_review_submission  # Implementation
-        raise NotImplementedError()
-
-    @abstractmethod
-=======
->>>>>>> 48324df0
     def confirm_review_submission(
         self,
         review_submission_id: ResourceId,
