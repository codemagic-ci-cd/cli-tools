--- conflicted
+++ resolved
@@ -79,33 +79,16 @@
             try:
                 self._publish_application_package(altool, application_package, validate_package)
                 if submit_to_testflight:
-<<<<<<< HEAD
-                    self._submit_build_to_testflight(application_package, locale, whats_new)
-=======
                     if isinstance(application_package, Ipa):
                         self._submit_build_to_testflight(application_package, locale, whats_new)
                     else:
                         continue  # Cannot submit macOS packages to TestFlight, skip
->>>>>>> 82ef5930
             except IOError as error:
                 failed_packages.append(str(application_package.path))
                 self.logger.error(Colors.RED(error.args[0]))
 
         if failed_packages:
             raise AppStoreConnectError(f'Failed to publish {", ".join(failed_packages)}')
-
-    def _submit_build_to_testflight(
-        self,
-        application_package: Union[Ipa, MacOsPackage],
-        locale: Optional[Locale],
-        whats_new: Optional[Types.WhatsNewArgument],
-    ):
-        app = self._get_uploaded_build_application(application_package)
-        build, pre_release_version = self._get_uploaded_build(app, application_package)
-        build = self._wait_until_build_is_processed(build)
-        if locale and whats_new:
-            self.create_beta_build_localization(build.id, locale, whats_new)
-        self.create_beta_app_review_submission(build.id)
 
     def _publish_application_package(
             self, altool: Altool, application_package: Union[Ipa, MacOsPackage], validate_package: bool):
@@ -123,10 +106,13 @@
     def _submit_build_to_testflight(self, ipa: Ipa, locale: Locale, whats_new: Optional[Types.WhatsNewArgument]):
         self.logger.info(Colors.BLUE('\nSubmit %s to TestFlight'), ipa.path)
 
-        build, pre_release_version = self._get_uploaded_build(ipa)
-        self.create_beta_app_review_submission(build.id)
+        app = self._get_uploaded_build_application(ipa)
+        build, pre_release_version = self._get_uploaded_build(app, ipa)
         if locale and whats_new:
             self.create_beta_build_localization(build.id, locale, whats_new)
+
+        build = self._wait_until_build_is_processed(build)
+        self.create_beta_app_review_submission(build.id)
 
     def _find_build(
         self,
