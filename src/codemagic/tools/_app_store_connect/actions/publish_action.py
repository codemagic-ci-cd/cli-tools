from __future__ import annotations

import pathlib
import time
from abc import ABCMeta
from typing import List
from typing import Optional
from typing import Sequence
from typing import Tuple
from typing import Union

from codemagic import cli
from codemagic.apple import AppStoreConnectApiError
from codemagic.apple.resources import App
from codemagic.apple.resources import Build
from codemagic.apple.resources import BuildProcessingState
from codemagic.apple.resources import Locale
from codemagic.apple.resources import PreReleaseVersion
from codemagic.apple.resources import ResourceId
from codemagic.cli import Colors
from codemagic.models import Altool
from codemagic.models.application_package import Ipa
from codemagic.models.application_package import MacOsPackage

from ..abstract_base_action import AbstractBaseAction
from ..arguments import BuildArgument
from ..arguments import PublishArgument
from ..arguments import Types
from ..errors import AppStoreConnectError


class PublishAction(AbstractBaseAction, metaclass=ABCMeta):

    @cli.action('publish',
                PublishArgument.APPLICATION_PACKAGE_PATH_PATTERNS,
                PublishArgument.APPLE_ID,
                PublishArgument.APP_SPECIFIC_PASSWORD,
                PublishArgument.SUBMIT_TO_TESTFLIGHT,
                BuildArgument.LOCALE_OPTIONAL_WITH_DEFAULT,
                BuildArgument.WHATS_NEW,
                PublishArgument.SKIP_PACKAGE_VALIDATION,
                PublishArgument.MAX_BUILD_PROCESSING_WAIT,
                action_options={'requires_api_client': False})
    def publish(self,
                application_package_path_patterns: Sequence[pathlib.Path],
                apple_id: Optional[str] = None,
                app_specific_password: Optional[Types.AppSpecificPassword] = None,
                submit_to_testflight: Optional[bool] = None,
                locale: Locale = BuildArgument.LOCALE_OPTIONAL_WITH_DEFAULT.get_default(),
                whats_new: Optional[Types.WhatsNewArgument] = None,
                skip_package_validation: Optional[bool] = None,
                max_build_processing_wait: Optional[Types.MaxBuildProcessingWait] = None) -> None:
        """
        Publish application packages to App Store and submit them to Testflight
        """

        # Workaround to support overriding default value by environment variable.
        if max_build_processing_wait:
            max_processing_minutes = max_build_processing_wait.value
        else:
            max_processing_minutes = Types.MaxBuildProcessingWait.default_value

        if not (apple_id and app_specific_password):
            self._assert_api_client_credentials(
                'Either Apple ID and app specific password or App Store Connect API key information is required.')
        elif submit_to_testflight:
            self._assert_api_client_credentials('It is required for submitting an app to Testflight.')

        if whats_new and not submit_to_testflight:
            raise BuildArgument.WHATS_NEW.raise_argument_error(
                f'{PublishArgument.SUBMIT_TO_TESTFLIGHT.flag} is required for submitting notes')

        application_packages = self._get_publishing_application_packages(application_package_path_patterns)
        try:
            altool = Altool(
                username=apple_id,
                password=app_specific_password.value if app_specific_password else None,
                key_identifier=self._key_identifier,
                issuer_id=self._issuer_id,
                private_key=self._private_key,
            )
        except ValueError as ve:
            raise AppStoreConnectError(str(ve))

        validate_package = not bool(skip_package_validation)
        failed_packages: List[str] = []
        for application_package in application_packages:
            try:
                self._publish_application_package(altool, application_package, validate_package)
                if submit_to_testflight:
                    if isinstance(application_package, Ipa):
                        self._submit_build_to_testflight(application_package, locale, whats_new, max_processing_minutes)
                    else:
                        continue  # Cannot submit macOS packages to TestFlight, skip
            except (IOError, ValueError) as error:
                failed_packages.append(str(application_package.path))
                self.logger.error(Colors.RED(error.args[0]))

        if failed_packages:
            raise AppStoreConnectError(f'Failed to publish {", ".join(failed_packages)}')

    def _publish_application_package(
            self, altool: Altool, application_package: Union[Ipa, MacOsPackage], validate_package: bool):
        """
        :raises IOError in case any step of publishing fails
        """
        self.logger.info(Colors.BLUE('\nPublish "%s" to App Store Connect'), application_package.path)
        self.logger.info(application_package.get_text_summary())
        if validate_package:
            self._validate_artifact_with_altool(altool, application_package.path)
        else:
            self.logger.info(Colors.YELLOW('\nSkip validating "%s" for App Store Connect'), application_package.path)
        self._upload_artifact_with_altool(altool, application_package.path)

    def _submit_build_to_testflight(
        self,
        ipa: Ipa,
        locale: Locale,
        whats_new: Optional[Types.WhatsNewArgument],
        max_processing_minutes: int,
    ):
        self.logger.info(Colors.BLUE('\nSubmit %s to TestFlight'), ipa.path)
        app = self._get_uploaded_build_application(ipa)
        build, pre_release_version = self._get_uploaded_build(app, ipa)

<<<<<<< HEAD
=======
        build, pre_release_version = self._get_uploaded_build(ipa, max_processing_minutes)
        self.create_beta_app_review_submission(build.id)
>>>>>>> 46bdbe94
        if locale and whats_new:
            self.create_beta_build_localization(build.id, locale, whats_new)

        self._assert_app_has_testflight_information(app)
        build = self._wait_until_build_is_processed(build)
        self.create_beta_app_review_submission(build.id)

    def _find_build(
        self,
        app_id: ResourceId,
        application_package: Union[Ipa, MacOsPackage],
        retries: int = 10,
        retry_wait_seconds: int = 30,
    ) -> Tuple[Build, PreReleaseVersion]:
        """
        Find corresponding build for the uploaded ipa or macOS package.
        Take into account that sometimes the build is not immediately available
        after the upload and as a result the API calls may not return it. Implement a
        simple retrying logic to overcome this issue.
        """
        try:
            found_builds = self.api_client.apps.list_builds(app_id)
        except AppStoreConnectApiError as api_error:
            raise AppStoreConnectError(str(api_error))

        for build in found_builds:
            if build.attributes.version == application_package.version_code:
                pre_release_version = self.api_client.builds.read_pre_release_version(build.id)
                if pre_release_version and pre_release_version.attributes.version == application_package.version:
                    return build, pre_release_version

        # Matching build was not found.
        if retries > 0:
            # There are retries left, wait a bit and try again.
            self.logger.info(
                (
                    'Did not find build matching uploaded version yet, it might be still processing. '
                    'Waiting %d seconds to try again'
                ),
                retry_wait_seconds,
            )
            time.sleep(retry_wait_seconds)
            return self._find_build(
                app_id, application_package, retries=retries-1, retry_wait_seconds=retry_wait_seconds)
        else:
            # There are no more retries left, give up.
            raise IOError(f'Did not find corresponding build from App Store versions for "{application_package.path}"')

<<<<<<< HEAD
    def _wait_until_build_is_processed(self, build: Build, retries: int = 20, retry_wait_seconds: int = 30) -> Build:
        self.logger.info(Colors.BLUE('\nWait until processing build %s is completed'), build.id)

        if build.attributes.processingState is BuildProcessingState.PROCESSING:
            if retries < 1:
                raise IOError(f'Waiting for build {build.id} processing timed out')
            self.logger.info(
                'Build %s is still being processed, wait %d seconds and check again', build.id, retry_wait_seconds)
            time.sleep(retry_wait_seconds)
            try:
                build = self.api_client.builds.read(build)
            except AppStoreConnectApiError as api_error:
                raise AppStoreConnectError(str(api_error))
            return self._wait_until_build_is_processed(build, retries-1, retry_wait_seconds)
        elif build.attributes.processingState in (BuildProcessingState.FAILED, BuildProcessingState.INVALID):
            raise IOError(f'Uploaded build {build.id} is {build.attributes.processingState.value.lower()}')
        else:
            self.logger.info(Colors.BLUE('Processing build %s is completed'), build.id)
            return build

    def _get_uploaded_build_application(self, application_package: Union[Ipa, MacOsPackage]) -> App:
=======
    def _wait_until_build_is_processed(
        self,
        build: Build,
        max_processing_minutes: int,
        retry_wait_seconds: int = 30,
    ) -> Build:
        start_waiting = time.time()
        while time.time() - start_waiting < max_processing_minutes * 60:
            if build.attributes.processingState is BuildProcessingState.PROCESSING:
                msg_template = 'Build %s is still being processed, wait %d seconds and check again'
                self.logger.info(msg_template, build.id, retry_wait_seconds)
                time.sleep(retry_wait_seconds)
                build = self.get_build(build.id, should_print=False)
            elif build.attributes.processingState in (BuildProcessingState.FAILED, BuildProcessingState.INVALID):
                raise IOError(f'Uploaded build {build.id} is {build.attributes.processingState.value.lower()}')
            else:
                self.logger.info(Colors.BLUE('Processing build %s is completed'), build.id)
                return build

        raise IOError((
            f'Waiting for build {build.id} processing timed out in {max_processing_minutes} minutes. '
            f'You can configure maximum timeout using {PublishArgument.MAX_BUILD_PROCESSING_WAIT.flag} '
            f'command line option, or {Types.MaxBuildProcessingWait.environment_variable_key} environment variable.'
        ))

    def _get_uploaded_build(
        self,
        application_package: Union[Ipa, MacOsPackage],
        max_processing_minutes: int,
    ) -> Tuple[Build, PreReleaseVersion]:
>>>>>>> 46bdbe94
        bundle_id = application_package.bundle_identifier
        self.logger.info(Colors.BLUE('\nFind application entry from App Store Connect for uploaded binary'))
        try:
            app = self.list_apps(bundle_id_identifier=bundle_id, should_print=False)[0]
        except IndexError:
            raise IOError(f'Did not find app with bundle identifier "{bundle_id}" from App Store Connect')
        else:
            self.printer.print_resource(app, True)
        return app

    def _get_uploaded_build(
            self, app: App, application_package: Union[Ipa, MacOsPackage]) -> Tuple[Build, PreReleaseVersion]:
        self.logger.info(Colors.BLUE('\nFind freshly uploaded build'))
        build, pre_release_version = self._find_build(app.id, application_package)
<<<<<<< HEAD
=======
        build = self._wait_until_build_is_processed(build, max_processing_minutes)
>>>>>>> 46bdbe94
        self.logger.info(Colors.GREEN('\nPublished build is'))
        self.printer.print_resource(build, True)
        self.printer.print_resource(pre_release_version, True)
        return build, pre_release_version

    def _get_publishing_application_packages(
            self, path_patterns: Sequence[pathlib.Path]) -> List[Union[Ipa, MacOsPackage]]:
        _path_patterns = list(path_patterns)
        if len(_path_patterns) == 1 and _path_patterns[0].exists():
            # Add exempt for single path that exists to avoid unnecessary log output
            found_application_paths = [_path_patterns[0]]
        else:
            found_application_paths = list(self.find_paths(*path_patterns))

        application_packages: List[Union[Ipa, MacOsPackage]] = []
        for path in found_application_paths:
            if path.suffix == '.ipa':
                application_package: Union[Ipa, MacOsPackage] = Ipa(path)
            elif path.suffix == '.pkg':
                application_package = MacOsPackage(path)
            else:
                raise AppStoreConnectError(f'Unsupported package type for App Store Connect publishing: {path}')

            try:
                application_package.get_summary()
            except FileNotFoundError as fnf:
                message = f'Invalid package for App Store Connect publishing: {fnf.args[0]} not found from {path}'
                self.logger.warning(Colors.YELLOW(message))
            except (ValueError, IOError) as error:
                message = f'Unable to process package {path} for App Store Connect publishing: {error.args[0]}'
                self.logger.warning(Colors.YELLOW(message))
            else:
                application_packages.append(application_package)

        if not application_packages:
            patterns = ', '.join(f'"{pattern}"' for pattern in path_patterns)
            raise AppStoreConnectError(f'No application packages found for patterns {patterns}')
        return application_packages

    def _validate_artifact_with_altool(self, altool: Altool, artifact_path: pathlib.Path):
        self.logger.info(Colors.BLUE('\nValidate "%s" for App Store Connect'), artifact_path)
        result = altool.validate_app(artifact_path)
        message = result.success_message if result else f'No errors validating archive at "{artifact_path}".'
        self.logger.info(Colors.GREEN(message))

    def _upload_artifact_with_altool(self, altool: Altool, artifact_path: pathlib.Path):
        self.logger.info(Colors.BLUE('\nUpload "%s" to App Store Connect'), artifact_path)
        result = altool.upload_app(artifact_path)
        message = result.success_message if result else f'No errors uploading "{artifact_path}".'
        self.logger.info(Colors.GREEN(message))

    def _assert_app_has_testflight_information(self, app: App):
        missing_beta_app_information = self._get_missing_beta_app_information(app)
        missing_beta_app_review_information = self._get_missing_beta_app_review_information(app)

        if not missing_beta_app_information and not missing_beta_app_review_information:
            return  # All information required for TestFlight submission seems to be present

        error_lines = []
        if missing_beta_app_information:
            missing_values = ', '.join(missing_beta_app_information)
            error_lines.append(f'App is missing required Beta App Information: {missing_values}.')
        if missing_beta_app_review_information:
            missing_values = ', '.join(missing_beta_app_review_information)
            error_lines.append(f'App is missing required Beta App Review Information: {missing_values}.')

        name = app.attributes.name
        raise ValueError('\n'.join([
            f'Complete test information is required to submit application {name} build for external testing.',
            *error_lines,
            f'Fill in test information at https://appstoreconnect.apple.com/apps/{app.id}/testflight/test-info.',
        ]))

    def _get_missing_beta_app_information(self, app: App) -> List[str]:
        beta_app_localizations = self.api_client.apps.list_beta_app_localizations(app)
        default_beta_app_localization = beta_app_localizations[0]
        required_test_information = {
            'Feedback Email': default_beta_app_localization.attributes.feedbackEmail,
        }
        return [field_name for field_name, value in required_test_information.items() if not value]

    def _get_missing_beta_app_review_information(self, app: App) -> List[str]:
        beta_app_review_detail = self.api_client.apps.read_beta_app_review_detail(app)
        required_test_information = {
            'First Name': beta_app_review_detail.attributes.contactFirstName,
            'Last Name': beta_app_review_detail.attributes.contactLastName,
            'Phone Number': beta_app_review_detail.attributes.contactPhone,
            'Email': beta_app_review_detail.attributes.contactEmail,
        }
        return [field_name for field_name, value in required_test_information.items() if not value]<|MERGE_RESOLUTION|>--- conflicted
+++ resolved
@@ -123,16 +123,11 @@
         app = self._get_uploaded_build_application(ipa)
         build, pre_release_version = self._get_uploaded_build(app, ipa)
 
-<<<<<<< HEAD
-=======
-        build, pre_release_version = self._get_uploaded_build(ipa, max_processing_minutes)
-        self.create_beta_app_review_submission(build.id)
->>>>>>> 46bdbe94
         if locale and whats_new:
             self.create_beta_build_localization(build.id, locale, whats_new)
 
         self._assert_app_has_testflight_information(app)
-        build = self._wait_until_build_is_processed(build)
+        build = self._wait_until_build_is_processed(build, max_processing_minutes)
         self.create_beta_app_review_submission(build.id)
 
     def _find_build(
@@ -176,42 +171,24 @@
             # There are no more retries left, give up.
             raise IOError(f'Did not find corresponding build from App Store versions for "{application_package.path}"')
 
-<<<<<<< HEAD
-    def _wait_until_build_is_processed(self, build: Build, retries: int = 20, retry_wait_seconds: int = 30) -> Build:
-        self.logger.info(Colors.BLUE('\nWait until processing build %s is completed'), build.id)
-
-        if build.attributes.processingState is BuildProcessingState.PROCESSING:
-            if retries < 1:
-                raise IOError(f'Waiting for build {build.id} processing timed out')
-            self.logger.info(
-                'Build %s is still being processed, wait %d seconds and check again', build.id, retry_wait_seconds)
-            time.sleep(retry_wait_seconds)
-            try:
-                build = self.api_client.builds.read(build)
-            except AppStoreConnectApiError as api_error:
-                raise AppStoreConnectError(str(api_error))
-            return self._wait_until_build_is_processed(build, retries-1, retry_wait_seconds)
-        elif build.attributes.processingState in (BuildProcessingState.FAILED, BuildProcessingState.INVALID):
-            raise IOError(f'Uploaded build {build.id} is {build.attributes.processingState.value.lower()}')
-        else:
-            self.logger.info(Colors.BLUE('Processing build %s is completed'), build.id)
-            return build
-
-    def _get_uploaded_build_application(self, application_package: Union[Ipa, MacOsPackage]) -> App:
-=======
     def _wait_until_build_is_processed(
         self,
         build: Build,
         max_processing_minutes: int,
         retry_wait_seconds: int = 30,
     ) -> Build:
+        self.logger.info(Colors.BLUE('\nWait until processing build %s is completed'), build.id)
+
         start_waiting = time.time()
         while time.time() - start_waiting < max_processing_minutes * 60:
             if build.attributes.processingState is BuildProcessingState.PROCESSING:
                 msg_template = 'Build %s is still being processed, wait %d seconds and check again'
                 self.logger.info(msg_template, build.id, retry_wait_seconds)
                 time.sleep(retry_wait_seconds)
-                build = self.get_build(build.id, should_print=False)
+                try:
+                    build = self.api_client.builds.read(build)
+                except AppStoreConnectApiError as api_error:
+                    raise AppStoreConnectError(str(api_error))
             elif build.attributes.processingState in (BuildProcessingState.FAILED, BuildProcessingState.INVALID):
                 raise IOError(f'Uploaded build {build.id} is {build.attributes.processingState.value.lower()}')
             else:
@@ -224,12 +201,7 @@
             f'command line option, or {Types.MaxBuildProcessingWait.environment_variable_key} environment variable.'
         ))
 
-    def _get_uploaded_build(
-        self,
-        application_package: Union[Ipa, MacOsPackage],
-        max_processing_minutes: int,
-    ) -> Tuple[Build, PreReleaseVersion]:
->>>>>>> 46bdbe94
+    def _get_uploaded_build_application(self, application_package: Union[Ipa, MacOsPackage]) -> App:
         bundle_id = application_package.bundle_identifier
         self.logger.info(Colors.BLUE('\nFind application entry from App Store Connect for uploaded binary'))
         try:
@@ -244,10 +216,6 @@
             self, app: App, application_package: Union[Ipa, MacOsPackage]) -> Tuple[Build, PreReleaseVersion]:
         self.logger.info(Colors.BLUE('\nFind freshly uploaded build'))
         build, pre_release_version = self._find_build(app.id, application_package)
-<<<<<<< HEAD
-=======
-        build = self._wait_until_build_is_processed(build, max_processing_minutes)
->>>>>>> 46bdbe94
         self.logger.info(Colors.GREEN('\nPublished build is'))
         self.printer.print_resource(build, True)
         self.printer.print_resource(pre_release_version, True)
