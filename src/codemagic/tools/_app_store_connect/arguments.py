import json
import pathlib
import re
from argparse import ArgumentTypeError
from collections import Counter
from dataclasses import dataclass
from dataclasses import fields
from datetime import datetime
from datetime import timezone
from typing import List
from typing import Optional

from codemagic import cli
from codemagic.apple.app_store_connect import AppStoreConnectApiClient
from codemagic.apple.app_store_connect import IssuerId
from codemagic.apple.app_store_connect import KeyIdentifier
from codemagic.apple.resources import AppStoreState
from codemagic.apple.resources import BuildProcessingState
from codemagic.apple.resources import BundleIdPlatform
from codemagic.apple.resources import CertificateType
from codemagic.apple.resources import DeviceStatus
from codemagic.apple.resources import Locale
from codemagic.apple.resources import Platform
from codemagic.apple.resources import ProfileState
from codemagic.apple.resources import ProfileType
from codemagic.apple.resources import ReleaseType
from codemagic.apple.resources import ResourceId
from codemagic.cli import Colors
from codemagic.models import Certificate
from codemagic.models import ProvisioningProfile


@dataclass
class BetaBuildInfo:
    whats_new: str
    locale: Optional[Locale]


@dataclass
class AppStoreVersionInfo:
    platform: Platform
    copyright: Optional[str] = None
    earliest_release_date: Optional[datetime] = None
    release_type: Optional[ReleaseType] = None
    version_string: Optional[str] = None


@dataclass
class AppStoreVersionLocalizationInfo:
    description: Optional[str] = None
    keywords: Optional[str] = None
    locale: Optional[Locale] = None
    marketing_url: Optional[str] = None
    promotional_text: Optional[str] = None
    support_url: Optional[str] = None
    whats_new: Optional[str] = None


class Types:
    class IssuerIdArgument(cli.EnvironmentArgumentValue[IssuerId]):
        argument_type = IssuerId
        environment_variable_key = 'APP_STORE_CONNECT_ISSUER_ID'

    class KeyIdentifierArgument(cli.EnvironmentArgumentValue[KeyIdentifier]):
        argument_type = KeyIdentifier
        environment_variable_key = 'APP_STORE_CONNECT_KEY_IDENTIFIER'

    class PrivateKeyArgument(cli.EnvironmentArgumentValue[str]):
        PRIVATE_KEY_LOCATIONS = (
            pathlib.Path('./private_keys'),
            pathlib.Path('~/private_keys'),
            pathlib.Path('~/.private_keys'),
            pathlib.Path('~/.appstoreconnect/private_keys'),
        )
        environment_variable_key = 'APP_STORE_CONNECT_PRIVATE_KEY'

        @classmethod
        def _is_valid(cls, value: str) -> bool:
            return value.startswith('-----BEGIN ')

    class CertificateKeyArgument(PrivateKeyArgument):
        environment_variable_key = 'CERTIFICATE_PRIVATE_KEY'

    class CertificateKeyPasswordArgument(cli.EnvironmentArgumentValue):
        environment_variable_key = 'CERTIFICATE_PRIVATE_KEY_PASSWORD'

    class AppSpecificPassword(cli.EnvironmentArgumentValue):
        environment_variable_key = 'APP_SPECIFIC_PASSWORD'

        @classmethod
        def _is_valid(cls, value: str) -> bool:
            return bool(re.match(r'^([a-z]{4}-){3}[a-z]{4}$', value))

    class WhatsNewArgument(cli.EnvironmentArgumentValue[str]):
        environment_variable_key = 'APP_STORE_CONNECT_WHATS_NEW'

    class AppStoreConnectSkipPackageValidation(cli.TypedCliArgument[bool]):
        argument_type = bool
        environment_variable_key = 'APP_STORE_CONNECT_SKIP_PACKAGE_VALIDATION'

    class AppStoreConnectEnablePackageValidation(cli.TypedCliArgument[bool]):
        argument_type = bool
        environment_variable_key = 'APP_STORE_CONNECT_ENABLE_PACKAGE_VALIDATION'

    class AppStoreConnectSkipPackageUpload(cli.TypedCliArgument[bool]):
        argument_type = bool
        environment_variable_key = 'APP_STORE_CONNECT_SKIP_PACKAGE_UPLOAD'

    class AppStoreConnectDisableJwtCache(cli.TypedCliArgument[bool]):
        argument_type = bool
        environment_variable_key = 'APP_STORE_CONNECT_DISABLE_JWT_CACHE'

    class AltoolRetriesCount(cli.TypedCliArgument[int]):
        argument_type = int
        environment_variable_key = 'APP_STORE_CONNECT_ALTOOL_RETRIES'
        default_value = 10

        @classmethod
        def _is_valid(cls, value: int) -> bool:
            return value > 0

    class AltoolRetryWait(cli.TypedCliArgument[float]):
        argument_type = float
        environment_variable_key = 'APP_STORE_CONNECT_ALTOOL_RETRY_WAIT'
        default_value = 0.5

        @classmethod
        def _is_valid(cls, value: float) -> bool:
            return value >= 0

    class AltoolVerboseLogging(cli.TypedCliArgument[bool]):
        argument_type = bool
        environment_variable_key = 'APP_STORE_CONNECT_ALTOOL_VERBOSE_LOGGING'

    class MaxBuildProcessingWait(cli.TypedCliArgument[int]):
        argument_type = int
        environment_variable_key = 'APP_STORE_CONNECT_MAX_BUILD_PROCESSING_WAIT'
        default_value = 20

        @classmethod
        def _is_valid(cls, value: int) -> bool:
            return value >= 0

    class ApiUnauthorizedRetries(cli.TypedCliArgument[int]):
        argument_type = int
        environment_variable_key = 'APP_STORE_CONNECT_API_UNAUTHORIZED_RETRIES'
        default_value = 3

        @classmethod
        def _is_valid(cls, value: int) -> bool:
            return value > 0

    class EarliestReleaseDate(cli.TypedCliArgument[datetime]):
        argument_type = datetime

        @classmethod
        def validate(cls, value: datetime):
            if value <= datetime.utcnow().replace(tzinfo=timezone.utc):
                raise ArgumentTypeError(f'Provided value "{value}" is not valid, date cannot be in the past')
            elif (value.minute, value.second, value.microsecond) != (0, 0, 0):
                raise ArgumentTypeError((
                    f'Provided value "{value}" is not valid, '
                    f'only hour precision is allowed and '
                    f'minutes and seconds are not permitted'
                ))

        @classmethod
        def _apply_type(cls, non_typed_value: str) -> datetime:
            value = cli.CommonArgumentTypes.iso_8601_datetime(non_typed_value)
            cls.validate(value)
            return value

    class AppStoreVersionInfoArgument(cli.EnvironmentArgumentValue[AppStoreVersionInfo]):
        argument_type = List[AppStoreVersionInfo]
        environment_variable_key = 'APP_STORE_CONNECT_APP_STORE_VERSION_INFO'
        example_value = json.dumps({
            'platform': 'IOS',
            'copyright': '2008 Acme Inc.',
            'version_string': '1.0.8',
            'release_type': 'SCHEDULED',
            'earliest_release_date': '2021-11-10T14:00:00+00:00',
        })

        @classmethod
        def _apply_type(cls, non_typed_value: str) -> AppStoreVersionInfo:
            try:
                given_app_store_version_info = json.loads(non_typed_value)
                assert isinstance(given_app_store_version_info, dict)
            except (ValueError, AssertionError):
                raise ArgumentTypeError(f'Provided value {non_typed_value!r} is not a valid JSON encoded object')

            allowed_fields = {field.name for field in fields(AppStoreVersionInfo)}
            invalid_keys = given_app_store_version_info.keys() - allowed_fields
            if invalid_keys:
                keys = ', '.join(map(str, invalid_keys))
                raise ArgumentTypeError(f'Unknown App Store version option(s) {keys}')

            try:
                platform = Platform(given_app_store_version_info['platform'])
            except KeyError:
                platform = AppStoreVersionArgument.PLATFORM.get_default()
            except ValueError as ve:
                raise ArgumentTypeError(f'Invalid App Store version info: {ve}')
            app_store_version_info = AppStoreVersionInfo(platform=platform)

            try:
                given_earliest_release_date = given_app_store_version_info['given_app_store_version_info']
                app_store_version_info.earliest_release_date = \
                    cli.CommonArgumentTypes.iso_8601_datetime(given_earliest_release_date)
                Types.EarliestReleaseDate.validate(app_store_version_info.earliest_release_date)
            except KeyError:
                pass
            except ArgumentTypeError as ate:
                raise ArgumentTypeError(f'Invalid "earliest_release_date" in App Store version info: {ate}') from ate

            if 'release_type' in given_app_store_version_info:
                try:
                    app_store_version_info.release_type = ReleaseType(given_app_store_version_info['release_type'])
                except ValueError as ve:
                    raise ArgumentTypeError(f'Invalid App Store version info: {ve}')

            if 'copyright' in given_app_store_version_info:
                app_store_version_info.copyright = given_app_store_version_info['copyright']
            if 'version_string' in given_app_store_version_info:
                app_store_version_info.version_string = given_app_store_version_info['version_string']

            return app_store_version_info

    class AppStoreVersionLocalizationInfoArgument(cli.EnvironmentArgumentValue[List[AppStoreVersionLocalizationInfo]]):
        argument_type = List[AppStoreVersionLocalizationInfo]
        environment_variable_key = 'APP_STORE_CONNECT_APP_STORE_VERSION_LOCALIZATIONS'
        example_value = json.dumps([{
            'description': 'App description',
            'keywords': 'keyword, other keyword',
            'locale': 'en-US',
            'marketing_url': 'https://example.com',
            'promotional_text': 'Promotional text',
            'support_url': 'https://example.com',
            'whats_new': 'Fixes an issue ...',
        }])

        @classmethod
        def _apply_type(cls, non_typed_value: str) -> List[AppStoreVersionLocalizationInfo]:
            try:
                given_localization_infos = json.loads(non_typed_value)
                assert isinstance(given_localization_infos, list)
            except (ValueError, AssertionError):
                raise ArgumentTypeError(f'Provided value {non_typed_value!r} is not a valid JSON encoded list')

            app_store_version_localization_infos: List[AppStoreVersionLocalizationInfo] = []
            error_prefix = 'Invalid App Store Version localization'
            for i, given_localization_info in enumerate(given_localization_infos):
                try:
                    locale: Optional[Locale] = Locale(given_localization_info['locale'])
                except KeyError:
                    locale = None
                except ValueError as ve:  # Invalid locale
                    raise ArgumentTypeError(f'{error_prefix} on index {i}, {ve} in {given_localization_info!r}')
                except TypeError:  # Given beta build localization is not a dictionary
                    raise ArgumentTypeError(f'{error_prefix} value {given_localization_info!r} on index {i}')

                localization_info = AppStoreVersionLocalizationInfo(
                    description=given_localization_info.get('description'),
                    keywords=given_localization_info.get('keywords'),
                    locale=locale,
                    marketing_url=given_localization_info.get('marketing_url'),
                    promotional_text=given_localization_info.get('promotional_text'),
                    support_url=given_localization_info.get('support_url'),
                    whats_new=given_localization_info.get('whats_new'),
                )

                if set(localization_info.__dict__.values()) == {None}:
                    raise ArgumentTypeError(f'{error_prefix} value {given_localization_info!r} on index {i}')
                app_store_version_localization_infos.append(localization_info)

            locales = Counter(info.locale for info in app_store_version_localization_infos)
            duplicate_locales = {
                locale.value if locale else 'primary'
                for locale, uses in locales.items()
                if uses > 1
            }
            if duplicate_locales:
                raise ArgumentTypeError((
                    f'Ambiguous definitions for locale(s) {", ".join(duplicate_locales)}. '
                    'Please define App Store Version localization for each locale exactly once.'
                ))

            return app_store_version_localization_infos

    class BetaBuildLocalizations(cli.EnvironmentArgumentValue[List[BetaBuildInfo]]):
        argument_type = List[BetaBuildInfo]
        environment_variable_key = 'APP_STORE_CONNECT_BETA_BUILD_LOCALIZATIONS'
        example_value = json.dumps([{'locale': 'en-US', 'whats_new': "What's new in English"}])

        @classmethod
        def _apply_type(cls, non_typed_value: str) -> List[BetaBuildInfo]:
            try:
                given_beta_build_localizations = json.loads(non_typed_value)
                assert isinstance(given_beta_build_localizations, list)
            except (ValueError, AssertionError):
                raise ArgumentTypeError(f'Provided value {non_typed_value!r} is not a valid JSON encoded list')

            beta_build_infos: List[BetaBuildInfo] = []
            error_prefix = 'Invalid beta build localization'
            for i, bbl in enumerate(given_beta_build_localizations):
                try:
                    whats_new: str = bbl['whats_new']
                    locale = Locale(bbl['locale'])
                except TypeError:  # Given beta build localization is not a dictionary
                    raise ArgumentTypeError(f'{error_prefix} value {bbl!r} on index {i}')
                except ValueError as ve:  # Invalid locale
                    raise ArgumentTypeError(f'{error_prefix} on index {i}, {ve} in {bbl!r}')
                except KeyError as ke:  # Required key is missing from input
                    raise ArgumentTypeError(f'{error_prefix} on index {i}, missing {ke.args[0]} in {bbl!r}')
                beta_build_infos.append(BetaBuildInfo(whats_new=whats_new, locale=locale))

            locales = Counter(info.locale for info in beta_build_infos)
            duplicate_locales = {locale.value for locale, uses in locales.items() if locale and uses > 1}
            if duplicate_locales:
                raise ArgumentTypeError((
                    f'Ambiguous definitions for locale(s) {", ".join(duplicate_locales)}. '
                    'Please define beta build localization for each locale exactly once.'
                ))

            return beta_build_infos


_API_DOCS_REFERENCE = f'Learn more at {AppStoreConnectApiClient.API_KEYS_DOCS_URL}.'
_LOCALE_CODES_URL = \
    'https://developer.apple.com/documentation/appstoreconnectapi/betabuildlocalizationcreaterequest/data/attributes'


class AppArgument(cli.Argument):
    APPLICATION_ID_RESOURCE_ID = cli.ArgumentProperties(
        key='application_id',
        type=ResourceId,
        description='Application Apple ID. An automatically generated ID assigned to your app',
    )
    APPLICATION_ID_RESOURCE_ID_OPTIONAL = cli.ArgumentProperties(
        key='application_id',
        flags=('--app-id', '--application-id'),
        type=ResourceId,
        description='Application Apple ID. An automatically generated ID assigned to your app',
        argparse_kwargs={'required': False},
    )
    APPLICATION_NAME = cli.ArgumentProperties(
        key='application_name',
        flags=('--app-name', '--application-name'),
        description='The name of your app as it will appear in the App Store',
        argparse_kwargs={'required': False},
    )
    APPLICATION_SKU = cli.ArgumentProperties(
        key='application_sku',
        flags=('--app-sku', '--application-sku'),
        description='A unique ID for your app that is not visible on the App Store.',
        argparse_kwargs={'required': False},
    )


class AppStoreConnectArgument(cli.Argument):
    LOG_REQUESTS = cli.ArgumentProperties(
        key='log_requests',
        flags=('--log-api-calls',),
        type=bool,
        description='Turn on logging for App Store Connect API HTTP requests',
        argparse_kwargs={'required': False, 'action': 'store_true'},
    )
    UNAUTHORIZED_REQUEST_RETRIES = cli.ArgumentProperties(
        key='unauthorized_request_retries',
        flags=('--api-unauthorized-retries', '-r'),
        type=Types.ApiUnauthorizedRetries,
        description=(
            'Specify how many times the App Store Connect API request '
            'should be retried in case the called request fails due to an '
            'authentication error (401 Unauthorized response from the server). '
            'In case of the above authentication error, the request is retried using'
            'a new JSON Web Token as many times until the number of retries '
            'is exhausted.'
        ),
        argparse_kwargs={
            'required': False,
        },
    )
<<<<<<< HEAD
=======
    DISABLE_JWT_CACHE = cli.ArgumentProperties(
        key='disable_jwt_cache',
        flags=('--disable-jwt-cache',),
        description=(
            'Turn off caching App Store Connect JSON Web Tokens to disk to be '
            'reused between individual process invocations. Caching tokens can help '
            'with reducing of false positive authentication errors from '
            'App Store Connect API. By default generated tokens are cached to disk.'
        ),
        type=Types.AppStoreConnectDisableJwtCache,
        argparse_kwargs={'required': False, 'action': 'store_true'},
    )
>>>>>>> b6726f6d
    JSON_OUTPUT = cli.ArgumentProperties(
        key='json_output',
        flags=('--json',),
        type=bool,
        description='Whether to show the resource in JSON format',
        argparse_kwargs={'required': False, 'action': 'store_true'},
    )
    ISSUER_ID = cli.ArgumentProperties(
        key='issuer_id',
        flags=('--issuer-id',),
        type=Types.IssuerIdArgument,
        description=(
            f'App Store Connect API Key Issuer ID. Identifies the issuer '
            f'who created the authentication token. {_API_DOCS_REFERENCE}'
        ),
        argparse_kwargs={'required': False},
    )
    KEY_IDENTIFIER = cli.ArgumentProperties(
        key='key_identifier',
        flags=('--key-id',),
        type=Types.KeyIdentifierArgument,
        description=f'App Store Connect API Key ID. {_API_DOCS_REFERENCE}',
        argparse_kwargs={'required': False},
    )
    PRIVATE_KEY = cli.ArgumentProperties(
        key='private_key',
        flags=('--private-key',),
        type=Types.PrivateKeyArgument,
        description=(
            f'App Store Connect API private key used for JWT authentication to communicate with Apple services. '
            f'{_API_DOCS_REFERENCE} '
            f'If not provided, the key will be searched from the following directories '
            f'in sequence for a private key file with the name "AuthKey_<key_identifier>.p8": '
            f'{", ".join(map(str, Types.PrivateKeyArgument.PRIVATE_KEY_LOCATIONS))}, where '
            f'<key_identifier> is the value of {Colors.BRIGHT_BLUE("--key-id")}'
        ),
        argparse_kwargs={'required': False},
    )
    CERTIFICATES_DIRECTORY = cli.ArgumentProperties(
        key='certificates_directory',
        flags=('--certificates-dir',),
        type=pathlib.Path,
        description='Directory where the code signing certificates will be saved',
        argparse_kwargs={'required': False, 'default': Certificate.DEFAULT_LOCATION},
    )
    PROFILES_DIRECTORY = cli.ArgumentProperties(
        key='profiles_directory',
        flags=('--profiles-dir',),
        type=pathlib.Path,
        description='Directory where the provisioning profiles will be saved',
        argparse_kwargs={'required': False, 'default': ProvisioningProfile.DEFAULT_LOCATION},
    )


class AppStoreVersionArgument(cli.Argument):
    APP_STORE_STATE = cli.ArgumentProperties(
        key='app_store_state',
        flags=('--state', '--app-store-version-state'),
        type=AppStoreState,
        description='State of App Store Version',
        argparse_kwargs={
            'required': False,
            'choices': list(AppStoreState),
        },
    )
    APP_STORE_VERSION_ID = cli.ArgumentProperties(
        key='app_store_version_id',
        type=ResourceId,
        description='UUID value of the App Store Version',
    )
    APP_STORE_VERSION_ID_OPTIONAL = cli.ArgumentProperties(
        key='app_store_version_id',
        flags=('--version-id', '--app-store-version-id'),
        type=ResourceId,
        description='UUID value of the App Store Version',
        argparse_kwargs={'required': False},
    )
    APP_STORE_VERSION_INFO = cli.ArgumentProperties(
        key='app_store_version_info',
        flags=('--app-store-version-info', '-vi'),
        type=Types.AppStoreVersionInfoArgument,
        description=(
            'General App information and version release options for App Store version submission '
            'as a JSON encoded object. Alternative to individually defining '
            f'`{Colors.BRIGHT_BLUE("--platform")}`, `{Colors.BRIGHT_BLUE("--copyright")}`, '
            f'`{Colors.BRIGHT_BLUE("--earliest-release-date")}`, `{Colors.BRIGHT_BLUE("--release-type")}` '
            f'and `{Colors.BRIGHT_BLUE("--version-string")}`. '
            f'For example, "{Colors.WHITE(Types.AppStoreVersionInfoArgument.example_value)}". '
            'Definitions from the JSON will be overridden by dedicated CLI options if provided.'
        ),
        argparse_kwargs={
            'required': False,
        },
    )
    APP_STORE_VERSION_SUBMISSION_ID = cli.ArgumentProperties(
        key='app_store_version_submission_id',
        type=ResourceId,
        description='UUID value of the App Store Version Submission',
    )
    COPYRIGHT = cli.ArgumentProperties(
        key='copyright',
        flags=('--copyright',),
        description=(
            'The name of the person or entity that owns the exclusive rights to your app, '
            f'preceded by the year the rights were obtained (for example, `{Colors.WHITE("2008 Acme Inc.")}`). '
            'Do not provide a URL.'
        ),
        argparse_kwargs={'required': False},
    )
    EARLIEST_RELEASE_DATE = cli.ArgumentProperties(
        key='earliest_release_date',
        flags=('--earliest-release-date',),
        type=Types.EarliestReleaseDate,
        description=(
            f'Specify earliest return date for scheduled release type '
            f'(see `{Colors.BRIGHT_BLUE("--release-type")}` configuration option). '
            f'Timezone aware ISO8601 timestamp with hour precision, '
            f'for example "{Colors.WHITE("2021-11-10T14:00:00+00:00")}".'
        ),
        argparse_kwargs={'required': False},
    )
    PLATFORM = cli.ArgumentProperties(
        key='platform',
        flags=('--platform', '--app-store-version-platform'),
        type=Platform,
        description='App Store Version platform',
        argparse_kwargs={
            'required': False,
            'choices': list(Platform),
            'default': Platform.IOS,
        },
    )
    PLATFORM_OPTIONAL = PLATFORM.duplicate(argparse_kwargs={
        'required': False,
        'choices': list(Platform),
    })
    RELEASE_TYPE = cli.ArgumentProperties(
        key='release_type',
        flags=('--release-type',),
        type=ReleaseType,
        description=(
            'Choose when to release the app. You can either manually release the app at a later date on '
            'the App Store Connect website, or the app version can be automatically released right after '
            'it has been approved by App Review.'
        ),
        argparse_kwargs={
            'required': False,
            'choices': list(ReleaseType),
        },
    )
    VERSION_STRING = cli.ArgumentProperties(
        key='version_string',
        flags=('--version-string', '--app-store-version'),
        description=(
            'Version of the build published to App Store '
            'that identifies an iteration of the bundle. '
            'The string can only contain one to three groups of numeric characters (0-9) '
            'separated by period in the format [Major].[Minor].[Patch]. '
            f'For example `{Colors.WHITE("3.2.46")}`'
        ),
        argparse_kwargs={'required': False},
    )


class AppStoreVersionLocalizationArgument(cli.Argument):
    APP_STORE_VERSION_LOCALIZATION_ID = cli.ArgumentProperties(
        key='app_store_version_localization_id',
        type=ResourceId,
        description='UUID value of the App Store Version localization',
    )
    LOCALE = cli.ArgumentProperties(
        key='locale',
        type=Locale,
        description=(
            'The locale code name for App Store metadata in different languages. '
            f'See available locale code names from {_LOCALE_CODES_URL}'
        ),
        argparse_kwargs={
            'choices': list(Locale),
        },
    )
    LOCALE_DEFAULT = LOCALE.duplicate(
        flags=('--locale', '-l'),
        description=(
            'The locale code name for App Store metadata in different languages. '
            "In case not provided, application's primary locale is used instead. "
            f'Learn more from {_LOCALE_CODES_URL}'
        ),
        argparse_kwargs={
            'required': False,
            'choices': list(Locale),
        },
    )
    DESCRIPTION = cli.ArgumentProperties(
        key='description',
        flags=('--description', '-d'),
        description='A description of your app, detailing features and functionality.',
        argparse_kwargs={
            'required': False,
        },
    )
    KEYWORDS = cli.ArgumentProperties(
        key='keywords',
        flags=('--keywords', '-k'),
        description=(
            'Include one or more keywords that describe your app. Keywords make '
            'App Store search results more accurate. Separate keywords with an '
            'English comma, Chinese comma, or a mix of both.'
        ),
        argparse_kwargs={
            'required': False,
        },
    )
    MARKETING_URL = cli.ArgumentProperties(
        key='marketing_url',
        flags=('--marketing-url',),
        description=(
            'A URL with marketing information about your app. '
            'This URL will be visible on the App Store.'
        ),
        argparse_kwargs={
            'required': False,
        },
    )
    PROMOTIONAL_TEXT = cli.ArgumentProperties(
        key='promotional_text',
        flags=('--promotional-text',),
        description=(
            'Promotional text lets you inform your App Store visitors of any current '
            'app features without requiring an updated submission. This text will '
            'appear above your description on the App Store for customers with devices '
            'running iOS 11 or later, and macOS 10.13 or later.'
        ),
        argparse_kwargs={
            'required': False,
        },
    )
    SUPPORT_URL = cli.ArgumentProperties(
        key='support_url',
        flags=('--support-url',),
        description=(
            'A URL with support information for your app. '
            'This URL will be visible on the App Store.'
        ),
        argparse_kwargs={
            'required': False,
        },
    )
    WHATS_NEW = cli.ArgumentProperties(
        key='whats_new',
        flags=('--whats-new', '-n'),
        type=Types.WhatsNewArgument,
        description=(
            "Describe what's new in this version of your app, "
            'such as new features, improvements, and bug fixes.'
        ),
        argparse_kwargs={
            'required': False,
        },
    )
    APP_STORE_VERSION_LOCALIZATION_INFOS = cli.ArgumentProperties(
        key='app_store_version_localizations',
        flags=('--app-store-version-localizations', '-vl'),
        type=Types.AppStoreVersionLocalizationInfoArgument,
        description=(
            'Localized App Store version meta information for App Store version submission '
            'as a JSON encoded list. Alternative to individually defining version release notes '
            f'and other options via dedicated CLI options such as `{Colors.BRIGHT_BLUE("--whats-new")}`. '
            'Definitions for duplicate locales are not allowed. '
            f'For example, "{Colors.WHITE(Types.AppStoreVersionLocalizationInfoArgument.example_value)}"'
        ),
        argparse_kwargs={
            'required': False,
        },
    )


class PublishArgument(cli.Argument):
    APPLICATION_PACKAGE_PATH_PATTERNS = cli.ArgumentProperties(
        key='application_package_path_patterns',
        flags=('--path',),
        type=pathlib.Path,
        description=(
            'Path to artifact (*.ipa or *.pkg). Can be either a path literal, or '
            'a glob pattern to match projects in working directory.'
        ),
        argparse_kwargs={
            'required': False,
            'default': (pathlib.Path('**/*.ipa'), pathlib.Path('**/*.pkg')),
            'nargs': '+',
            'metavar': 'artifact-path',
        },
    )
    SUBMIT_TO_TESTFLIGHT = cli.ArgumentProperties(
        key='submit_to_testflight',
        flags=('--testflight', '-t'),
        type=bool,
        description='Enable submission of an app for Testflight beta app review to allow external testing.',
        argparse_kwargs={
            'required': False,
            'action': 'store_true',
        },
    )
    SUBMIT_TO_APP_STORE = cli.ArgumentProperties(
        key='submit_to_app_store',
        flags=('--app-store', '-a'),
        type=bool,
        description='Enable submission of an app to App Store app review procedure.',
        argparse_kwargs={
            'required': False,
            'action': 'store_true',
        },
    )
    APPLE_ID = cli.ArgumentProperties(
        key='apple_id',
        flags=('--apple-id', '-u'),
        description=(
            'App Store Connect username used for application package validation '
            'and upload if App Store Connect API key is not specified'
        ),
        argparse_kwargs={'required': False},
    )
    APP_SPECIFIC_PASSWORD = cli.ArgumentProperties(
        key='app_specific_password',
        flags=('--password', '-p'),
        type=Types.AppSpecificPassword,
        description=(
            'App-specific password used for application package validation '
            'and upload if App Store Connect API Key is not specified. '
            f'Used together with {Colors.BRIGHT_BLUE("--apple-id")} '
            'and should match pattern "abcd-abcd-abcd-abcd". '
            'Create an app-specific password in the Security section of your Apple ID account. '
            'Learn more from https://support.apple.com/en-us/HT204397'
        ),
        argparse_kwargs={'required': False},
    )
    ENABLE_PACKAGE_VALIDATION = cli.ArgumentProperties(
        key='enable_package_validation',
        flags=('--enable-package-validation', '-ev'),
        type=Types.AppStoreConnectEnablePackageValidation,
        description=(
            'Validate package before uploading it to App Store Connect. '
            'Use this switch to enable running `altool --validate-app` before uploading '
            'the package to App Store connect'
        ),
        argparse_kwargs={
            'required': False,
            'action': 'store_true',
        },
    )
    SKIP_PACKAGE_VALIDATION = cli.ArgumentProperties(
        key='skip_package_validation',
        flags=('--skip-package-validation', '-sv'),
        type=Types.AppStoreConnectSkipPackageValidation,
        description=(
            f'{Colors.BOLD("Deprecated")}. '
            f'Starting from version `0.14.0` package validation before '
            'uploading it to App Store Connect is disabled by default.'
        ),
        argparse_kwargs={
            'required': False,
            'action': 'store_true',
        },
    )
    SKIP_PACKAGE_UPLOAD = cli.ArgumentProperties(
        key='skip_package_upload',
        flags=('--skip-package-upload', '-su'),
        type=Types.AppStoreConnectSkipPackageUpload,
        description=(
            'Skip package upload before doing any other TestFlight or App Store related actions. '
            'Using this switch will opt out from running `altool --upload-app` as part of publishing '
            'action. Use this option in case your application package is already uploaded to App Store.'
        ),
        argparse_kwargs={
            'required': False,
            'action': 'store_true',
        },
    )
    LOCALE_DEFAULT = cli.ArgumentProperties(
        key='locale',
        flags=('--locale', '-l'),
        type=Locale,
        description=(
            'The locale code name for App Store metadata in different languages, '
            'or for displaying localized "What\'s new" content in TestFlight. '
            "In case not provided, application's primary locale is used instead. "
            f'Learn more from {_LOCALE_CODES_URL}'
        ),
        argparse_kwargs={
            'required': False,
            'choices': list(Locale),
        },
    )
    WHATS_NEW = cli.ArgumentProperties(
        key='whats_new',
        flags=('--whats-new', '-n'),
        type=Types.WhatsNewArgument,
        description=(
            'Release notes either for TestFlight or App Store review submission. '
            "Describe what's new in this version of your app, "
            'such as new features, improvements, and bug fixes.'
        ),
        argparse_kwargs={
            'required': False,
        },
    )
    MAX_BUILD_PROCESSING_WAIT = cli.ArgumentProperties(
        key='max_build_processing_wait',
        flags=('--max-build-processing-wait', '-w'),
        type=Types.MaxBuildProcessingWait,
        description=(
            'Maximum amount of minutes to wait for the freshly uploaded build to be processed by '
            'Apple and retry submitting the build for (beta) review. Works in conjunction with '
            'TestFlight beta review submission, or App Store review submission and operations that '
            'depend on either one of those. If the processing is not finished '
            'within the specified timeframe, further submission will be terminated. '
            'Waiting will be skipped if the value is set to 0, further actions might fail '
            'if the build is not processed yet.'
        ),
        argparse_kwargs={
            'required': False,
        },
    )
    ALTOOL_VERBOSE_LOGGING = cli.ArgumentProperties(
        key='altool_verbose_logging',
        flags=('--altool-verbose-logging',),
        type=Types.AltoolVerboseLogging,
        description=(
            'Show verbose log output when launching Application Loader tool. '
            'That is add `--verbose` flag to `altool` invocations when either validating '
            'the package, or while uploading the pakcage to App Store Connect.'
        ),
        argparse_kwargs={
            'required': False,
            'action': 'store_true',
        },
    )
    ALTOOL_RETRIES_COUNT = cli.ArgumentProperties(
        key='altool_retries_count',
        flags=('--altool-retries',),
        type=Types.AltoolRetriesCount,
        description=(
            'Define how many times should the package validation or upload action be attempted in case it '
            'failed due to a known `altool` issue (authentication failure or request timeout).'
        ),
        argparse_kwargs={
            'required': False,
        },
    )
    ALTOOL_RETRY_WAIT = cli.ArgumentProperties(
        key='altool_retry_wait',
        flags=('--altool-retry-wait',),
        type=Types.AltoolRetryWait,
        description=(
            'For how long (in seconds) should the tool wait between the retries of package validation or '
            'upload action retries in case they failed due to a known `altool` issues '
            '(authentication failure or request timeout). '
            f'See also {ALTOOL_RETRIES_COUNT.flags[0]} for more configuration options.'
        ),
        argparse_kwargs={
            'required': False,
        },
    )


class BuildArgument(cli.Argument):
    EXPIRED = cli.ArgumentProperties(
        key='expired',
        flags=('--expired',),
        type=bool,
        description=(
            f'List only expired builds. Mutually exclusive with option `{Colors.BRIGHT_BLUE("--not-expired")}`.'
        ),
        argparse_kwargs={
            'required': False,
            'action': 'store_true',
        },
    )
    NOT_EXPIRED = cli.ArgumentProperties(
        key='not_expired',
        flags=('--not-expired',),
        type=bool,
        description=(
            f'List only not expired builds. Mutually exclusive with option `{Colors.BRIGHT_BLUE("--expired")}`.'
        ),
        argparse_kwargs={
            'required': False,
            'action': 'store_true',
        },
    )
    BUILD_ID_RESOURCE_ID = cli.ArgumentProperties(
        key='build_id',
        type=ResourceId,
        description='Alphanumeric ID value of the Build',
    )
    BUILD_ID_RESOURCE_ID_OPTIONAL = cli.ArgumentProperties(
        key='build_id',
        flags=('--build-id',),
        type=ResourceId,
        description='Alphanumeric ID value of the Build',
        argparse_kwargs={'required': False},
    )
    PRE_RELEASE_VERSION = cli.ArgumentProperties(
        key='pre_release_version',
        flags=('--pre-release-version',),
        description=(
            'Version of the build published to Testflight '
            'that identifies an iteration of the bundle. '
            'The string can only contain one to three groups of numeric characters (0-9) '
            'separated by period in the format [Major].[Minor].[Patch]. '
            'For example `3.2.46`'
        ),
        argparse_kwargs={'required': False},
    )
    PROCESSING_STATE = cli.ArgumentProperties(
        key='processing_state',
        flags=('--processing-state',),
        type=BuildProcessingState,
        description='Build processing state',
        argparse_kwargs={
            'required': False,
            'choices': list(BuildProcessingState),
        },
    )
    BUILD_VERSION_NUMBER = cli.ArgumentProperties(
        key='build_version_number',
        flags=('--build-version-number',),
        description=(
            'Build version number is the version number of the uploaded build. '
            'For example `46` or `1.0.13.5`.'
        ),
        argparse_kwargs={'required': False},
    )
    BETA_BUILD_LOCALIZATION_ID_RESOURCE_ID = cli.ArgumentProperties(
        key='localization_id',
        type=ResourceId,
        description='Alphanumeric ID value of the Beta Build Localization',
    )
    LOCALE_OPTIONAL = cli.ArgumentProperties(
        key='locale',
        flags=('--locale', '-l'),
        type=Locale,
        description=(
            'The locale code name for displaying localized "What\'s new" content in TestFlight. '
            f'Learn more from {_LOCALE_CODES_URL}'
        ),
        argparse_kwargs={
            'required': False,
            'choices': list(Locale),
        },
    )
    LOCALE_DEFAULT = LOCALE_OPTIONAL.duplicate(
        description=(
            'The locale code name for displaying localized "What\'s new" content in TestFlight. '
            "In case not provided, application's primary locale from test information is used instead. "
            f'Learn more from {_LOCALE_CODES_URL}'
        ),
    )
    WHATS_NEW = cli.ArgumentProperties(
        key='whats_new',
        flags=('--whats-new', '-n'),
        type=Types.WhatsNewArgument,
        description=(
            'Describe the changes and additions to the build and indicate '
            'the features you would like your users to tests.'
        ),
        argparse_kwargs={
            'required': False,
        },
    )
    BETA_BUILD_LOCALIZATIONS = cli.ArgumentProperties(
        key='beta_build_localizations',
        flags=('--beta-build-localizations',),
        type=Types.BetaBuildLocalizations,
        description=(
            "Localized beta test info for what's new in the uploaded build as a JSON encoded list. "
            f'For example, "{Colors.WHITE(Types.BetaBuildLocalizations.example_value)}". '
            f'See "{Colors.WHITE(LOCALE_OPTIONAL.flags[0])}" for possible locale options.'
        ),
        argparse_kwargs={
            'required': False,
        },
    )
    BETA_GROUP_NAMES_REQUIRED = cli.ArgumentProperties(
        key='beta_group_names',
        flags=('--beta-group',),
        type=str,
        description='Name of your Beta group',
        argparse_kwargs={
            'nargs': '+',
            'metavar': 'beta-group',
            'required': True,
        },
    )
    BETA_GROUP_NAMES_OPTIONAL = BETA_GROUP_NAMES_REQUIRED.duplicate(
        argparse_kwargs={
            'nargs': '+',
            'metavar': 'beta-group',
            'required': False,
        },
    )


class BundleIdArgument(cli.Argument):
    BUNDLE_ID_IDENTIFIER = cli.ArgumentProperties(
        key='bundle_id_identifier',
        description='Identifier of the Bundle ID. For example `com.example.app`',
    )
    BUNDLE_ID_IDENTIFIER_OPTIONAL = cli.ArgumentProperties(
        key='bundle_id_identifier',
        flags=('--bundle-id-identifier',),
        description='Identifier of the Bundle ID. For example `com.example.app`',
        argparse_kwargs={'required': False},
    )
    BUNDLE_ID_NAME = cli.ArgumentProperties(
        key='bundle_id_name',
        flags=('--name',),
        description=(
            'Name of the Bundle ID. If the resource is being created, '
            'the default will be deduced from given Bundle ID identifier.'
        ),
        argparse_kwargs={'required': False},
    )
    BUNDLE_ID_RESOURCE_ID = cli.ArgumentProperties(
        key='bundle_id_resource_id',
        type=ResourceId,
        description='Alphanumeric ID value of the Bundle ID',
    )
    BUNDLE_ID_RESOURCE_IDS = cli.ArgumentProperties(
        key='bundle_id_resource_ids',
        flags=('--bundle-ids',),
        type=ResourceId,
        description='Alphanumeric ID value of the Bundle ID',
        argparse_kwargs={
            'required': True,
            'nargs': '+',
            'metavar': 'bundle-identifier-id',
        },
    )
    PLATFORM = cli.ArgumentProperties(
        key='platform',
        flags=('--platform',),
        type=BundleIdPlatform,
        description='Bundle ID platform',
        argparse_kwargs={
            'required': False,
            'choices': list(BundleIdPlatform),
            'default': BundleIdPlatform.IOS,
        },
    )
    PLATFORM_OPTIONAL = cli.ArgumentProperties(
        key='platform',
        flags=('--platform',),
        type=BundleIdPlatform,
        description='Bundle ID platform',
        argparse_kwargs={
            'required': False,
            'choices': list(BundleIdPlatform),
        },
    )
    IDENTIFIER_STRICT_MATCH = cli.ArgumentProperties(
        key='bundle_id_identifier_strict_match',
        flags=('--strict-match-identifier',),
        type=bool,
        description=(
            'Only match Bundle IDs that have exactly the same identifier specified by '
            '`BUNDLE_ID_IDENTIFIER`. By default identifier `com.example.app` also matches '
            'Bundle IDs with identifier such as `com.example.app.extension`'
        ),
        argparse_kwargs={'required': False, 'action': 'store_true'},
    )


class DeviceArgument(cli.Argument):
    DEVICE_RESOURCE_IDS = cli.ArgumentProperties(
        key='device_resource_ids',
        flags=('--device-ids',),
        type=ResourceId,
        description='Alphanumeric ID value of the Device',
        argparse_kwargs={
            'required': True,
            'nargs': '+',
            'metavar': 'device-id',
        },
    )
    DEVICE_NAME = cli.ArgumentProperties(
        key='device_name',
        flags=('--name',),
        description='Name of the Device',
        argparse_kwargs={'required': True},
    )
    DEVICE_NAME_OPTIONAL = DEVICE_NAME.duplicate(
        argparse_kwargs={'required': False},
    )
    DEVICE_UDID = cli.ArgumentProperties(
        key='device_udid',
        flags=('--udid',),
        description='Device ID (UDID)',
        argparse_kwargs={'required': True},
    )
    DEVICE_STATUS = cli.ArgumentProperties(
        key='device_status',
        flags=('--status',),
        type=DeviceStatus,
        description='Status of the Device',
        argparse_kwargs={
            'required': False,
            'choices': list(DeviceStatus),
        },
    )


class CertificateArgument(cli.Argument):
    CERTIFICATE_RESOURCE_ID = cli.ArgumentProperties(
        key='certificate_resource_id',
        type=ResourceId,
        description='Alphanumeric ID value of the Signing Certificate',
    )
    CERTIFICATE_RESOURCE_IDS = cli.ArgumentProperties(
        key='certificate_resource_ids',
        flags=('--certificate-ids',),
        type=ResourceId,
        description='Alphanumeric ID value of the Signing Certificate',
        argparse_kwargs={
            'required': True,
            'nargs': '+',
            'metavar': 'certificate-id',
        },
    )
    CERTIFICATE_TYPE = cli.ArgumentProperties(
        key='certificate_type',
        flags=('--type',),
        type=CertificateType,
        description='Type of the certificate',
        argparse_kwargs={
            'required': False,
            'choices': list(CertificateType),
            'default': CertificateType.IOS_DEVELOPMENT,
        },
    )
    CERTIFICATE_TYPE_OPTIONAL = cli.ArgumentProperties(
        key='certificate_type',
        flags=('--type',),
        type=CertificateType,
        description='Type of the certificate',
        argparse_kwargs={
            'required': False,
            'choices': list(CertificateType),
        },
    )
    PROFILE_TYPE_OPTIONAL = cli.ArgumentProperties(
        key='profile_type',
        flags=('--profile-type',),
        type=ProfileType,
        description='Type of the provisioning profile that the certificate is used with',
        argparse_kwargs={
            'required': False,
            'choices': list(ProfileType),
        },
    )
    DISPLAY_NAME = cli.ArgumentProperties(
        key='display_name',
        flags=('--display-name',),
        description='Code signing certificate display name',
        argparse_kwargs={'required': False},
    )
    PRIVATE_KEY = cli.ArgumentProperties(
        key='certificate_key',
        flags=('--certificate-key',),
        type=Types.CertificateKeyArgument,
        description=(
            f'Private key used to generate the certificate. '
            f'Used together with {Colors.BRIGHT_BLUE("--save")} '
            f'or {Colors.BRIGHT_BLUE("--create")} options.'
        ),
        argparse_kwargs={'required': False},
    )
    PRIVATE_KEY_PASSWORD = cli.ArgumentProperties(
        key='certificate_key_password',
        flags=('--certificate-key-password',),
        type=Types.CertificateKeyPasswordArgument,
        description=(
            f'Password of the private key used to generate the certificate. '
            f'Used together with {Colors.BRIGHT_BLUE("--certificate-key")} '
            f'or {Colors.BRIGHT_BLUE("--certificate-key-path")} options '
            f'if the provided key is encrypted.'
        ),
        argparse_kwargs={'required': False},
    )
    P12_CONTAINER_PASSWORD = cli.ArgumentProperties(
        key='p12_container_password',
        flags=('--p12-password',),
        description=(
            'If provided, the saved p12 container will be encrypted using this password. '
            f'Used together with {Colors.BRIGHT_BLUE("--save")} option.'
        ),
        argparse_kwargs={'required': False, 'default': ''},
    )


class ProfileArgument(cli.Argument):
    PROFILE_RESOURCE_ID = cli.ArgumentProperties(
        key='profile_resource_id',
        type=ResourceId,
        description='Alphanumeric ID value of the Profile',
    )
    PROFILE_TYPE = cli.ArgumentProperties(
        key='profile_type',
        flags=('--type',),
        type=ProfileType,
        description='Type of the provisioning profile',
        argparse_kwargs={
            'required': False,
            'choices': list(ProfileType),
            'default': ProfileType.IOS_APP_DEVELOPMENT,
        },
    )
    PROFILE_TYPE_OPTIONAL = cli.ArgumentProperties(
        key='profile_type',
        flags=('--type',),
        type=ProfileType,
        description='Type of the provisioning profile',
        argparse_kwargs={
            'required': False,
            'choices': list(ProfileType),
        },
    )
    PROFILE_STATE_OPTIONAL = cli.ArgumentProperties(
        key='profile_state',
        flags=('--state',),
        type=ProfileState,
        description='State of the provisioning profile',
        argparse_kwargs={
            'required': False,
            'choices': list(ProfileState),
        },
    )
    PROFILE_NAME = cli.ArgumentProperties(
        key='profile_name',
        flags=('--name',),
        description='Name of the provisioning profile',
        argparse_kwargs={'required': False},
    )


class CommonArgument(cli.Argument):
    CREATE_RESOURCE = cli.ArgumentProperties(
        key='create_resource',
        flags=('--create',),
        type=bool,
        description='Whether to create the resource if it does not exist yet',
        argparse_kwargs={'required': False, 'action': 'store_true'},
    )
    IGNORE_NOT_FOUND = cli.ArgumentProperties(
        key='ignore_not_found',
        flags=('--ignore-not-found',),
        type=bool,
        description='Do not raise exceptions if the specified resource does not exist.',
        argparse_kwargs={'required': False, 'action': 'store_true'},
    )
    SAVE = cli.ArgumentProperties(
        key='save',
        flags=('--save',),
        type=bool,
        description=(
            f'Whether to save the resources to disk. See '
            f'{Colors.CYAN(AppStoreConnectArgument.PROFILES_DIRECTORY.key.upper())} and '
            f'{Colors.CYAN(AppStoreConnectArgument.CERTIFICATES_DIRECTORY.key.upper())} '
            f'for more information.'
        ),
        argparse_kwargs={'required': False, 'action': 'store_true'},
    )
    PLATFORM = cli.ArgumentProperties(
        key='platform',
        flags=('--platform',),
        type=Platform,
        description='Apple operating systems',
        argparse_kwargs={
            'required': False,
            'choices': list(Platform),
        },
    )


class ArgumentGroups:
    ADD_BETA_TEST_INFO_OPTIONAL_ARGUMENTS = (
        BuildArgument.BETA_BUILD_LOCALIZATIONS,
        BuildArgument.LOCALE_DEFAULT,
        BuildArgument.WHATS_NEW,
    )
    ADD_BUILD_TO_BETA_GROUPS_OPTIONAL_ARGUMENTS = (
        BuildArgument.BETA_GROUP_NAMES_OPTIONAL,
    )
    ALTOOL_CONFIGURATION_ARGUMENTS = (
        PublishArgument.ALTOOL_RETRIES_COUNT,
        PublishArgument.ALTOOL_RETRY_WAIT,
        PublishArgument.ALTOOL_VERBOSE_LOGGING,
    )
    LIST_BUILDS_FILTERING_ARGUMENTS = (
        BuildArgument.BUILD_ID_RESOURCE_ID_OPTIONAL,
        BuildArgument.BUILD_VERSION_NUMBER,
        BuildArgument.EXPIRED,
        BuildArgument.NOT_EXPIRED,
        BuildArgument.PRE_RELEASE_VERSION,
        BuildArgument.PROCESSING_STATE,
    )
    PACKAGE_UPLOAD_ARGUMENTS = (
        PublishArgument.ENABLE_PACKAGE_VALIDATION,
        PublishArgument.SKIP_PACKAGE_VALIDATION,
        PublishArgument.SKIP_PACKAGE_UPLOAD,
    )
    SUBMIT_TO_APP_STORE_OPTIONAL_ARGUMENTS = (
        PublishArgument.MAX_BUILD_PROCESSING_WAIT,
        # Generic App Store Version information arguments
        AppStoreVersionArgument.APP_STORE_VERSION_INFO,
        AppStoreVersionArgument.COPYRIGHT,
        AppStoreVersionArgument.EARLIEST_RELEASE_DATE,
        AppStoreVersionArgument.PLATFORM,
        AppStoreVersionArgument.RELEASE_TYPE,
        AppStoreVersionArgument.VERSION_STRING,
        # Localized App Store Version arguments
        AppStoreVersionLocalizationArgument.DESCRIPTION,
        AppStoreVersionLocalizationArgument.KEYWORDS,
        AppStoreVersionLocalizationArgument.LOCALE_DEFAULT,
        AppStoreVersionLocalizationArgument.MARKETING_URL,
        AppStoreVersionLocalizationArgument.PROMOTIONAL_TEXT,
        AppStoreVersionLocalizationArgument.SUPPORT_URL,
        AppStoreVersionLocalizationArgument.WHATS_NEW,
        AppStoreVersionLocalizationArgument.APP_STORE_VERSION_LOCALIZATION_INFOS,
    )
    SUBMIT_TO_TESTFLIGHT_OPTIONAL_ARGUMENTS = (
        PublishArgument.MAX_BUILD_PROCESSING_WAIT,
    )<|MERGE_RESOLUTION|>--- conflicted
+++ resolved
@@ -381,8 +381,6 @@
             'required': False,
         },
     )
-<<<<<<< HEAD
-=======
     DISABLE_JWT_CACHE = cli.ArgumentProperties(
         key='disable_jwt_cache',
         flags=('--disable-jwt-cache',),
@@ -395,7 +393,6 @@
         type=Types.AppStoreConnectDisableJwtCache,
         argparse_kwargs={'required': False, 'action': 'store_true'},
     )
->>>>>>> b6726f6d
     JSON_OUTPUT = cli.ArgumentProperties(
         key='json_output',
         flags=('--json',),
