import json
import pathlib
import re
from argparse import ArgumentTypeError
from collections import Counter
from dataclasses import dataclass
from dataclasses import fields
from datetime import datetime
from datetime import timezone
from typing import List
from typing import Optional

from codemagic import cli
from codemagic.apple.app_store_connect import AppStoreConnectApiClient
from codemagic.apple.app_store_connect import IssuerId
from codemagic.apple.app_store_connect import KeyIdentifier
from codemagic.apple.resources import AppStoreState
from codemagic.apple.resources import BuildProcessingState
from codemagic.apple.resources import BundleIdPlatform
from codemagic.apple.resources import CertificateType
from codemagic.apple.resources import DeviceStatus
from codemagic.apple.resources import Locale
from codemagic.apple.resources import Platform
from codemagic.apple.resources import ProfileState
from codemagic.apple.resources import ProfileType
from codemagic.apple.resources import ReleaseType
from codemagic.apple.resources import ResourceId
from codemagic.cli import Colors
from codemagic.models import Certificate
from codemagic.models import ProvisioningProfile


@dataclass
class BetaBuildInfo:
    whats_new: str
    locale: Optional[Locale]


@dataclass
class AppStoreVersionInfo:
    platform: Platform
    copyright: Optional[str] = None
    earliest_release_date: Optional[datetime] = None
    release_type: Optional[ReleaseType] = None
    version_string: Optional[str] = None


@dataclass
class AppStoreVersionLocalizationInfo:
    description: Optional[str] = None
    keywords: Optional[str] = None
    locale: Optional[Locale] = None
    marketing_url: Optional[str] = None
    promotional_text: Optional[str] = None
    support_url: Optional[str] = None
    whats_new: Optional[str] = None


class Types:
    class IssuerIdArgument(cli.EnvironmentArgumentValue[IssuerId]):
        argument_type = IssuerId
        environment_variable_key = 'APP_STORE_CONNECT_ISSUER_ID'

    class KeyIdentifierArgument(cli.EnvironmentArgumentValue[KeyIdentifier]):
        argument_type = KeyIdentifier
        environment_variable_key = 'APP_STORE_CONNECT_KEY_IDENTIFIER'

    class PrivateKeyArgument(cli.EnvironmentArgumentValue[str]):
        PRIVATE_KEY_LOCATIONS = (
            pathlib.Path('./private_keys'),
            pathlib.Path('~/private_keys'),
            pathlib.Path('~/.private_keys'),
            pathlib.Path('~/.appstoreconnect/private_keys'),
        )
        environment_variable_key = 'APP_STORE_CONNECT_PRIVATE_KEY'

        @classmethod
        def _is_valid(cls, value: str) -> bool:
            return value.startswith('-----BEGIN ')

    class CertificateKeyArgument(PrivateKeyArgument):
        environment_variable_key = 'CERTIFICATE_PRIVATE_KEY'

    class CertificateKeyPasswordArgument(cli.EnvironmentArgumentValue):
        environment_variable_key = 'CERTIFICATE_PRIVATE_KEY_PASSWORD'

    class AppSpecificPassword(cli.EnvironmentArgumentValue):
        environment_variable_key = 'APP_SPECIFIC_PASSWORD'

        @classmethod
        def _is_valid(cls, value: str) -> bool:
            return bool(re.match(r'^([a-z]{4}-){3}[a-z]{4}$', value))

    class WhatsNewArgument(cli.EnvironmentArgumentValue[str]):
        environment_variable_key = 'APP_STORE_CONNECT_WHATS_NEW'

    class AppStoreConnectSkipPackageValidation(cli.TypedCliArgument[bool]):
        argument_type = bool
        environment_variable_key = 'APP_STORE_CONNECT_SKIP_PACKAGE_VALIDATION'

    class AppStoreConnectEnablePackageValidation(cli.TypedCliArgument[bool]):
        argument_type = bool
        environment_variable_key = 'APP_STORE_CONNECT_ENABLE_PACKAGE_VALIDATION'

    class AppStoreConnectSkipPackageUpload(cli.TypedCliArgument[bool]):
        argument_type = bool
        environment_variable_key = 'APP_STORE_CONNECT_SKIP_PACKAGE_UPLOAD'

    class AppStoreConnectDisableJwtCache(cli.TypedCliArgument[bool]):
        argument_type = bool
        environment_variable_key = 'APP_STORE_CONNECT_DISABLE_JWT_CACHE'

    class AltoolRetriesCount(cli.TypedCliArgument[int]):
        argument_type = int
        environment_variable_key = 'APP_STORE_CONNECT_ALTOOL_RETRIES'
        default_value = 10

        @classmethod
        def _is_valid(cls, value: int) -> bool:
            return value > 0

    class AltoolRetryWait(cli.TypedCliArgument[float]):
        argument_type = float
        environment_variable_key = 'APP_STORE_CONNECT_ALTOOL_RETRY_WAIT'
        default_value = 0.5

        @classmethod
        def _is_valid(cls, value: float) -> bool:
            return value >= 0

    class AltoolVerboseLogging(cli.TypedCliArgument[bool]):
        argument_type = bool
        environment_variable_key = 'APP_STORE_CONNECT_ALTOOL_VERBOSE_LOGGING'

    class MaxBuildProcessingWait(cli.TypedCliArgument[int]):
        argument_type = int
        environment_variable_key = 'APP_STORE_CONNECT_MAX_BUILD_PROCESSING_WAIT'
        default_value = 20

        @classmethod
        def _is_valid(cls, value: int) -> bool:
            return value >= 0

    class ApiUnauthorizedRetries(cli.TypedCliArgument[int]):
        argument_type = int
        environment_variable_key = 'APP_STORE_CONNECT_API_UNAUTHORIZED_RETRIES'
        default_value = 3

        @classmethod
        def _is_valid(cls, value: int) -> bool:
            return value > 0

    class EarliestReleaseDate(cli.TypedCliArgument[datetime]):
        argument_type = datetime

        @classmethod
        def validate(cls, value: datetime):
            if value <= datetime.utcnow().replace(tzinfo=timezone.utc):
                raise ArgumentTypeError(f'Provided value "{value}" is not valid, date cannot be in the past')
            elif (value.minute, value.second, value.microsecond) != (0, 0, 0):
                raise ArgumentTypeError((
                    f'Provided value "{value}" is not valid, '
                    f'only hour precision is allowed and '
                    f'minutes and seconds are not permitted'
                ))

        @classmethod
        def _apply_type(cls, non_typed_value: str) -> datetime:
            value = cli.CommonArgumentTypes.iso_8601_datetime(non_typed_value)
            cls.validate(value)
            return value

    class AppStoreVersionInfoArgument(cli.EnvironmentArgumentValue[AppStoreVersionInfo]):
        argument_type = List[AppStoreVersionInfo]
        environment_variable_key = 'APP_STORE_CONNECT_APP_STORE_VERSION_INFO'
        example_value = json.dumps({
            'platform': 'IOS',
            'copyright': '2008 Acme Inc.',
            'version_string': '1.0.8',
            'release_type': 'SCHEDULED',
            'earliest_release_date': '2021-11-10T14:00:00+00:00',
        })

        @classmethod
        def _apply_type(cls, non_typed_value: str) -> AppStoreVersionInfo:
            try:
                given_app_store_version_info = json.loads(non_typed_value)
                assert isinstance(given_app_store_version_info, dict)
            except (ValueError, AssertionError):
                raise ArgumentTypeError(f'Provided value {non_typed_value!r} is not a valid JSON encoded object')

            allowed_fields = {field.name for field in fields(AppStoreVersionInfo)}
            invalid_keys = given_app_store_version_info.keys() - allowed_fields
            if invalid_keys:
                keys = ', '.join(map(str, invalid_keys))
                raise ArgumentTypeError(f'Unknown App Store version option(s) {keys}')

            try:
                platform = Platform(given_app_store_version_info['platform'])
            except KeyError:
                platform = AppStoreVersionArgument.PLATFORM.get_default()
            except ValueError as ve:
                raise ArgumentTypeError(f'Invalid App Store version info: {ve}')
            app_store_version_info = AppStoreVersionInfo(platform=platform)

            try:
                given_earliest_release_date = given_app_store_version_info['given_app_store_version_info']
                app_store_version_info.earliest_release_date = \
                    cli.CommonArgumentTypes.iso_8601_datetime(given_earliest_release_date)
                Types.EarliestReleaseDate.validate(app_store_version_info.earliest_release_date)
            except KeyError:
                pass
            except ArgumentTypeError as ate:
                raise ArgumentTypeError(f'Invalid "earliest_release_date" in App Store version info: {ate}') from ate

            if 'release_type' in given_app_store_version_info:
                try:
                    app_store_version_info.release_type = ReleaseType(given_app_store_version_info['release_type'])
                except ValueError as ve:
                    raise ArgumentTypeError(f'Invalid App Store version info: {ve}')

            if 'copyright' in given_app_store_version_info:
                app_store_version_info.copyright = given_app_store_version_info['copyright']
            if 'version_string' in given_app_store_version_info:
                app_store_version_info.version_string = given_app_store_version_info['version_string']

            return app_store_version_info

    class AppStoreVersionLocalizationInfoArgument(cli.EnvironmentArgumentValue[List[AppStoreVersionLocalizationInfo]]):
        argument_type = List[AppStoreVersionLocalizationInfo]
        environment_variable_key = 'APP_STORE_CONNECT_APP_STORE_VERSION_LOCALIZATIONS'
        example_value = json.dumps([{
            'description': 'App description',
            'keywords': 'keyword, other keyword',
            'locale': 'en-US',
            'marketing_url': 'https://example.com',
            'promotional_text': 'Promotional text',
            'support_url': 'https://example.com',
            'whats_new': 'Fixes an issue ...',
        }])

        @classmethod
        def _apply_type(cls, non_typed_value: str) -> List[AppStoreVersionLocalizationInfo]:
            try:
                given_localization_infos = json.loads(non_typed_value)
                assert isinstance(given_localization_infos, list)
            except (ValueError, AssertionError):
                raise ArgumentTypeError(f'Provided value {non_typed_value!r} is not a valid JSON encoded list')

            app_store_version_localization_infos: List[AppStoreVersionLocalizationInfo] = []
            error_prefix = 'Invalid App Store Version localization'
            for i, given_localization_info in enumerate(given_localization_infos):
                try:
                    locale: Optional[Locale] = Locale(given_localization_info['locale'])
                except KeyError:
                    locale = None
                except ValueError as ve:  # Invalid locale
                    raise ArgumentTypeError(f'{error_prefix} on index {i}, {ve} in {given_localization_info!r}')
                except TypeError:  # Given beta build localization is not a dictionary
                    raise ArgumentTypeError(f'{error_prefix} value {given_localization_info!r} on index {i}')

                localization_info = AppStoreVersionLocalizationInfo(
                    description=given_localization_info.get('description'),
                    keywords=given_localization_info.get('keywords'),
                    locale=locale,
                    marketing_url=given_localization_info.get('marketing_url'),
                    promotional_text=given_localization_info.get('promotional_text'),
                    support_url=given_localization_info.get('support_url'),
                    whats_new=given_localization_info.get('whats_new'),
                )

                if set(localization_info.__dict__.values()) == {None}:
                    raise ArgumentTypeError(f'{error_prefix} value {given_localization_info!r} on index {i}')
                app_store_version_localization_infos.append(localization_info)

            locales = Counter(info.locale for info in app_store_version_localization_infos)
            duplicate_locales = {
                locale.value if locale else 'primary'
                for locale, uses in locales.items()
                if uses > 1
            }
            if duplicate_locales:
                raise ArgumentTypeError((
                    f'Ambiguous definitions for locale(s) {", ".join(duplicate_locales)}. '
                    'Please define App Store Version localization for each locale exactly once.'
                ))

            return app_store_version_localization_infos

    class BetaBuildLocalizations(cli.EnvironmentArgumentValue[List[BetaBuildInfo]]):
        argument_type = List[BetaBuildInfo]
        environment_variable_key = 'APP_STORE_CONNECT_BETA_BUILD_LOCALIZATIONS'
        example_value = json.dumps([{'locale': 'en-US', 'whats_new': "What's new in English"}])

        @classmethod
        def _apply_type(cls, non_typed_value: str) -> List[BetaBuildInfo]:
            try:
                given_beta_build_localizations = json.loads(non_typed_value)
                assert isinstance(given_beta_build_localizations, list)
            except (ValueError, AssertionError):
                raise ArgumentTypeError(f'Provided value {non_typed_value!r} is not a valid JSON encoded list')

            beta_build_infos: List[BetaBuildInfo] = []
            error_prefix = 'Invalid beta build localization'
            for i, bbl in enumerate(given_beta_build_localizations):
                try:
                    whats_new: str = bbl['whats_new']
                    locale = Locale(bbl['locale'])
                except TypeError:  # Given beta build localization is not a dictionary
                    raise ArgumentTypeError(f'{error_prefix} value {bbl!r} on index {i}')
                except ValueError as ve:  # Invalid locale
                    raise ArgumentTypeError(f'{error_prefix} on index {i}, {ve} in {bbl!r}')
                except KeyError as ke:  # Required key is missing from input
                    raise ArgumentTypeError(f'{error_prefix} on index {i}, missing {ke.args[0]} in {bbl!r}')
                beta_build_infos.append(BetaBuildInfo(whats_new=whats_new, locale=locale))

            locales = Counter(info.locale for info in beta_build_infos)
            duplicate_locales = {locale.value for locale, uses in locales.items() if locale and uses > 1}
            if duplicate_locales:
                raise ArgumentTypeError((
                    f'Ambiguous definitions for locale(s) {", ".join(duplicate_locales)}. '
                    'Please define beta build localization for each locale exactly once.'
                ))

            return beta_build_infos


_API_DOCS_REFERENCE = f'Learn more at {AppStoreConnectApiClient.API_KEYS_DOCS_URL}.'
_LOCALE_CODES_URL = \
    'https://developer.apple.com/documentation/appstoreconnectapi/betabuildlocalizationcreaterequest/data/attributes'


class AppArgument(cli.Argument):
    APPLICATION_ID_RESOURCE_ID = cli.ArgumentProperties(
        key='application_id',
        type=ResourceId,
        description='Application Apple ID. An automatically generated ID assigned to your app',
    )
    APPLICATION_ID_RESOURCE_ID_OPTIONAL = cli.ArgumentProperties(
        key='application_id',
        flags=('--app-id', '--application-id'),
        type=ResourceId,
        description='Application Apple ID. An automatically generated ID assigned to your app',
        argparse_kwargs={'required': False},
    )
    APPLICATION_NAME = cli.ArgumentProperties(
        key='application_name',
        flags=('--app-name', '--application-name'),
        description='The name of your app as it will appear in the App Store',
        argparse_kwargs={'required': False},
    )
    APPLICATION_SKU = cli.ArgumentProperties(
        key='application_sku',
        flags=('--app-sku', '--application-sku'),
        description='A unique ID for your app that is not visible on the App Store.',
        argparse_kwargs={'required': False},
    )


class AppStoreConnectArgument(cli.Argument):
    LOG_REQUESTS = cli.ArgumentProperties(
        key='log_requests',
        flags=('--log-api-calls',),
        type=bool,
        description='Turn on logging for App Store Connect API HTTP requests',
        argparse_kwargs={'required': False, 'action': 'store_true'},
    )
<<<<<<< HEAD
    UNAUTHORIZED_REQUEST_RETRIES = cli.ArgumentProperties(
        key='unauthorized_request_retries',
        flags=('--api-unauthorized-retries', '-r'),
        type=Types.ApiUnauthorizedRetries,
        description=(
            'Specify how many times the App Store Connect API request '
            'should be retried in case the called request fails due to an '
            'authentication error (401 Unauthorized response from the server). '
            'In case of the above authentication error, the request is retried using'
            'a new JSON Web Token as many times until the number of retries '
            'is exhausted.'
        ),
        argparse_kwargs={
            'required': False,
        },
=======
    DISABLE_JWT_CACHE = cli.ArgumentProperties(
        key='disable_jwt_cache',
        flags=('--disable-jwt-cache',),
        description=(
            'Turn off caching App Store Connect JSON Web Tokens to disk to be '
            'reused between individual process invocations. Caching tokens can help '
            'with reducing of false positive authentication errors from '
            'App Store Connect API. By default generated tokens are cached to disk.'
        ),
        type=Types.AppStoreConnectDisableJwtCache,
        argparse_kwargs={'required': False, 'action': 'store_true'},
>>>>>>> 42306039
    )
    JSON_OUTPUT = cli.ArgumentProperties(
        key='json_output',
        flags=('--json',),
        type=bool,
        description='Whether to show the resource in JSON format',
        argparse_kwargs={'required': False, 'action': 'store_true'},
    )
    ISSUER_ID = cli.ArgumentProperties(
        key='issuer_id',
        flags=('--issuer-id',),
        type=Types.IssuerIdArgument,
        description=(
            f'App Store Connect API Key Issuer ID. Identifies the issuer '
            f'who created the authentication token. {_API_DOCS_REFERENCE}'
        ),
        argparse_kwargs={'required': False},
    )
    KEY_IDENTIFIER = cli.ArgumentProperties(
        key='key_identifier',
        flags=('--key-id',),
        type=Types.KeyIdentifierArgument,
        description=f'App Store Connect API Key ID. {_API_DOCS_REFERENCE}',
        argparse_kwargs={'required': False},
    )
    PRIVATE_KEY = cli.ArgumentProperties(
        key='private_key',
        flags=('--private-key',),
        type=Types.PrivateKeyArgument,
        description=(
            f'App Store Connect API private key used for JWT authentication to communicate with Apple services. '
            f'{_API_DOCS_REFERENCE} '
            f'If not provided, the key will be searched from the following directories '
            f'in sequence for a private key file with the name "AuthKey_<key_identifier>.p8": '
            f'{", ".join(map(str, Types.PrivateKeyArgument.PRIVATE_KEY_LOCATIONS))}, where '
            f'<key_identifier> is the value of {Colors.BRIGHT_BLUE("--key-id")}'
        ),
        argparse_kwargs={'required': False},
    )
    CERTIFICATES_DIRECTORY = cli.ArgumentProperties(
        key='certificates_directory',
        flags=('--certificates-dir',),
        type=pathlib.Path,
        description='Directory where the code signing certificates will be saved',
        argparse_kwargs={'required': False, 'default': Certificate.DEFAULT_LOCATION},
    )
    PROFILES_DIRECTORY = cli.ArgumentProperties(
        key='profiles_directory',
        flags=('--profiles-dir',),
        type=pathlib.Path,
        description='Directory where the provisioning profiles will be saved',
        argparse_kwargs={'required': False, 'default': ProvisioningProfile.DEFAULT_LOCATION},
    )


class AppStoreVersionArgument(cli.Argument):
    APP_STORE_STATE = cli.ArgumentProperties(
        key='app_store_state',
        flags=('--state', '--app-store-version-state'),
        type=AppStoreState,
        description='State of App Store Version',
        argparse_kwargs={
            'required': False,
            'choices': list(AppStoreState),
        },
    )
    APP_STORE_VERSION_ID = cli.ArgumentProperties(
        key='app_store_version_id',
        type=ResourceId,
        description='UUID value of the App Store Version',
    )
    APP_STORE_VERSION_ID_OPTIONAL = cli.ArgumentProperties(
        key='app_store_version_id',
        flags=('--version-id', '--app-store-version-id'),
        type=ResourceId,
        description='UUID value of the App Store Version',
        argparse_kwargs={'required': False},
    )
    APP_STORE_VERSION_INFO = cli.ArgumentProperties(
        key='app_store_version_info',
        flags=('--app-store-version-info', '-vi'),
        type=Types.AppStoreVersionInfoArgument,
        description=(
            'General App information and version release options for App Store version submission '
            'as a JSON encoded object. Alternative to individually defining '
            f'`{Colors.BRIGHT_BLUE("--platform")}`, `{Colors.BRIGHT_BLUE("--copyright")}`, '
            f'`{Colors.BRIGHT_BLUE("--earliest-release-date")}`, `{Colors.BRIGHT_BLUE("--release-type")}` '
            f'and `{Colors.BRIGHT_BLUE("--version-string")}`. '
            f'For example, "{Colors.WHITE(Types.AppStoreVersionInfoArgument.example_value)}". '
            'Definitions from the JSON will be overridden by dedicated CLI options if provided.'
        ),
        argparse_kwargs={
            'required': False,
        },
    )
    APP_STORE_VERSION_SUBMISSION_ID = cli.ArgumentProperties(
        key='app_store_version_submission_id',
        type=ResourceId,
        description='UUID value of the App Store Version Submission',
    )
    COPYRIGHT = cli.ArgumentProperties(
        key='copyright',
        flags=('--copyright',),
        description=(
            'The name of the person or entity that owns the exclusive rights to your app, '
            f'preceded by the year the rights were obtained (for example, `{Colors.WHITE("2008 Acme Inc.")}`). '
            'Do not provide a URL.'
        ),
        argparse_kwargs={'required': False},
    )
    EARLIEST_RELEASE_DATE = cli.ArgumentProperties(
        key='earliest_release_date',
        flags=('--earliest-release-date',),
        type=Types.EarliestReleaseDate,
        description=(
            f'Specify earliest return date for scheduled release type '
            f'(see `{Colors.BRIGHT_BLUE("--release-type")}` configuration option). '
            f'Timezone aware ISO8601 timestamp with hour precision, '
            f'for example "{Colors.WHITE("2021-11-10T14:00:00+00:00")}".'
        ),
        argparse_kwargs={'required': False},
    )
    PLATFORM = cli.ArgumentProperties(
        key='platform',
        flags=('--platform', '--app-store-version-platform'),
        type=Platform,
        description='App Store Version platform',
        argparse_kwargs={
            'required': False,
            'choices': list(Platform),
            'default': Platform.IOS,
        },
    )
    PLATFORM_OPTIONAL = PLATFORM.duplicate(argparse_kwargs={
        'required': False,
        'choices': list(Platform),
    })
    RELEASE_TYPE = cli.ArgumentProperties(
        key='release_type',
        flags=('--release-type',),
        type=ReleaseType,
        description=(
            'Choose when to release the app. You can either manually release the app at a later date on '
            'the App Store Connect website, or the app version can be automatically released right after '
            'it has been approved by App Review.'
        ),
        argparse_kwargs={
            'required': False,
            'choices': list(ReleaseType),
        },
    )
    VERSION_STRING = cli.ArgumentProperties(
        key='version_string',
        flags=('--version-string', '--app-store-version'),
        description=(
            'Version of the build published to App Store '
            'that identifies an iteration of the bundle. '
            'The string can only contain one to three groups of numeric characters (0-9) '
            'separated by period in the format [Major].[Minor].[Patch]. '
            f'For example `{Colors.WHITE("3.2.46")}`'
        ),
        argparse_kwargs={'required': False},
    )


class AppStoreVersionLocalizationArgument(cli.Argument):
    APP_STORE_VERSION_LOCALIZATION_ID = cli.ArgumentProperties(
        key='app_store_version_localization_id',
        type=ResourceId,
        description='UUID value of the App Store Version localization',
    )
    LOCALE = cli.ArgumentProperties(
        key='locale',
        type=Locale,
        description=(
            'The locale code name for App Store metadata in different languages. '
            f'See available locale code names from {_LOCALE_CODES_URL}'
        ),
        argparse_kwargs={
            'choices': list(Locale),
        },
    )
    LOCALE_DEFAULT = LOCALE.duplicate(
        flags=('--locale', '-l'),
        description=(
            'The locale code name for App Store metadata in different languages. '
            "In case not provided, application's primary locale is used instead. "
            f'Learn more from {_LOCALE_CODES_URL}'
        ),
        argparse_kwargs={
            'required': False,
            'choices': list(Locale),
        },
    )
    DESCRIPTION = cli.ArgumentProperties(
        key='description',
        flags=('--description', '-d'),
        description='A description of your app, detailing features and functionality.',
        argparse_kwargs={
            'required': False,
        },
    )
    KEYWORDS = cli.ArgumentProperties(
        key='keywords',
        flags=('--keywords', '-k'),
        description=(
            'Include one or more keywords that describe your app. Keywords make '
            'App Store search results more accurate. Separate keywords with an '
            'English comma, Chinese comma, or a mix of both.'
        ),
        argparse_kwargs={
            'required': False,
        },
    )
    MARKETING_URL = cli.ArgumentProperties(
        key='marketing_url',
        flags=('--marketing-url',),
        description=(
            'A URL with marketing information about your app. '
            'This URL will be visible on the App Store.'
        ),
        argparse_kwargs={
            'required': False,
        },
    )
    PROMOTIONAL_TEXT = cli.ArgumentProperties(
        key='promotional_text',
        flags=('--promotional-text',),
        description=(
            'Promotional text lets you inform your App Store visitors of any current '
            'app features without requiring an updated submission. This text will '
            'appear above your description on the App Store for customers with devices '
            'running iOS 11 or later, and macOS 10.13 or later.'
        ),
        argparse_kwargs={
            'required': False,
        },
    )
    SUPPORT_URL = cli.ArgumentProperties(
        key='support_url',
        flags=('--support-url',),
        description=(
            'A URL with support information for your app. '
            'This URL will be visible on the App Store.'
        ),
        argparse_kwargs={
            'required': False,
        },
    )
    WHATS_NEW = cli.ArgumentProperties(
        key='whats_new',
        flags=('--whats-new', '-n'),
        type=Types.WhatsNewArgument,
        description=(
            "Describe what's new in this version of your app, "
            'such as new features, improvements, and bug fixes.'
        ),
        argparse_kwargs={
            'required': False,
        },
    )
    APP_STORE_VERSION_LOCALIZATION_INFOS = cli.ArgumentProperties(
        key='app_store_version_localizations',
        flags=('--app-store-version-localizations', '-vl'),
        type=Types.AppStoreVersionLocalizationInfoArgument,
        description=(
            'Localized App Store version meta information for App Store version submission '
            'as a JSON encoded list. Alternative to individually defining version release notes '
            f'and other options via dedicated CLI options such as `{Colors.BRIGHT_BLUE("--whats-new")}`. '
            'Definitions for duplicate locales are not allowed. '
            f'For example, "{Colors.WHITE(Types.AppStoreVersionLocalizationInfoArgument.example_value)}"'
        ),
        argparse_kwargs={
            'required': False,
        },
    )


class PublishArgument(cli.Argument):
    APPLICATION_PACKAGE_PATH_PATTERNS = cli.ArgumentProperties(
        key='application_package_path_patterns',
        flags=('--path',),
        type=pathlib.Path,
        description=(
            'Path to artifact (*.ipa or *.pkg). Can be either a path literal, or '
            'a glob pattern to match projects in working directory.'
        ),
        argparse_kwargs={
            'required': False,
            'default': (pathlib.Path('**/*.ipa'), pathlib.Path('**/*.pkg')),
            'nargs': '+',
            'metavar': 'artifact-path',
        },
    )
    SUBMIT_TO_TESTFLIGHT = cli.ArgumentProperties(
        key='submit_to_testflight',
        flags=('--testflight', '-t'),
        type=bool,
        description='Enable submission of an app for Testflight beta app review to allow external testing.',
        argparse_kwargs={
            'required': False,
            'action': 'store_true',
        },
    )
    SUBMIT_TO_APP_STORE = cli.ArgumentProperties(
        key='submit_to_app_store',
        flags=('--app-store', '-a'),
        type=bool,
        description='Enable submission of an app to App Store app review procedure.',
        argparse_kwargs={
            'required': False,
            'action': 'store_true',
        },
    )
    APPLE_ID = cli.ArgumentProperties(
        key='apple_id',
        flags=('--apple-id', '-u'),
        description=(
            'App Store Connect username used for application package validation '
            'and upload if App Store Connect API key is not specified'
        ),
        argparse_kwargs={'required': False},
    )
    APP_SPECIFIC_PASSWORD = cli.ArgumentProperties(
        key='app_specific_password',
        flags=('--password', '-p'),
        type=Types.AppSpecificPassword,
        description=(
            'App-specific password used for application package validation '
            'and upload if App Store Connect API Key is not specified. '
            f'Used together with {Colors.BRIGHT_BLUE("--apple-id")} '
            'and should match pattern "abcd-abcd-abcd-abcd". '
            'Create an app-specific password in the Security section of your Apple ID account. '
            'Learn more from https://support.apple.com/en-us/HT204397'
        ),
        argparse_kwargs={'required': False},
    )
    ENABLE_PACKAGE_VALIDATION = cli.ArgumentProperties(
        key='enable_package_validation',
        flags=('--enable-package-validation', '-ev'),
        type=Types.AppStoreConnectEnablePackageValidation,
        description=(
            'Validate package before uploading it to App Store Connect. '
            'Use this switch to enable running `altool --validate-app` before uploading '
            'the package to App Store connect'
        ),
        argparse_kwargs={
            'required': False,
            'action': 'store_true',
        },
    )
    SKIP_PACKAGE_VALIDATION = cli.ArgumentProperties(
        key='skip_package_validation',
        flags=('--skip-package-validation', '-sv'),
        type=Types.AppStoreConnectSkipPackageValidation,
        description=(
            f'{Colors.BOLD("Deprecated")}. '
            f'Starting from version `0.14.0` package validation before '
            'uploading it to App Store Connect is disabled by default.'
        ),
        argparse_kwargs={
            'required': False,
            'action': 'store_true',
        },
    )
    SKIP_PACKAGE_UPLOAD = cli.ArgumentProperties(
        key='skip_package_upload',
        flags=('--skip-package-upload', '-su'),
        type=Types.AppStoreConnectSkipPackageUpload,
        description=(
            'Skip package upload before doing any other TestFlight or App Store related actions. '
            'Using this switch will opt out from running `altool --upload-app` as part of publishing '
            'action. Use this option in case your application package is already uploaded to App Store.'
        ),
        argparse_kwargs={
            'required': False,
            'action': 'store_true',
        },
    )
    LOCALE_DEFAULT = cli.ArgumentProperties(
        key='locale',
        flags=('--locale', '-l'),
        type=Locale,
        description=(
            'The locale code name for App Store metadata in different languages, '
            'or for displaying localized "What\'s new" content in TestFlight. '
            "In case not provided, application's primary locale is used instead. "
            f'Learn more from {_LOCALE_CODES_URL}'
        ),
        argparse_kwargs={
            'required': False,
            'choices': list(Locale),
        },
    )
    WHATS_NEW = cli.ArgumentProperties(
        key='whats_new',
        flags=('--whats-new', '-n'),
        type=Types.WhatsNewArgument,
        description=(
            'Release notes either for TestFlight or App Store review submission. '
            "Describe what's new in this version of your app, "
            'such as new features, improvements, and bug fixes.'
        ),
        argparse_kwargs={
            'required': False,
        },
    )
    MAX_BUILD_PROCESSING_WAIT = cli.ArgumentProperties(
        key='max_build_processing_wait',
        flags=('--max-build-processing-wait', '-w'),
        type=Types.MaxBuildProcessingWait,
        description=(
            'Maximum amount of minutes to wait for the freshly uploaded build to be processed by '
            'Apple and retry submitting the build for (beta) review. Works in conjunction with '
            'TestFlight beta review submission, or App Store review submission and operations that '
            'depend on either one of those. If the processing is not finished '
            'within the specified timeframe, further submission will be terminated. '
            'Waiting will be skipped if the value is set to 0, further actions might fail '
            'if the build is not processed yet.'
        ),
        argparse_kwargs={
            'required': False,
        },
    )
    ALTOOL_VERBOSE_LOGGING = cli.ArgumentProperties(
        key='altool_verbose_logging',
        flags=('--altool-verbose-logging',),
        type=Types.AltoolVerboseLogging,
        description=(
            'Show verbose log output when launching Application Loader tool. '
            'That is add `--verbose` flag to `altool` invocations when either validating '
            'the package, or while uploading the pakcage to App Store Connect.'
        ),
        argparse_kwargs={
            'required': False,
            'action': 'store_true',
        },
    )
    ALTOOL_RETRIES_COUNT = cli.ArgumentProperties(
        key='altool_retries_count',
        flags=('--altool-retries',),
        type=Types.AltoolRetriesCount,
        description=(
            'Define how many times should the package validation or upload action be attempted in case it '
            'failed due to a known `altool` issue (authentication failure or request timeout).'
        ),
        argparse_kwargs={
            'required': False,
        },
    )
    ALTOOL_RETRY_WAIT = cli.ArgumentProperties(
        key='altool_retry_wait',
        flags=('--altool-retry-wait',),
        type=Types.AltoolRetryWait,
        description=(
            'For how long (in seconds) should the tool wait between the retries of package validation or '
            'upload action retries in case they failed due to a known `altool` issues '
            '(authentication failure or request timeout). '
            f'See also {ALTOOL_RETRIES_COUNT.flags[0]} for more configuration options.'
        ),
        argparse_kwargs={
            'required': False,
        },
    )


class BuildArgument(cli.Argument):
    EXPIRED = cli.ArgumentProperties(
        key='expired',
        flags=('--expired',),
        type=bool,
        description=(
            f'List only expired builds. Mutually exclusive with option `{Colors.BRIGHT_BLUE("--not-expired")}`.'
        ),
        argparse_kwargs={
            'required': False,
            'action': 'store_true',
        },
    )
    NOT_EXPIRED = cli.ArgumentProperties(
        key='not_expired',
        flags=('--not-expired',),
        type=bool,
        description=(
            f'List only not expired builds. Mutually exclusive with option `{Colors.BRIGHT_BLUE("--expired")}`.'
        ),
        argparse_kwargs={
            'required': False,
            'action': 'store_true',
        },
    )
    BUILD_ID_RESOURCE_ID = cli.ArgumentProperties(
        key='build_id',
        type=ResourceId,
        description='Alphanumeric ID value of the Build',
    )
    BUILD_ID_RESOURCE_ID_OPTIONAL = cli.ArgumentProperties(
        key='build_id',
        flags=('--build-id',),
        type=ResourceId,
        description='Alphanumeric ID value of the Build',
        argparse_kwargs={'required': False},
    )
    PRE_RELEASE_VERSION = cli.ArgumentProperties(
        key='pre_release_version',
        flags=('--pre-release-version',),
        description=(
            'Version of the build published to Testflight '
            'that identifies an iteration of the bundle. '
            'The string can only contain one to three groups of numeric characters (0-9) '
            'separated by period in the format [Major].[Minor].[Patch]. '
            'For example `3.2.46`'
        ),
        argparse_kwargs={'required': False},
    )
    PROCESSING_STATE = cli.ArgumentProperties(
        key='processing_state',
        flags=('--processing-state',),
        type=BuildProcessingState,
        description='Build processing state',
        argparse_kwargs={
            'required': False,
            'choices': list(BuildProcessingState),
        },
    )
    BUILD_VERSION_NUMBER = cli.ArgumentProperties(
        key='build_version_number',
        flags=('--build-version-number',),
        description=(
            'Build version number is the version number of the uploaded build. '
            'For example `46` or `1.0.13.5`.'
        ),
        argparse_kwargs={'required': False},
    )
    BETA_BUILD_LOCALIZATION_ID_RESOURCE_ID = cli.ArgumentProperties(
        key='localization_id',
        type=ResourceId,
        description='Alphanumeric ID value of the Beta Build Localization',
    )
    LOCALE_OPTIONAL = cli.ArgumentProperties(
        key='locale',
        flags=('--locale', '-l'),
        type=Locale,
        description=(
            'The locale code name for displaying localized "What\'s new" content in TestFlight. '
            f'Learn more from {_LOCALE_CODES_URL}'
        ),
        argparse_kwargs={
            'required': False,
            'choices': list(Locale),
        },
    )
    LOCALE_DEFAULT = LOCALE_OPTIONAL.duplicate(
        description=(
            'The locale code name for displaying localized "What\'s new" content in TestFlight. '
            "In case not provided, application's primary locale from test information is used instead. "
            f'Learn more from {_LOCALE_CODES_URL}'
        ),
    )
    WHATS_NEW = cli.ArgumentProperties(
        key='whats_new',
        flags=('--whats-new', '-n'),
        type=Types.WhatsNewArgument,
        description=(
            'Describe the changes and additions to the build and indicate '
            'the features you would like your users to tests.'
        ),
        argparse_kwargs={
            'required': False,
        },
    )
    BETA_BUILD_LOCALIZATIONS = cli.ArgumentProperties(
        key='beta_build_localizations',
        flags=('--beta-build-localizations',),
        type=Types.BetaBuildLocalizations,
        description=(
            "Localized beta test info for what's new in the uploaded build as a JSON encoded list. "
            f'For example, "{Colors.WHITE(Types.BetaBuildLocalizations.example_value)}". '
            f'See "{Colors.WHITE(LOCALE_OPTIONAL.flags[0])}" for possible locale options.'
        ),
        argparse_kwargs={
            'required': False,
        },
    )
    BETA_GROUP_NAMES_REQUIRED = cli.ArgumentProperties(
        key='beta_group_names',
        flags=('--beta-group',),
        type=str,
        description='Name of your Beta group',
        argparse_kwargs={
            'nargs': '+',
            'metavar': 'beta-group',
            'required': True,
        },
    )
    BETA_GROUP_NAMES_OPTIONAL = BETA_GROUP_NAMES_REQUIRED.duplicate(
        argparse_kwargs={
            'nargs': '+',
            'metavar': 'beta-group',
            'required': False,
        },
    )


class BundleIdArgument(cli.Argument):
    BUNDLE_ID_IDENTIFIER = cli.ArgumentProperties(
        key='bundle_id_identifier',
        description='Identifier of the Bundle ID. For example `com.example.app`',
    )
    BUNDLE_ID_IDENTIFIER_OPTIONAL = cli.ArgumentProperties(
        key='bundle_id_identifier',
        flags=('--bundle-id-identifier',),
        description='Identifier of the Bundle ID. For example `com.example.app`',
        argparse_kwargs={'required': False},
    )
    BUNDLE_ID_NAME = cli.ArgumentProperties(
        key='bundle_id_name',
        flags=('--name',),
        description=(
            'Name of the Bundle ID. If the resource is being created, '
            'the default will be deduced from given Bundle ID identifier.'
        ),
        argparse_kwargs={'required': False},
    )
    BUNDLE_ID_RESOURCE_ID = cli.ArgumentProperties(
        key='bundle_id_resource_id',
        type=ResourceId,
        description='Alphanumeric ID value of the Bundle ID',
    )
    BUNDLE_ID_RESOURCE_IDS = cli.ArgumentProperties(
        key='bundle_id_resource_ids',
        flags=('--bundle-ids',),
        type=ResourceId,
        description='Alphanumeric ID value of the Bundle ID',
        argparse_kwargs={
            'required': True,
            'nargs': '+',
            'metavar': 'bundle-identifier-id',
        },
    )
    PLATFORM = cli.ArgumentProperties(
        key='platform',
        flags=('--platform',),
        type=BundleIdPlatform,
        description='Bundle ID platform',
        argparse_kwargs={
            'required': False,
            'choices': list(BundleIdPlatform),
            'default': BundleIdPlatform.IOS,
        },
    )
    PLATFORM_OPTIONAL = cli.ArgumentProperties(
        key='platform',
        flags=('--platform',),
        type=BundleIdPlatform,
        description='Bundle ID platform',
        argparse_kwargs={
            'required': False,
            'choices': list(BundleIdPlatform),
        },
    )
    IDENTIFIER_STRICT_MATCH = cli.ArgumentProperties(
        key='bundle_id_identifier_strict_match',
        flags=('--strict-match-identifier',),
        type=bool,
        description=(
            'Only match Bundle IDs that have exactly the same identifier specified by '
            '`BUNDLE_ID_IDENTIFIER`. By default identifier `com.example.app` also matches '
            'Bundle IDs with identifier such as `com.example.app.extension`'
        ),
        argparse_kwargs={'required': False, 'action': 'store_true'},
    )


class DeviceArgument(cli.Argument):
    DEVICE_RESOURCE_IDS = cli.ArgumentProperties(
        key='device_resource_ids',
        flags=('--device-ids',),
        type=ResourceId,
        description='Alphanumeric ID value of the Device',
        argparse_kwargs={
            'required': True,
            'nargs': '+',
            'metavar': 'device-id',
        },
    )
    DEVICE_NAME = cli.ArgumentProperties(
        key='device_name',
        flags=('--name',),
        description='Name of the Device',
        argparse_kwargs={'required': True},
    )
    DEVICE_NAME_OPTIONAL = DEVICE_NAME.duplicate(
        argparse_kwargs={'required': False},
    )
    DEVICE_UDID = cli.ArgumentProperties(
        key='device_udid',
        flags=('--udid',),
        description='Device ID (UDID)',
        argparse_kwargs={'required': True},
    )
    DEVICE_STATUS = cli.ArgumentProperties(
        key='device_status',
        flags=('--status',),
        type=DeviceStatus,
        description='Status of the Device',
        argparse_kwargs={
            'required': False,
            'choices': list(DeviceStatus),
        },
    )


class CertificateArgument(cli.Argument):
    CERTIFICATE_RESOURCE_ID = cli.ArgumentProperties(
        key='certificate_resource_id',
        type=ResourceId,
        description='Alphanumeric ID value of the Signing Certificate',
    )
    CERTIFICATE_RESOURCE_IDS = cli.ArgumentProperties(
        key='certificate_resource_ids',
        flags=('--certificate-ids',),
        type=ResourceId,
        description='Alphanumeric ID value of the Signing Certificate',
        argparse_kwargs={
            'required': True,
            'nargs': '+',
            'metavar': 'certificate-id',
        },
    )
    CERTIFICATE_TYPE = cli.ArgumentProperties(
        key='certificate_type',
        flags=('--type',),
        type=CertificateType,
        description='Type of the certificate',
        argparse_kwargs={
            'required': False,
            'choices': list(CertificateType),
            'default': CertificateType.IOS_DEVELOPMENT,
        },
    )
    CERTIFICATE_TYPE_OPTIONAL = cli.ArgumentProperties(
        key='certificate_type',
        flags=('--type',),
        type=CertificateType,
        description='Type of the certificate',
        argparse_kwargs={
            'required': False,
            'choices': list(CertificateType),
        },
    )
    PROFILE_TYPE_OPTIONAL = cli.ArgumentProperties(
        key='profile_type',
        flags=('--profile-type',),
        type=ProfileType,
        description='Type of the provisioning profile that the certificate is used with',
        argparse_kwargs={
            'required': False,
            'choices': list(ProfileType),
        },
    )
    DISPLAY_NAME = cli.ArgumentProperties(
        key='display_name',
        flags=('--display-name',),
        description='Code signing certificate display name',
        argparse_kwargs={'required': False},
    )
    PRIVATE_KEY = cli.ArgumentProperties(
        key='certificate_key',
        flags=('--certificate-key',),
        type=Types.CertificateKeyArgument,
        description=(
            f'Private key used to generate the certificate. '
            f'Used together with {Colors.BRIGHT_BLUE("--save")} '
            f'or {Colors.BRIGHT_BLUE("--create")} options.'
        ),
        argparse_kwargs={'required': False},
    )
    PRIVATE_KEY_PASSWORD = cli.ArgumentProperties(
        key='certificate_key_password',
        flags=('--certificate-key-password',),
        type=Types.CertificateKeyPasswordArgument,
        description=(
            f'Password of the private key used to generate the certificate. '
            f'Used together with {Colors.BRIGHT_BLUE("--certificate-key")} '
            f'or {Colors.BRIGHT_BLUE("--certificate-key-path")} options '
            f'if the provided key is encrypted.'
        ),
        argparse_kwargs={'required': False},
    )
    P12_CONTAINER_PASSWORD = cli.ArgumentProperties(
        key='p12_container_password',
        flags=('--p12-password',),
        description=(
            'If provided, the saved p12 container will be encrypted using this password. '
            f'Used together with {Colors.BRIGHT_BLUE("--save")} option.'
        ),
        argparse_kwargs={'required': False, 'default': ''},
    )


class ProfileArgument(cli.Argument):
    PROFILE_RESOURCE_ID = cli.ArgumentProperties(
        key='profile_resource_id',
        type=ResourceId,
        description='Alphanumeric ID value of the Profile',
    )
    PROFILE_TYPE = cli.ArgumentProperties(
        key='profile_type',
        flags=('--type',),
        type=ProfileType,
        description='Type of the provisioning profile',
        argparse_kwargs={
            'required': False,
            'choices': list(ProfileType),
            'default': ProfileType.IOS_APP_DEVELOPMENT,
        },
    )
    PROFILE_TYPE_OPTIONAL = cli.ArgumentProperties(
        key='profile_type',
        flags=('--type',),
        type=ProfileType,
        description='Type of the provisioning profile',
        argparse_kwargs={
            'required': False,
            'choices': list(ProfileType),
        },
    )
    PROFILE_STATE_OPTIONAL = cli.ArgumentProperties(
        key='profile_state',
        flags=('--state',),
        type=ProfileState,
        description='State of the provisioning profile',
        argparse_kwargs={
            'required': False,
            'choices': list(ProfileState),
        },
    )
    PROFILE_NAME = cli.ArgumentProperties(
        key='profile_name',
        flags=('--name',),
        description='Name of the provisioning profile',
        argparse_kwargs={'required': False},
    )


class CommonArgument(cli.Argument):
    CREATE_RESOURCE = cli.ArgumentProperties(
        key='create_resource',
        flags=('--create',),
        type=bool,
        description='Whether to create the resource if it does not exist yet',
        argparse_kwargs={'required': False, 'action': 'store_true'},
    )
    IGNORE_NOT_FOUND = cli.ArgumentProperties(
        key='ignore_not_found',
        flags=('--ignore-not-found',),
        type=bool,
        description='Do not raise exceptions if the specified resource does not exist.',
        argparse_kwargs={'required': False, 'action': 'store_true'},
    )
    SAVE = cli.ArgumentProperties(
        key='save',
        flags=('--save',),
        type=bool,
        description=(
            f'Whether to save the resources to disk. See '
            f'{Colors.CYAN(AppStoreConnectArgument.PROFILES_DIRECTORY.key.upper())} and '
            f'{Colors.CYAN(AppStoreConnectArgument.CERTIFICATES_DIRECTORY.key.upper())} '
            f'for more information.'
        ),
        argparse_kwargs={'required': False, 'action': 'store_true'},
    )
    PLATFORM = cli.ArgumentProperties(
        key='platform',
        flags=('--platform',),
        type=Platform,
        description='Apple operating systems',
        argparse_kwargs={
            'required': False,
            'choices': list(Platform),
        },
    )


class ArgumentGroups:
    ADD_BETA_TEST_INFO_OPTIONAL_ARGUMENTS = (
        BuildArgument.BETA_BUILD_LOCALIZATIONS,
        BuildArgument.LOCALE_DEFAULT,
        BuildArgument.WHATS_NEW,
    )
    ADD_BUILD_TO_BETA_GROUPS_OPTIONAL_ARGUMENTS = (
        BuildArgument.BETA_GROUP_NAMES_OPTIONAL,
    )
    ALTOOL_CONFIGURATION_ARGUMENTS = (
        PublishArgument.ALTOOL_RETRIES_COUNT,
        PublishArgument.ALTOOL_RETRY_WAIT,
        PublishArgument.ALTOOL_VERBOSE_LOGGING,
    )
    LIST_BUILDS_FILTERING_ARGUMENTS = (
        BuildArgument.BUILD_ID_RESOURCE_ID_OPTIONAL,
        BuildArgument.BUILD_VERSION_NUMBER,
        BuildArgument.EXPIRED,
        BuildArgument.NOT_EXPIRED,
        BuildArgument.PRE_RELEASE_VERSION,
        BuildArgument.PROCESSING_STATE,
    )
    PACKAGE_UPLOAD_ARGUMENTS = (
        PublishArgument.ENABLE_PACKAGE_VALIDATION,
        PublishArgument.SKIP_PACKAGE_VALIDATION,
        PublishArgument.SKIP_PACKAGE_UPLOAD,
    )
    SUBMIT_TO_APP_STORE_OPTIONAL_ARGUMENTS = (
        PublishArgument.MAX_BUILD_PROCESSING_WAIT,
        # Generic App Store Version information arguments
        AppStoreVersionArgument.APP_STORE_VERSION_INFO,
        AppStoreVersionArgument.COPYRIGHT,
        AppStoreVersionArgument.EARLIEST_RELEASE_DATE,
        AppStoreVersionArgument.PLATFORM,
        AppStoreVersionArgument.RELEASE_TYPE,
        AppStoreVersionArgument.VERSION_STRING,
        # Localized App Store Version arguments
        AppStoreVersionLocalizationArgument.DESCRIPTION,
        AppStoreVersionLocalizationArgument.KEYWORDS,
        AppStoreVersionLocalizationArgument.LOCALE_DEFAULT,
        AppStoreVersionLocalizationArgument.MARKETING_URL,
        AppStoreVersionLocalizationArgument.PROMOTIONAL_TEXT,
        AppStoreVersionLocalizationArgument.SUPPORT_URL,
        AppStoreVersionLocalizationArgument.WHATS_NEW,
        AppStoreVersionLocalizationArgument.APP_STORE_VERSION_LOCALIZATION_INFOS,
    )
    SUBMIT_TO_TESTFLIGHT_OPTIONAL_ARGUMENTS = (
        PublishArgument.MAX_BUILD_PROCESSING_WAIT,
    )<|MERGE_RESOLUTION|>--- conflicted
+++ resolved
@@ -365,7 +365,6 @@
         description='Turn on logging for App Store Connect API HTTP requests',
         argparse_kwargs={'required': False, 'action': 'store_true'},
     )
-<<<<<<< HEAD
     UNAUTHORIZED_REQUEST_RETRIES = cli.ArgumentProperties(
         key='unauthorized_request_retries',
         flags=('--api-unauthorized-retries', '-r'),
@@ -381,7 +380,7 @@
         argparse_kwargs={
             'required': False,
         },
-=======
+    )
     DISABLE_JWT_CACHE = cli.ArgumentProperties(
         key='disable_jwt_cache',
         flags=('--disable-jwt-cache',),
@@ -393,7 +392,6 @@
         ),
         type=Types.AppStoreConnectDisableJwtCache,
         argparse_kwargs={'required': False, 'action': 'store_true'},
->>>>>>> 42306039
     )
     JSON_OUTPUT = cli.ArgumentProperties(
         key='json_output',
