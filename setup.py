--- conflicted
+++ resolved
@@ -29,14 +29,10 @@
     ],
     entry_points={
         "console_scripts": [
-<<<<<<< HEAD
-            "keychain-manager = codemagic.keychain:Keychain.invoke_cli",
-            "git-changelog = codemagic.git_changelog:GitChangelog.invoke_cli",
-=======
             "storage = codemagic.storage:Storage.invoke_cli",
             "grab = codemagic.grab:Grab.invoke_cli",
             "keychain = codemagic.keychain:Keychain.invoke_cli",
->>>>>>> 9084f8e8
+            "changelog = codemagic.git_changelog:GitChangelog.invoke_cli",
         ]
     },
-)+)
