--- conflicted
+++ resolved
@@ -7,11 +7,8 @@
 mypy = "*"
 pylint = "*"
 autopep8 = "*"
-<<<<<<< HEAD
 typing-extensions = "*"
-=======
 twine = "*"
->>>>>>> 136a5889
 
 [packages]
 pyopenssl = "~=19.0"
