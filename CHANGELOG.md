--- conflicted
+++ resolved
@@ -1,11 +1,6 @@
 Version 0.8.4
 -------------
 
-<<<<<<< HEAD
-**Development / Docs**
-
-- Update [requests](https://docs.python-requests.org/en/master/) dependency requirement from version 2.22.0 to 2.25.1.
-=======
 **Features**
 
 - Remove default value from `--locale` option for actions `app-store-connect beta-build-localizations create` and `app-store-connect publish`. In case it is not provided, resolve the default locale value from related application's primary test information.
@@ -17,7 +12,7 @@
 - Update `app-store-connect beta-build-localizations create` action docs.
 - Do not use runtime enum definition generation during argument parsing.
 - Fix error messages for invalid enumeration values.
->>>>>>> b438154e
+- Update [requests](https://docs.python-requests.org/en/master/) dependency requirement from version 2.22.0 to 2.25.1.
 
 Version 0.8.3
 -------------
