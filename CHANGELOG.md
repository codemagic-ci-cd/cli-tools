Version 0.9.5
-------------

**Fixes**

<<<<<<< HEAD
- Ignore undefined model attributes in App Store Connect API responses instead of failing with `TypeError`.

- Version 0.9.4
=======
- Fix finding uploaded build as part of `app-store-connect publish`.
- Fix `app-store-connect apps builds` action by replacing broken [List All Builds of an App
](https://developer.apple.com/documentation/appstoreconnectapi/list_all_builds_of_an_app) API endpoint by [List Builds
](https://developer.apple.com/documentation/appstoreconnectapi/list_builds) endpoint.
**Development / Docs**

- Add warning to method `list_builds` in `Apps` resource manager about malfunctioning pagination.
- Add missing relationship `ciProduct` to `App` model.
- Accept strings for builds filter version restriction.

Version 0.9.4
>>>>>>> 72921544
-------------

**Fixes**

- Fix custom export option usage on `xcode-project use-profiles --custom-export-options`. Replace faulty argument unpacking usage with plain dictionary updates and iteration.

Version 0.9.3
-------------

**Improvements**

- Double the number of attempts to find an uploaded build on App Store Connect side

Version 0.9.2
-------------

**Improvements**

- Require API key based authentication for `app-store-connect publish` when `--beta-build-localizations` is used.

Version 0.9.1
-------------

**Features**

- Add action `codemagic-cli-tools installed-tools` to show the tools that are installed by current Codemagic CLI tools version.
- Add action `codemagic-cli-tools version` to show version of currently installed Codemagic CLI tools.

**Development / Docs**

- Create keychains in `~/Library/codemagic-cli-tools/keychains` by default when `--path` is not specified with `keychain initialize`.
- Add docs for new actions from tool `codemagic-cli-tools`.
- Fix typos in CLI arguments help messages/docs that can be specified using `@env:` or `@file:` prefixes.

Version 0.9.0
-------------

**Features**

- Add action `keychain use-login` to make login keychain from `~/Library/Keychains` system default keychain again.

**Improvements**

- Save new keychain to `~/Library/Keychains/codemagic-cli-tools` instead of `$TMPDIR` by default with `keychain initialize` in case the `--path` option is not specified.

**Development / Docs**

- Add docs for action `keychain use-login`.

Version 0.8.5
-------------

**Features**

- Make `--whats-new` option independent of `--testflight` for `app-store-connect publish` since submission to external beta review is not necessary to specify notes.
- Make App Store Connect application entry default locale detection more robust by using `primaryLocale` attribute instead of using the first `betaAppLocalization` for that app.
- Show more descriptive error messages for invalid inputs to CLI arguments that can be defined using `@env:<var_name>` and `@file:<file_path>` notations.
- Add more blue and green colors to logs to indicate the start of an activity and completion of it.

**Development / Docs**

- Allow `str` input for `whats_new` arguments to actions defined in `BetaBuildLocalizationsActionGroup`.
- Remove obsolete test which verified that `--whats-new` could only be used together with `--testflight`.
- Update `app-store-connect publish` action docs.

Version 0.8.4
-------------

**Features**

- Remove default value from `--locale` option for actions `app-store-connect beta-build-localizations create` and `app-store-connect publish`. In case it is not provided, resolve the default locale value from related application's primary test information.
- Make `app-store-connect beta-build-localizations create` more forgiving and allow the cases when beta build localization already exists for the locale. On such occasions just update the resource.

**Development / Docs**

- Update `app-store-connect publish` action docs.
- Update `app-store-connect beta-build-localizations create` action docs.
- Do not use runtime enum definition generation during argument parsing.
- Fix error messages for invalid enumeration values.
- Update [requests](https://docs.python-requests.org/en/master/) dependency requirement from version 2.22.0 to 2.25.1.

Version 0.8.3
-------------

**Features**

- Check if application has complete test information in App Store Connect before submitting a build for external testing with `app-store-connect publish --testflight`. This will enable the submission to fail fast with descriptive message instead of waiting until build processing completes by Apple and only then failing while creating the TestFlight submission.
- Add `--max-build-processing-wait` option to configure maximum time that `app-store-connect publish` will wait for the package to be processed before failing the TestFlight submission.
- Improve error message when waiting for package to be processed times out during TestFlight submission as part of `app-store-connect publish`.

**Development / Docs**

- Get build and related resources using App Store Connect API client directly for `app-store-connect publish` instead of reusing other `app-store-connect` actions to reduce unnecessary repetition in the terminal output.
- Extract application lookup into a separate method for finding uploaded build.
- Define new models for Apple API resources: `BetaAppLocalization` and `BetaAppReviewDetail`.
- Implement new App Store Connect API client methods to consume endpoints to [list beta app Localizations of an app](https://developer.apple.com/documentation/appstoreconnectapi/list_all_beta_app_localizations_of_an_app) and to [read the beta app review details of an app](https://developer.apple.com/documentation/appstoreconnectapi/read_the_beta_app_review_details_resource_of_an_app).
- Show default values for arguments of type `TypedCliArgument`.
- Add documentation for action `app-store-connect builds get`.
- Document `--max-build-processing-wait` option in `app-store-connect publish` action.
- Show default values for arguments of type `TypedCliArgument`. 
- Show the long version of CLI flag first in help messages and online documentation to reduce ambiguity. For example use `--testflight` instead of `-t` in help messages.

Version 0.8.2
-------------

**Improvements**

- Explicitly mention "certificate" in `app-store-connect` error messages when `--certificate-key` is missing to avoid confusion with App Store Connect API key `--private-key`.

Version 0.8.1
-------------

**Fixes**

- Submit only uploaded iOS application packages (`*.ipa` files) to TestFlight from `app-store-connect publish` action when submission to Testflight is enabled by `--testflight` flag.

Version 0.8.0
-------------

**Features**

- Add option to submit "What's new" information along with Testflight build via `--locale` and `--whats-new` arguments in `app-store-connect publish` command.
- Add a set of actions for managing "What's new" information for Testflight builds `app-store-connect beta-build-localizations`
- Add action `app-store-connect beta-build-localizations create` to create localized "What's new" notes for a given beta build 
- Add action `app-store-connect beta-build-localizations delete` to delete localized "What's new" notes by its ID
- Add action `app-store-connect beta-build-localizations modify` to update "What's new" content by its ID
- Add action `app-store-connect beta-build-localizations list` to list localized "What's new" notes filtered by Build ID and locale code 
- Add action `app-store-connect beta-build-localizations get` to retrieve localized "What's new" notes by its ID

Version 0.7.7
-------------

**Fixes**

- Before creating Beta App Review Submission (submitting build to TestFlight) as part of `app-store-connect publish`, wait until the uploaded build processing completes. 

Version 0.7.6
-------------

**Fixes**

- Make `altool` output parsing less strict. Do not fail `app-store-connect publish` action invocation if `altool` output cannot be interpreted. 

Version 0.7.5
-------------

**Features**

- Add option to skip package validation for action `app-store-connect publish` with `--skip-package-validation` flag. This allows to opt out from running `altool --validate-app` before actual upload.

**Development / Docs**

- Update `app-store-connect publish` action docs to reflect new option `--skip-package-validation`.

Version 0.7.4
-------------

**Fixes**

- Do not fail actions `app-store-connect get-latest-app-store-build-number` and `app-store-connect get-latest-testflight-build-number` in case no builds were found for specified constraints. 

**Development / Docs**

- Split monolith`AppStoreConnect` tool tests file into smaller chunks in separate test module.

Version 0.7.3
-------------

**Fixes**

- Do not require App Store Connect API keys for `app-store-connect publish` unless `--testflight` option is specified as binary upload can be done with Apple ID and App Specific password only.

Version 0.7.2
-------------

**Fixes**

- Support non-integer (dot-separated versions such as 10.14.1) version codes for `app-store-connect get-latest-app-store-build-number` and `app-store-connect get-latest-testflight-build-number`.

Version 0.7.1
-------------

**Fixes**

- Ignore undefined model relationships in App Store Connect API responses instead of failing with `TypeError`.
- Dynamically generate enumerations for undefined values from App Store Connect API responses instead of failing with `ValueError`.

**Development / Docs**

- Make `SignignCertificate` model relationship `passTypeId` optional.

Version 0.7.0
-------------

**New features**

- Add action `app-store-connect apps get` to get information about a specific app.
- Add action `app-store-connect apps list` to find apps added in App Store Connect.
- Add action `app-store-connect apps app-store-versions` to find App Store versions associated with a specific app.
- Add action `app-store-connect apps builds` to find builds associated with a specific app.
- Add action `app-store-connect apps pre-release-versions` to find prerelease versions associated with a specific app.
- Add action `app-store-connect beta-app-review-submissions create` to submit an app for beta app review to allow external testing.
- Add action `app-store-connect beta-app-review-submissions list` to find beta app review submissions of a build.
- Add action `app-store-connect builds pre-release-version` to find the prerelease version for a specific build
- Add action `app-store-connect publish` to upload application packages to App Store and submit them to Testflight.
- Add action `xcode-project ipa-info` to show information about iOS App Store Package file.
- Add action `xcode-project pkg-info` to show information about macOS Application Package file.
- Support loading App Store Connect API key from disk using key identifier by checking predefined locations `./private_keys`, `~/private_keys`, `~/.private_keys`, `~/.appstoreconnect/private_keys` for file `AuthKey_<key_identifier>.p8`.
- Add Python wrapper to Apple's Application Loader tool and use it to publish application packages to App Store Connect.

**Fixes**

- Handle missing action for action group on command invocation.
- Fix initializing provisioning profiles from in-memory content.

**Development / Docs**

- Improve modularity by adding support to define tool actions and action groups in separate modules.
- Support strings as path argument for `Certificate.export_p12`.
- Support strings as path argument for `ExportOptions.from_path` factory method.
- Support strings as path argument for `PbxProject.from_path` factory method.
- Extract resource management methods from `AppStoreConnect` to separate mixin class.
- Generate documentation for action `app-store-connect apps get`.
- Generate documentation for action `app-store-connect apps list`.
- Generate documentation for action `app-store-connect apps app-store-versions`.
- Generate documentation for action `app-store-connect apps builds`.
- Generate documentation for action `app-store-connect apps pre-release-versions`.
- Generate documentation for action `app-store-connect beta-app-review-submissions create`.
- Generate documentation for action `app-store-connect beta-app-review-submissions list`.
- Generate documentation for action `app-store-connect builds pre-release-version`.
- Generate documentation for action `app-store-connect publish`.
- Generate documentation for action `xcode-project ipa-info`.
- Generate documentation for action `xcode-project pkg-info`.

Version 0.6.1
-------------

**Fixes**

- Allow `passTypeId` relationship for [Certificate](https://developer.apple.com/documentation/appstoreconnectapi/certificate) model.

Version 0.6.0
-------------

**New features**

- Add action group support for tools.
- Add action `get-profile` to `app-store-connect` to show provisioning profile based on resource identifier.
- Add action `app-store-connect app-store-version-submissions create` to submit App Store Version to review.
- Add action `app-store-connect app-store-version-submissions delete` to remove App Store Version from review.

**Development / Docs**

- Update `--profile` option default value in action `xcode-project use-profiles` docs.
- Generate documentation for action groups and list groups under tool documentation pages.
- Add documentation for action `app-store-connect get-profile`.
- Add documentation for action `app-store-connect app-store-version-submissions create`.
- Add documentation for action `app-store-connect app-store-version-submissions delete`.

Version 0.5.9
-------------

**Fixes**

- Accept `SERVICES` as a valid [Bundle Identifier platform](https://developer.apple.com/documentation/appstoreconnectapi/bundleidplatform).

Version 0.5.8
-------------

**Improvements**

- Bugfix: Allow Google Play releases with no name provided in `google-play` tool.

Version 0.5.7
-------------

**Improvements**

- Bugfix: Include MacOS application's codesigning certificates in `keychain list-certificates` output.
- Bugfix: Include provisioning profiles with `.provisionprofile` extension in in `xcode-project use-profiles` search.
- Bugfix: handle provisioning profiles entitlements keys with prefixes e.g. `com.apple.application-identifier`.
- Bugfix: Improve SDK detection when setting code signing infortmation on Xcode projects instead of always defaulting to `iphoneos` .

Version 0.5.6
-------------

**Improvements**

- CI pipeline: Use GitHub CLI tools for releases

Version 0.5.5
-------------

**Improvements**

- Bugfix: export MacOS application's provisioning profiles with `.provisionprofile` extension instead of `.mobileprovision`.

Version 0.5.4
-------------

**Improvements**

- Feature: Add option `--platform` to specify the platform for `app-store-connect` actions `get-latest-app-store-build-number` and `get-latest-testflight-build-number`.

Version 0.5.3
-------------

**Improvements**

- Feature: Add option to strictly match bundle IDs by the identifier for `app-store-connect` actions `fetch-signing-files` and `list-bundle-ids` using flag `--strict-match-identifier`.

**Dependencies**

- Update [PyJWT](https://pyjwt.readthedocs.io/en/stable/) Python dependency to version ~=2.0.

Version 0.5.2
-------------

**Improvements**

- Enhancement: Include the certificate common name in `SigningCertificate` string representation when showing certificates with `app-store-connect` actions.

Version 0.5.1
-------------

**Improvements**

- Feature: add the `warn-only` flag to `xcode-project use-profiles` not to fail the action when profiles can't be applied to any of the Xcode projects

Version 0.5.0
-------------

**Improvements**

- Feature: add tool `google-play` with action `get-latest-build-number`

Version 0.4.10
-------------

**Improvements**

- Bugfix: Fix regression introduced in 0.4.9 that excluded bundle identifiers with platform type `UNIVERSAL` from list bundle identifiers result in case platform filter (`IOS` or `MAC_OS`) was specified.
- Bugfix: Fix check for profiles types that have devices allowed. Allow specifying devices only for ad hoc and development provisioning profiles.

Version 0.4.9
-------------

**Improvements**

- Bugfix: Fix platform filter for listing bundle identifiers using App Store Connect API.

Version 0.4.8
-------------

**Improvements**

- Improvement: Add support for tvOS distribution certificates.

Version 0.4.7
-------------

**Improvements**

- Feature: Add an option to extract a certificate from PKCS12 archive.

Version 0.4.6
-------------

**Improvements**

- Feature: Add action `list-builds` to `app-store-connect` to list Builds from Apple Developer Portal matching given constraints.
- Feature: Add action `get-latest-testflight-build-number` to `app-store-connect` to get latest Testflight build number for the given application.
- Feature: Add action `get-latest-app-store-build-number` to `app-store-connect` to get latest App Store build number for the given application.
- Improvement: handle datetime in a format containing timezone timedelta

Version 0.4.5
-------------

**Improvements**

- Dependency update: Bump cryptography from ~3.2 to ~3.3
- Improvement: Add options to `keychain add-certificates` to specify which applications have access to the imported certificate without warning.

Version 0.4.4
-------------

**Improvements**

- Improvement: Reduce memory footprint for `xcode-process` by not storing xcodebuild logs in memory. Read them from file if need be.

Version 0.4.3
-------------

**Improvements**

- Improvement: Use a single `xcpretty` process throughout `xcodebuild` invocation for log formatting instead of forking new processes for each log chunk.

Version 0.4.2
-------------

**Improvements**

- Bugfix: [PyJWT](https://pypi.org/project/PyJWT/) Python dependency to version 1.x since 2.0.0 has breaking API changes.

Version 0.4.1
-------------

**Improvements**

- Bugfix: Fix converting Xcresults to Junit if testsuite duration is missing from Xcresult's ActionTestMetadata

Version 0.4.0
-------------

**Improvements**

- Feature: Add action `clean` to `xcode-project` to clean Xcode project.
- Feature: Add action `default-test-destination` to `xcode-project` to show default test destination for the chosen Xcode version.
- Feature: Add action `test-destinations` to `xcode-project` to list available destinations for test runs.
- Feature: Add action `junit-test-results` to `xcode-project` to convert Xcode Test Result Bundles (*.xcresult) to JUnit XML format.
- Feature: Add action `run-tests` to `xcode-project` to run unit or UI tests for given Xcode project or workspace.
- Feature: Add action `test-summary` to `xcode-project` to show test result summary from given Xcode Test Result Bundles (*.xcresult).
- Refactoring: Create `RunningCliAppMixin` to avoid passing around currently invoked app instance.

- Update [cryptography](https://github.com/pyca/cryptography) Python dependency to version ~=3.2.

Version 0.3.2
-------------

**Improvements**

- Bugfix: Do not fail `keychain add-certificate` action in case the added certificate already exists in keychain.

Version 0.3.1
-------------

- Update [cryptography](https://github.com/pyca/cryptography) Python dependency to version ~=3.2.

Version 0.3.0
-------------

**Improvements**

- Feature: Add option to specify custom `xcodebuild` arguments and flags for `archive` and `-exportArchive` actions with `xcode-project build-ipa` using `--archive-flags`, `--archive-xcargs`, `--export-flags` and `--export-xcargs` modifiers.

Version 0.2.13
-------------

**Improvements**

- Improvement: Due to invalid CoreSimulatorService state `xcodebuild` build commands can fail with error `Failed to find newest available Simulator runtime`. To overcome this, make sure that when Xcode project or workspace is archived with `xcode-project build-ipa`, then CoreSimulatorService is in a clean state.

Version 0.2.12
-------------

**Improvements**

- Improvement: Fail gracefully with appropriate error message when non-existent export options plist path is passed to `xcode-project build-ipa`. 

Version 0.2.11
-------------

**Improvements**

- Bugfix: Fix obtaining `iCloudContainerEnvironment` export option when multiple values are available.

Version 0.2.10
-------------

**Improvements**

- Bugfix: Specify `iCloudContainerEnvironment` export option when exporting xcarchive to ipa using `xcode-project build-ipa`.

Version 0.2.9
-------------

**Improvements**

- Update: Make removing generated xcarchive optional.

Version 0.2.8
-------------

**Improvements**

- Bugfix: Support profile state `EXPIRED`.

Version 0.2.7
-------------

**Improvements**

- Bugfix: Respect custom values specified by `--certificates-dir` and `--profiles-dir` flags for `app-store-connect`.
- Feature: Add `--profile-type` filter to `app-store-connect list-certificates` to show only certificates that can be used with given profile type.
- Feature: Support new certificate types `DEVELOPMENT` and `DISTRIBUTION`.
- Feature: Support new profile types `MAC_CATALYST_APP_DEVELOPMENT`, `MAC_CATALYST_APP_DIRECT` and `MAC_CATALYST_APP_STORE`.

Version 0.2.6
-------------

**Improvements**

- Feature: Support OpenSSH private key format for certificate private key (`--certificate-key` option for `app-store-connect`).
- Bugfix: For `app-store-connect fetch-signing-files` use given platform type for listing devices on creating new provisioning profiles instead of detecting it from bundle identifier.

Version 0.2.5
-------------

**Improvements**

- Bugfix: Improve product bundle identifier resolving for settings code signing settings.

Version 0.2.4
-------------

**Improvements**

- Feature: Add option to specify archive directory to `xcode-project build-ipa` using `--archive-directory` flag.

Version 0.2.3
-------------

**Improvements**

- Bugfix: Improve variable resolving from Xcode projects for setting code signing settings.

Version 0.2.2
-------------

**Improvements**

- Bugfix: Fix nullpointer on setting process stream flags.

Version 0.2.1
-------------

**Improvements**

- Bugfix: Reading `jarsigner verify` output streams got stuck on some Android App bundles.

Version 0.2.0
-------------

**Improvements**

- Feature: Add new command `android-app-bundle`
- Feature: Include [Bundletool](https://developer.android.com/studio/command-line/bundletool) jar in the distribution
- Bugfix: Gracefully handle Xcodeproj exceptions on saving React Native iOS project code signing settings

**Deprecations**

- Add deprecation notice to `universal-apk` command

Version 0.1.9
-------------

- Improve error messages on invalid inputs when using argument values from environment variables.

Version 0.1.8
-------------

- Add `--version` option to tools to display current version.

Version 0.1.7
-------------

- Bugfix: Fix Apple Developer Portal API pagination.
Avoid duplicate query parameters in subsequent pagination calls when listing resources.

Version 0.1.6
-------------

- Bugfix: Fix creating iOS App Store and iOS In House provisioning profiles.
Do not include devices in the create resource payload.

Version 0.1.5
-------------

- Bugfix: Fix `TypeError` on Apple Developer Portal resource creation

Version 0.1.4
-------------

- Bugfix: Accept `UNIVERSAL` as valid Bundle ID platform value

Version 0.1.3
-------------

- Bugfix: Improve detection for Xcode managed provisioning profiles

Version 0.1.2
-------------

Released 10.02.2020

- Return exit code `0` on successful invocation of `git-changelog`
- Return exit code `0` on successful invocation of `universal-apk`

Version 0.1.1
-------------

Released 31.01.2020

- Update documentation

Version 0.1.0
-------------

Released 14.01.2020

- Add tool `app-store-connect`
- Add tool `keychain`
- Add tool `xcode-project`<|MERGE_RESOLUTION|>--- conflicted
+++ resolved
@@ -3,15 +3,12 @@
 
 **Fixes**
 
-<<<<<<< HEAD
 - Ignore undefined model attributes in App Store Connect API responses instead of failing with `TypeError`.
-
-- Version 0.9.4
-=======
 - Fix finding uploaded build as part of `app-store-connect publish`.
 - Fix `app-store-connect apps builds` action by replacing broken [List All Builds of an App
 ](https://developer.apple.com/documentation/appstoreconnectapi/list_all_builds_of_an_app) API endpoint by [List Builds
 ](https://developer.apple.com/documentation/appstoreconnectapi/list_builds) endpoint.
+
 **Development / Docs**
 
 - Add warning to method `list_builds` in `Apps` resource manager about malfunctioning pagination.
@@ -19,7 +16,6 @@
 - Accept strings for builds filter version restriction.
 
 Version 0.9.4
->>>>>>> 72921544
 -------------
 
 **Fixes**
