--- conflicted
+++ resolved
@@ -1,5 +1,4 @@
-<<<<<<< HEAD
-Version 0.37.0
+Version 0.38.0
 -------------
 
 This is an enhancement release to further streamline the App Store review submission automation capabilities.
@@ -13,7 +12,7 @@
 - Add new action `app-store-connect builds expire` to expire a specific build that has been uploaded to App Store Connect. Modifies the existing build resource to an expired status using `PATCH`. See official API method [documentation](https://developer.apple.com/documentation/appstoreconnectapi/modify_a_build).
 - Add new action `app-store-connect builds expire-previous-builds` to expire all builds uploaded to App Store Connect except the given build. Uses the aforementioned `app-store-connect builds expire` action internally.
 - Add flags `--cancel-previous-submissions` and `--expire-previous-builds` to the `app-store-connect publish` action.
-=======
+
 Version 0.37.1
 -------------
 
@@ -78,7 +77,6 @@
 **CI**
 - Store releases only on PyPI and GitHub releases.
 - Include wheel with fixed name under GitHub release assets so that latest version could be accessed with permalink.
->>>>>>> d2db15ff
 
 Version 0.36.3
 -------------
