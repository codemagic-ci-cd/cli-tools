Version 0.58.2
-------------

<<<<<<< HEAD
- Fix parsing datetime in Apple API response that contains nanoseconds. [PR #465](https://github.com/codemagic-ci-cd/cli-tools/pull/465).
=======
**Improvements**
- Add missing App Store Connect locale definition for Vietnamese language. [PR #466](https://github.com/codemagic-ci-cd/cli-tools/pull/466)

Special thanks for contribution to [@xalanq](https://github.com/xalanq).
>>>>>>> bf5ba726

Version 0.58.1
-------------

- Fix `google-play apks publish` and `google-play apks upload` actions on Windows. [PR #463](https://github.com/codemagic-ci-cd/cli-tools/pull/463).

Version 0.58.0
-------------

This release contains changes from [PR #461](https://github.com/codemagic-ci-cd/cli-tools/pull/461).

**Features**
- Added support for a new configuration option to define a custom bundletool.jar path.
- Add option to specify custom bundletool jar for `android-app-bundle` via `--bundletool` argument.
- New action `android-app-bundle bundletool info` to show information about used Bundletool (Java runtime, Bundletool path and Bundletool version).

**Deprecations**
- Action `android-app-bundle bundletool-version` was deprecated and shows a warning message when invoked. It is replaced by `android-app-bundle bundletool version`.

**Development**
- `codemagic.shell_tools.Bundletool` now accepts optional keyword argument `jar` to specify bundletool jar path that should be used.

**Bugfixes**
- Fix using non-built-in types for CLI arguments that can be defined via environment variables.

**Docs**
- Update docs for tool `android-app-bundle`.

Version 0.57.9
-------------

**Bugfixes**
- Fix empty release notes text usage for Google Play release tracks. [PR #462](https://github.com/codemagic-ci-cd/cli-tools/pull/462)

**Improvements**
- Speed up Androguard installation with `codemagic-cli-tools ensure-androgurad` on hosts where `uv` is present. [PR #463](https://github.com/codemagic-ci-cd/cli-tools/pull/463)s

Version 0.57.8
-------------

**Bugfixes**
- Fix socket timeouts on `google-play` actions. [PR #460](https://github.com/codemagic-ci-cd/cli-tools/pull/460)

Version 0.57.7
-------------

**Bugfixes**
- Use retrying for Google API requests to avoid intermittent timeout errors. [PR #456](https://github.com/codemagic-ci-cd/cli-tools/pull/456)
- Fix errors in `AabPackage.get_summary` and `ApkPackage.get_summary` methods for cases when certificate contained unexpected issuer and subject attributes. [PR #457](https://github.com/codemagic-ci-cd/cli-tools/pull/457)
- Fix converting bytes to strings on Windows using Windows-1252 encoding. [PR #458](https://github.com/codemagic-ci-cd/cli-tools/pull/458)

Version 0.57.6
-------------

This release contains changes from [PR #455](https://github.com/codemagic-ci-cd/cli-tools/pull/455)

**Features**
- Add action `codemagic-cli-tools ensure-androguard` to pre-install [`androguard`](https://github.com/androguard/androguard) dependency that is required for working with APK files.

**Bugfixes**
- Fix `ValueError` when initializing more than one `ApkPackage` instances using Python APIs.
- Fix available commands listings in terminal help messages for tools with hidden deprecated actions.

**Development**
- Add possibility to define hidden actions which are excluded from Markdown docs and terminal help messages.

Version 0.57.5
-------------

**Bugfixes**
- Fix Python API for `AppStoreConnect.submit_to_app_store` for macOS applications when platform was specified only via version info and not directly as method argument. [PR #453](https://github.com/codemagic-ci-cd/cli-tools/pull/453)

Version 0.57.4
-------------

**Bugfixes**
- Fix submitting uploaded application to App Store when running action `app-store-connect publish` using `--app-store` flag. [PR #452](https://github.com/codemagic-ci-cd/cli-tools/pull/452)

Version 0.57.3
-------------

**Bugfixes**
- Fix action `android-app-bundle sign` when invoked with keystore arguments. [PR #449](https://github.com/codemagic-ci-cd/cli-tools/pull/449)

Version 0.57.2
-------------

**Dependencies**
- Make [`androguard`](https://github.com/androguard/androguard) Python dependency optional and install it during runtime when it is needed. [PR #448](https://github.com/codemagic-ci-cd/cli-tools/pull/448)

Version 0.57.1
-------------

**Bugfixes**
- Fix actions `android-app-bundle build-apks` and `android-app-bundle build-universal-apk` when invoked with keystore arguments. [PR #447](https://github.com/codemagic-ci-cd/cli-tools/pull/447)

Version 0.57.0
-------------

This release contains changes from [PR #446](https://github.com/codemagic-ci-cd/cli-tools/pull/446) and adds new features to tool `google-play` to manage Google Play releases and application uploads.

**Features**
- Update action `android-app-bundle dump` to be fully compatible with [Bundletool](https://developer.android.com/tools/bundletool) dump options.
- Add new actions to tool `google-play`:
  - `google-play apks list` to list uploaded APKs,
  - `google-play apks upload` to upload new APK,
  - `google-play bundles list` to list uploaded App Bundles,
  - `google-play bundles publish` to publish App Bundle as a new release,
  - `google-play bundles upload` to upload new App Bundle,
  - `google-play deobfuscation-files upload` to upload new deobfuscation file for an APK,
  - `google-play expansion-files reference` to reference existing expansion file for an APK,
  - `google-play expansion-files upload` to upload new expansion file for an APK,
  - `google-play internal-app-sharing upload-apk` to upload an APK for internal app sharing,
  - `google-play internal-app-sharing upload-bundle` to upload an App Bundle for internal app sharing,
  - `google-play internal-app-sharing upload` to upload either an APK or App Bundle for internal app sharing,
  - `google-play tracks set-release` to set latest release for a track.


**Dependencies**
- Add new Python dependency [`androguard`](https://github.com/androguard/androguard) to work with APK files.
- Update included Bundletool.jar version from 1.13.1 to 1.18.0.

**Development**
- Add new `AabPackage` and `ApkPackage` classes to `codemagic.models.application_package` to gather meta information from Android App Bundles and APKs.
- Add new Python services to package `codemagic.google.services.google_play` along with relevant resource definitions:
  - `ApksService` to interact with [`edits.apks`](https://developers.google.com/android-publisher/api-ref/rest/v3/edits.apks) in Google Play Developer API.
  - `BundlesService` to interact with [`edits.bundles`](https://developers.google.com/android-publisher/api-ref/rest/v3/edits.bundles) in Google Play Developer API.
  - `DeobfuscationFilesService` to interact with [`edits.deobfuscationfiles`](https://developers.google.com/android-publisher/api-ref/rest/v3/edits.deobfuscationfiles) in Google Play Developer API.
  - `ExpansionFilesService` to interact with [`edits.expansionfiles`](https://developers.google.com/android-publisher/api-ref/rest/v3/edits.expansionfiles) in Google Play Developer API.
  - `InternalAppSharingArtifactsService` to interact with [`internalappsharingartifacts`](https://developers.google.com/android-publisher/api-ref/rest/v3/internalappsharingartifacts) in Google Play Developer API.
- Extract direct `jarsigner` and `bundletool` calls from `AndroidAppBundle` class into standalone shell tool implementations in `codemagic.shell_tools`.

**Documentation**
- Update documentation for actions:
  - `android-app-bundle dump`,
  - `google-play tracks promote-release`.
- Add documentation for new action groups:
  - `google-play apks`,
  - `google-play bundles`,
  - `google-play deobfuscation-files`,
  - `google-play expansion-files`,
  - `google-play internal-app-sharing`.
- Add documentation for new actions:
  - `google-play apks list`,
  - `google-play apks publish`,
  - `google-play apks upload`,
  - `google-play bundles list`,
  - `google-play bundles publish`,
  - `google-play bundles upload`,
  - `google-play deobfuscation-files upload`,
  - `google-play expansion-files reference`,
  - `google-play expansion-files upload`,
  - `google-play internal-app-sharing upload-apk`,
  - `google-play internal-app-sharing upload-bundle`,
  - `google-play internal-app-sharing upload`,
  - `google-play tracks set-release`.

Version 0.56.0
-------------

This release contains changes from [PR #442](https://github.com/codemagic-ci-cd/cli-tools/pull/442), [PR #443](https://github.com/codemagic-ci-cd/cli-tools/pull/443) and [PR #444](https://github.com/codemagic-ci-cd/cli-tools/pull/444). The aim of this release is to unify Firebase and Google Play API clients to use the same modular resource management architecture with shared authentication backend.

Some of the changes to **Python API are backwards incompatible**.

**Deprecations**
- Using environment variable `GCLOUD_SERVICE_ACCOUNT_CREDENTIALS` is deprecated in favor of `GOOGLE_PLAY_SERVICE_ACCOUNT_CREDENTIALS` to specify Google Play service account key for `google-play` instead of explicitly passing `--credentials`. A warning message is shown if deprecated environment variable is used.

**Documentation**
- Duplicate action group documentation in respective action group documentation directory in `README.md`.

**Development**
- **Breaking**: Remove old Google Play API client `GooglePlayDeveloperAPIClient` and whole `codemagic.google_play` package.
- Add new Google Play API client `codemagic.google.GooglePlayClient`.
- Refactor package `codemagic.google.resource_managers` to `codemagic.google.services`.
- Unify `codemagic.apple.resources.DictSerializable` and `codemagic.google_play.resources.resource.DictSerializable` into reusable `codemagic.models.DictSerializable`.
- Update `black`, `mypy` and `ruff` development dependencies.
- Reformat sources to comply with latest `black` and `ruff` versions.
- Remove old type stubs for `psutil` package and `re` module.
- Add new development dependency `types-psutil`.

Version 0.55.0
-------------
Changes in this release are from [PR #441](https://github.com/codemagic-ci-cd/cli-tools/pull/441).

**Development**
- **Breaking**: Deprecate Python 3.7, and Python 3.8 is now the minimum version of Python required.
- Add support to Python 3.13.
- Update `cffi` version to be compatible with latest version.
- Add Python 3.13 to GitHub Actions test matrix.

Version 0.54.4
-------------

**Bugfixes**
- Fix `team_identifier` property on `codemagic.models.ProvisioningProfile` to always return a string as the type hint suggests. [PR #440](https://github.com/codemagic-ci-cd/cli-tools/pull/440)

Version 0.54.3
-------------

**Bugfixes**
- Support device class `APPLE_SILICON_MAC` on App Store Connect API [`Device`](https://developer.apple.com/documentation/appstoreconnectapi/device) responses. [PR #437](https://github.com/codemagic-ci-cd/cli-tools/pull/437)
- Make undocumented `preOrder` and deprecated `inAppPurchases` relationships on App Store connect https://developer.apple.com/documentation/appstoreconnectapi/app/relationships-data.dictionary model optional . [PR #439](https://github.com/codemagic-ci-cd/cli-tools/pull/439)

**Improvements**
- Fail action `app-store-connect fetch-signing-files` early with descriptive error message if bundle ID identifier is not given. [PR #438](https://github.com/codemagic-ci-cd/cli-tools/pull/438)

Version 0.54.2
-------------

**Bugfixes**
- Fix action `keychain add-certificates` for macOS 15.1 when adding certificates with empty password. [PR #436](https://github.com/codemagic-ci-cd/cli-tools/pull/436)
- Introduce a new retrying condition for `altool` commands as part of `app-store-connect` action when unexpected return codes occurs. [PR #435](https://github.com/codemagic-ci-cd/cli-tools/pull/435)

Version 0.54.1
-------------

**Bugfixes**
- Fix testcase duration parsing from `XCResult` bundle when using Xcode 16.0+. [PR #433](https://github.com/codemagic-ci-cd/cli-tools/pull/433)

Version 0.54.0
-------------

This release contains changes from [PR #431](https://github.com/codemagic-ci-cd/cli-tools/pull/431)

**Features**
- Use new `xcresulttool` APIs for XcResult parsing when Xcode 16+ is selected. Applies to `xcode-project` actions `run-tests`, `test-summary` and `junit-test-results`.

**Bugfixes**
- Omit `failures` and `errors` attributes from JUnit `<testsuites>` in case none of the child `<testsuite>` elements specify those values instead of setting them to `0`.

**Development**
- Add new XcResult to JUnit test results converter implementation `Xcode16XcResultConverter`.
- Rename `XcResultConverter` to `LegacyXcResultConverter`.
- Add abstract `XcResultConverter` which automatically chooses correct implementation.
- Refactor module `codemagic.models.xctest.xcresult` to a package and move its contents to submodule `legacy_xcresult`. All public definitions remain accessible using the old namespace.
- Add submodule `xcode_16_xcresult` to package `codemagic.models.xctest.xcresult`.
- Remove method `get_tool_version` from `XcResultTool`.
- Add methods `is_legacy`, `get_test_report_summary` and `get_test_report_tests` to `XcResultTool`.
- Prohibit using `XcResultTool` methods `get_object` and `get_bundle` when Xcode 16 or newer is selected.

Version 0.53.9
-------------

**Development**
- Change release pipeline not to include source distributions in PyPI releases. Those are still available from GitHub. [PR #429](https://github.com/codemagic-ci-cd/cli-tools/pull/429)

Version 0.53.8
-------------

**Bugfixes**
- Fix action `keychain add-certificates` on macOS 15.0. [PR #428](https://github.com/codemagic-ci-cd/cli-tools/pull/428)

Version 0.53.7
-------------

**Bugfixes**
- Fix saving Apple code signing certificates to disk when using LibreSSL 3.0.0+. [PR #427](https://github.com/codemagic-ci-cd/cli-tools/pull/427)

Version 0.53.6
-------------

**Features**
- Update tool `app-store-connect` to support all Apple's [locales](https://developer.apple.com/documentation/appstoreconnectapi/app_store/app_metadata/app_info_localizations/managing_metadata_in_your_app_by_using_locale_shortcodes). [PR #425](https://github.com/codemagic-ci-cd/cli-tools/pull/425)

**Bugfixes**
- Cache generated fallback enumeration types so that enum identity checks work for undefined, but allowed enumerations. [PR #425](https://github.com/codemagic-ci-cd/cli-tools/pull/425)

**Docs**
- Update documentations for the following actions: [PR #425](https://github.com/codemagic-ci-cd/cli-tools/pull/425)
  - `app-store-connect app-store-versions localizations`,
  - `app-store-connect beta-build-localizations create`,
  - `app-store-connect beta-build-localizations list`,
  - `app-store-connect builds add-beta-test-info`,
  - `app-store-connect builds submit-to-app-store`,
  - `app-store-connect publish`.

Version 0.53.5
-------------

This release contains changes from [PR #421](https://github.com/codemagic-ci-cd/cli-tools/pull/421)
and [PR #422](https://github.com/codemagic-ci-cd/cli-tools/pull/422)

**Development**
- Add support for mutually exclusive groups on argument parser.

**Deprecations**

- The argument `--project-id` has been deprecated in favor of `--project-number` on all actions
of the tool `firebase-app-distribution` to be compliant with the [Firebase documentation](https://firebase.google.com/docs/projects/learn-more#project-number).

- A warning message is shown if commands are invoked with the deprecated argument.

Version 0.53.4
-------------

This is a bugfix version containing changes from [PR #424](https://github.com/codemagic-ci-cd/cli-tools/pull/424) to fix test result parsing with Xcode 16.0 beta 3+.

**Bugfixes**
- The following actions were fixed when used in conjunction with Xcode 16.0 beta 3+:
    - `xcode-project run-tests`,
    - `xcode-project test-summary`,
    - `xcode-project junit-test-results`.

**Development**
- Add `get_tool_version` method to `codemagic.models.xctests.XcResultTool` which can be used to detect `xcresulttool` version from currently active Xcode developer directory.

Version 0.53.3
-------------

This release contains changes from [PR #415](https://github.com/codemagic-ci-cd/cli-tools/pull/415).

**Bugfixes**
- Support signing certificates with type `DEVELOPER_ID_APPLICATION_G2` for `app-store-connect`.

**Development**
- Update `ruff` settings to be compatible with latest version.
- Update `pre-commit` hook versions.

Version 0.53.2
-------------

This is a bugfix release to resolve a regression that was introduced in version 0.53.1. [PR #413](https://github.com/codemagic-ci-cd/cli-tools/pull/413)

**Bugfixes**
- Remove type-checking import statement that is not available on Python 3.7.

Version 0.53.1
-------------

This bugfix release contains changes from [PR #411](https://github.com/codemagic-ci-cd/cli-tools/pull/411).

**Bugfixes**
- Fix saving code signing certificates fetched from App Store Connect if the certificate subject line contains non-ascii characters and export is done using OpenSSL version 3.2+.

**Dependencies**:
- Set lower bound version limit `>= 38.0.0` to [`cryptography`](https://cryptography.io/) dependency.


Version 0.53.0
-------------

**Feature**
- Update action `app-store-connect publish` to allow adding builds to beta groups without submitting to TestFlight. [PR #410](https://github.com/codemagic-ci-cd/cli-tools/pull/410)

Version 0.52.0
-------------

**Feature**
- Add optional argument `--platform` to action `app-store-connect apps builds` to list builds only for selected platform. [PR #407](https://github.com/codemagic-ci-cd/cli-tools/pull/407)
- Add optional argument `--platform` to action `app-store-connect builds list` to list builds only for selected platform. [PR #407](https://github.com/codemagic-ci-cd/cli-tools/pull/407)
- Add optional argument `--platform` to action `app-store-connect apps expire-build-submitted-for-review` to expire builds only for specified platform. [PR #407](https://github.com/codemagic-ci-cd/cli-tools/pull/407)

**Bugfixes**
- Action `app-store-connect publish` will only expire builds for the same platform that is being published when invoked with option `--expire-build-submitted-for-review`. [PR #407](https://github.com/codemagic-ci-cd/cli-tools/pull/407)
- Fix argument `--credentials` validation for tool `google-play`. [PR #406](https://github.com/codemagic-ci-cd/cli-tools/pull/406)

**Documentation**
- Update documentation for actions: [PR #407](https://github.com/codemagic-ci-cd/cli-tools/pull/407)
  - `app-store-connect apps builds`,
  - `app-store-connect apps expire-build-submitted-for-review`,
  - `app-store-connect builds list`.

Version 0.51.1
-------------

This is a bugfix release containing changes from [PR #405](https://github.com/codemagic-ci-cd/cli-tools/pull/405). Apple removed `idfaDeclaration` key from the data structure that represents App Store Version resources, which caused failures in App Store Connect client methods. Consequently, CLI actions started to fail.

**Bugfixes**
- Fix actions:
  - `app-store-connect app-store-versions create`,
  - `app-store-connect app-store-versions update`,
  - `app-store-connect apps app-store-versions`,
  - `app-store-connect builds app-store-version`,
  - `app-store-connect builds submit-to-app-store`,
  - `app-store-connect publish` when executed with `--app-store` option.

**Development**
- Remove attribute `idfaDeclaration` from `AppStoreVersion.Relationships`.
- Update App Store Connect API mock response for App Store Version.


Version 0.51.0
-------------

The highlight of this release is added support for phased releases when publishing application to App Store Connect, which was added in [PR #402](https://github.com/codemagic-ci-cd/cli-tools/pull/402).

**Features**
- Add new actions to work with phased releases in App Store Connect ([PR #402](https://github.com/codemagic-ci-cd/cli-tools/pull/402)):
  - `app-store-connect app-store-version-phased-releases enable`
  - `app-store-connect app-store-version-phased-releases set-state`
  - `app-store-connect app-store-version-phased-releases cancel`
  - `app-store-connect app-store-versions phased-release`
- Update actions `app-store-connect builds submit-to-app-store` and `app-store-connect publish` support enabling and disabling releasing App Store version in phases. [PR #402](https://github.com/codemagic-ci-cd/cli-tools/pull/402)

**Documentation**
- Add documentation for new action group ([PR #402](https://github.com/codemagic-ci-cd/cli-tools/pull/402)):
  - `app-store-connect app-store-version-phased-releases`
- Update documentation for action groups ([PR #402](https://github.com/codemagic-ci-cd/cli-tools/pull/402)):
  - `app-store-connect builds submit-to-app-store`
  - `app-store-connect publish`
- Add documentation for actions ([PR #402](https://github.com/codemagic-ci-cd/cli-tools/pull/402)):
  - `app-store-connect app-store-version-phased-releases enable`
  - `app-store-connect app-store-version-phased-releases set-state`
  - `app-store-connect app-store-version-phased-releases cancel`
  - `app-store-connect app-store-versions phased-release`

**Bugfixes**
- Fix App Store Connect API responses deserialization for cases when resource contains an empty relationship. [PR #401](https://github.com/codemagic-ci-cd/cli-tools/pull/401)
- Fix globbing files using current path pattern. [PR #403](https://github.com/codemagic-ci-cd/cli-tools/pull/403)

**Development**
- Add missing attributes and relationships to `codemagic.apple.resources.App` and `codemagic.apple.resources.Build`. [PR #383](https://github.com/codemagic-ci-cd/cli-tools/pull/383)
- Define new enumerations `codemagic.apple.resources.enums.BuildAudienceType` and `codemagic.apple.resources.enums.SubscriptionStatusUrlVersion`. [PR #383](https://github.com/codemagic-ci-cd/cli-tools/pull/383)
- Add new model definition `codemagic.apple.resources.AppStoreVersionPhasedRelease`. [PR #402](https://github.com/codemagic-ci-cd/cli-tools/pull/402)
- Add new App Store Connect API resource manager  `AppStoreVersionPhasedReleases` that implements HTTP client methods to work with App Store version phased releases. [PR #402](https://github.com/codemagic-ci-cd/cli-tools/pull/402)
- Add new HTTP client methods `read_app_store_version_phased_release` and `read_app_store_version_phased_release_data` to App Store Connect API resource manager `AppStoreVersions`. [PR #402](https://github.com/codemagic-ci-cd/cli-tools/pull/402)
- Refactor `BuildsActionGroup` of `AppStoreConnect` by moving methods `submit_to_testflight` and `submit_to_app_store` along used private methods to dedicated action classes `SubmitToTestFlightAction` and `SubmitToAppStoreAction` respectively. Python API via parent `AppStoreConnect` class remains identical to what it was. [PR #402](https://github.com/codemagic-ci-cd/cli-tools/pull/402)
- Update public methods in `ResourceManagerMixin` to take both `ResourceId` and `Resource` instances as methods arguments where only IDs were allowed before. [PR #402](https://github.com/codemagic-ci-cd/cli-tools/pull/402)


Version 0.50.7
-------------

**Improvements**
- Remove usages of deprecated datetime properties on `x509.Certificate` instances. [PR #399](https://github.com/codemagic-ci-cd/cli-tools/pull/399)

Version 0.50.6
-------------

**Bugfixes**
- Fix actions `firebase-app-distribution get-latest-build-version` and `firebase-app-distribution releases list` to support releases with non-integer build version. [PR #397](https://github.com/codemagic-ci-cd/cli-tools/pull/397)

**Development**
- CI: Use test matrix to define Python versions in GitHub actions test workflows. [PR #396](https://github.com/codemagic-ci-cd/cli-tools/pull/396)

Version 0.50.5
-------------

This version reverts changes that were introduced in `0.50.4` as they did not have intended effect. [PR #395](https://github.com/codemagic-ci-cd/cli-tools/pull/395)

Version 0.50.4
-------------

**Bugfixes**
- Fix `app-store-connect publish` action getting stuck while binary is being uploaded using `altool`. [PR #394](https://github.com/codemagic-ci-cd/cli-tools/pull/394)

Version 0.50.3
-------------

**Bugfixes**
- Remove deprecated attributes and relationships for App Store Connect [App](https://developer.apple.com/documentation/appstoreconnectapi/app/) data structure. [PR #392](https://github.com/codemagic-ci-cd/cli-tools/pull/392)
  - `availableInNewTerritories` attribute,
  - `availableTerritories` and `prices` relationships.

Version 0.50.2
-------------

**Features**
- Allow custom export options in export options properly list for `xcode-project build-ipa` actions. [PR #391](https://github.com/codemagic-ci-cd/cli-tools/pull/391)

Version 0.50.1
-------------

**Bugfixes**
- Fix error handling for corrupt Xcresult parsing in `xcode-project` actions. [PR #390](https://github.com/codemagic-ci-cd/cli-tools/pull/390)

Version 0.50.0
-------------

**Features**
- Add new actions to work with bundle identifier capabilities [PR #388](https://github.com/codemagic-ci-cd/cli-tools/pull/388):
  - `app-store-connect bundle-ids capabilities` to list the capabilities that are enabled for identifier,
  - `app-store-connect bundle-ids enable-capabilities` to enable capabilities for identifier,
  - `app-store-connect bundle-ids disable-capabilities` to disable capabilities for identifier.

Version 0.49.0
-------------

This release contains changes from [PR #386](https://github.com/codemagic-ci-cd/cli-tools/pull/386) and [PR #387](https://github.com/codemagic-ci-cd/cli-tools/pull/387).

**Features**
- Unify `app-store-connect` command line API experience by gathering similar actions under respective action groups.
- New action groups were added to group similar actions together:
  - `app-store-connect bundle-ids`,
  - `app-store-connect certificates`,
  - `app-store-connect devices`,
  - `app-store-connect profiles`.

**Deprecations**
The following actions are deprecated and show a warning message when invoked:
  - `app-store-connect list-builds` (replaced by `app-store-connect builds list`),
  - `app-store-connect create-bundle-id` (replaced by `app-store-connect bundle-ids create`),
  - `app-store-connect delete-bundle-id` (replaced by `app-store-connect bundle-ids delete`),
  - `app-store-connect get-bundle-id` (replaced by `app-store-connect bundle-ids get`),
  - `app-store-connect list-bundle-id-profiles` (replaced by `app-store-connect bundle-ids profiles`),
  - `app-store-connect list-bundle-ids` (replaced by `app-store-connect bundle-ids list`),
  - `app-store-connect create-certificate` (replaced by `app-store-connect certificates create`),
  - `app-store-connect delete-certificate` (replaced by `app-store-connect certificates delete`),
  - `app-store-connect get-certificate` (replaced by `app-store-connect certificates get`),
  - `app-store-connect list-certificates` (replaced by `app-store-connect certificates list`),
  - `app-store-connect list-devices` (replaced by `app-store-connect devices list`),
  - `app-store-connect register-device` (replaced by `app-store-connect devices register`),
  - `app-store-connect create-profile` (replaced by `app-store-connect profiles create`),
  - `app-store-connect delete-profile` (replaced by `app-store-connect profiles delete`),
  - `app-store-connect get-profile` (replaced by `app-store-connect profiles get`),
  - `app-store-connect list-profiles` (replaced by `app-store-connect profiles list`).

**Development**
- Decorator `@action` signature was changed. Optional keyword argument `deprecated_alias: str` was replaced by optional `deprecation_info: ActionDeprecationInfo` which holds both version in which the action was deprecated, and the deprecated name of the action.
- Decorator `@action` definition was moved from `codemagic.cli.cli_app` to `codemagic.cli.action`. It is still accessible from package `codemagic.cli` as before.

**Documentation**
- Remove documentation of deprecated actions:
  - `app-store-connect list-builds` (replaced by `app-store-connect builds list`),
  - `app-store-connect create-bundle-id` (replaced by `app-store-connect bundle-ids create`),
  - `app-store-connect delete-bundle-id` (replaced by `app-store-connect bundle-ids delete`),
  - `app-store-connect get-bundle-id` (replaced by `app-store-connect bundle-ids get`),
  - `app-store-connect list-bundle-id-profiles` (replaced by `app-store-connect bundle-ids profiles`),
  - `app-store-connect list-bundle-ids` (replaced by `app-store-connect bundle-ids list`),
  - `app-store-connect create-certificate` (replaced by `app-store-connect certificates create`),
  - `app-store-connect delete-certificate` (replaced by `app-store-connect certificates delete`),
  - `app-store-connect get-certificate` (replaced by `app-store-connect certificates get`),
  - `app-store-connect list-certificates` (replaced by `app-store-connect certificates list`),
  - `app-store-connect list-devices` (replaced by `app-store-connect devices list`),
  - `app-store-connect register-device` (replaced by `app-store-connect devices register`),
  - `app-store-connect create-profile` (replaced by `app-store-connect profiles create`),
  - `app-store-connect delete-profile` (replaced by `app-store-connect profiles delete`),
  - `app-store-connect get-profile` (replaced by `app-store-connect profiles get`),
  - `app-store-connect list-profiles` (replaced by `app-store-connect profiles list`).
- Add documentation for new action groups:
  - `app-store-connect bundle-ids`,
  - `app-store-connect certificates`,
  - `app-store-connect devices`,
  - `app-store-connect profiles`.
- Update documentation for action groups:
  - `app-store-connect builds`.
- Add documentation for actions:
  - `app-store-connect builds list` (used to be `app-store-connect list-builds`)
  - `app-store-connect bundle-ids create` (used to be `app-store-connect create-bundle-id`)
  - `app-store-connect bundle-ids get` (used to be `app-store-connect get-bundle-id`)
  - `app-store-connect bundle-ids list` (used to be `app-store-connect list-bundle-ids`)
  - `app-store-connect bundle-ids profiles` (used to be `app-store-connect list-bundle-id-profiles`)
  - `app-store-connect app-store-connect certificates create` (used to be `app-store-connect create-certificate`)
  - `app-store-connect app-store-connect certificates delete` (used to be `app-store-connect delete-certificate`)
  - `app-store-connect app-store-connect certificates get` (used to be `app-store-connect get-certificate`)
  - `app-store-connect app-store-connect certificates list` (used to be `app-store-connect list-certificates`)
  - `app-store-connect app-store-connect devices list` (used to be `app-store-connect list-devices`)
  - `app-store-connect app-store-connect devices register` (used to be `app-store-connect register-device`)
  - `app-store-connect app-store-connect profiles create` (used to be `app-store-connect create-profile`)
  - `app-store-connect app-store-connect profiles delete` (used to be `app-store-connect delete-profile`)
  - `app-store-connect app-store-connect profiles get` (used to be `app-store-connect get-profile`)
  - `app-store-connect app-store-connect profiles list` (used to be `app-store-connect list-profiles`)

Version 0.48.2
-------------

This release contains changes from [PR #382](https://github.com/codemagic-ci-cd/cli-tools/pull/382)

**Features**
- Speed improvements for `app-store-connect` actions `get-latest-testflight-build-number`, `get-latest-app-store-build-number` and `app-store-connect get-latest-build-number` in case the application has a lot of versions in App Store Connect.

**Development**
- Add new App Store Connect API Client methods:
  - `codemagic.apple.app_store_connect.apps.Apps.list_app_store_versions_data` to fetch application's App Store versions as `list[dict]`,
  - `codemagic.apple.app_store_connect.versioning.AppStoreVersions.read_build_data` to fetch build of App Store version as `dict`,
  - `codemagic.apple.app_store_connect.versioning.PreReleaseVersions.list_data` to fetch pre-release versions as `list[dict]`,
  - `codemagic.apple.app_store_connect.versioning.PreReleaseVersions.list_builds_data` to fetch builds of pre-release version as `list[dict]`.
- Move implementations of latest build number actions from `codemagic.tools.AppStoreConnect` to dedicated classes and plug them back in as mixins.

Version 0.48.1
-------------

**Bugfixes**
- Fix error handling for invalid App Store Connect API private keys for `app-store-connect` actions. [PR #381](https://github.com/codemagic-ci-cd/cli-tools/pull/381)

Version 0.48.0
-------------

This PR contains changes from [PR #380](https://github.com/codemagic-ci-cd/cli-tools/pull/380)

**Features**
- Add new actions:
  - `app-store-connect app-store-versions get` to show App Store Version information. See official API method [documentation](https://developer.apple.com/documentation/appstoreconnectapi/read_app_store_version_information).
  - `app-store-connect review-submission-items delete` to remove existing review submission item from App Store Connect. See official API method [documentation](https://developer.apple.com/documentation/appstoreconnectapi/delete_v1_reviewsubmissionitems_id).
  - `app-store-connect review-submissions items` to list review submission items of specified review submission. See official API method [documentation](https://developer.apple.com/documentation/appstoreconnectapi/list_the_items_in_a_review_submission).
- Add option `--locale` to action `app-store-connect app-store-versions localizations` to filter retrieved localizations by given specified locales.
- Improve error message for action `app-store-connect review-submission-items create` if creating review submission item fails because required values are missing for application default locale on respective App Store Version.

**Bugfixes**
- Fix invoking action `app-store-connect review-submission-items create` from command line.
- Do not require device IDs for action `app-store-connect create-profile` when not creating development or Ad Hoc provisioning profiles.

**Development**
- Add new module `codemagic.utilities.case_conversion` with public functions `snake_to_camel` and `camel_to_snake`.
- Add new client method `list_items` to review submissions resource manager in `src/codemagic/apple/app_store_connect/versioning/review_submissions.py` to retrieve submission items list from App Store Connect.
- `AppStoreConnectError` exceptions now have field `api_error: Optional[ErrorResponse]` to store App Store Connect API error information.

**Documentation**
- Update documentation for action groups
  - `app-store-connect app-store-versions`,
  - `app-store-connect review-submissions`,
  - `app-store-connect review-submission-items`.
- Add documentation for actions:
  - `app-store-connect app-store-versions get`,
  - `app-store-connect review-submissions items`,
  - `app-store-connect review-submission-items delete`.
- Update documentation for actions:
  - `app-store-connect app-store-versions localizations`,
  - `app-store-connect review-submission-items create`,
  - `app-store-connect create-profile`.

Version 0.47.4
-------------

**Bugfixes**
- Fail gracefully with informative error message if CLI args are passed with invalid encoding. [PR #376](https://github.com/codemagic-ci-cd/cli-tools/pull/376)
- Do not require `--device-ids` for action `app-store-connect create-profile` when not creating development or ad-hoc provisioning profiles. [PR #377](https://github.com/codemagic-ci-cd/cli-tools/pull/377)
- Fix error handling if device IDs are missing and development or ad-hoc provisioning profiles are being created (applies to actions `app-store-connect create-profile` and `app-store-connect fetch-signing-files`). [PR #377](https://github.com/codemagic-ci-cd/cli-tools/pull/377)
- Fix resolving certificate type for Mac Catalyst and In-House provisioning profiles. [PR #378](https://github.com/codemagic-ci-cd/cli-tools/pull/378)
- Improve error handling for `google-play` actions. Capture `oauth2client.client` errors in Google Play API client so that the action fails gracefully with appropriate error message. [PR #379](https://github.com/codemagic-ci-cd/cli-tools/pull/379)

**Docs**
- Update option `--device-ids` documentation for action `app-store-connect create-profile`. [PR #377](https://github.com/codemagic-ci-cd/cli-tools/pull/377)

Version 0.47.3
-------------

**Bugfixes**
- Fix handling of relative certificate path patterns for action `keychain add-certificates`. [PR #374](https://github.com/codemagic-ci-cd/cli-tools/pull/374)

Version 0.47.2
-------------

**Bugfixes**
- Fix actions `firebase-app-distribution get-latest-build-version` and `firebase-app-distribution releases list` for cases when specified application does not have any releases available. [PR #373](https://github.com/codemagic-ci-cd/cli-tools/pull/373)

Version 0.47.1
-------------

**Bugfixes**
- Update action `xcode-project use-profiles`. Fix assigning provisioning profiles to Xcode targets that have SDK specific provisioning profile specifiers. [PR #371](https://github.com/codemagic-ci-cd/cli-tools/pull/371)
- Do not crash `xcode-project` actions `clean`, `build-ipa` and `run-tests` if [`xcpretty`](https://github.com/xcpretty/xcpretty) is not installed. [PR #372](https://github.com/codemagic-ci-cd/cli-tools/pull/372)

Version 0.47.0
-------------

Changes in this release are from [PR #370](https://github.com/codemagic-ci-cd/cli-tools/pull/370) and add Python 3.12 compatibility.

[PEP-632](https://peps.python.org/pep-0632/) deprecated `distutils` module, and it was removed entirely in Python 3.12. This release ensures that `distutils` module is not used any more.

**None of the breaking changes have an effect on command line usage**, only the Python API is affected.

**Development**
- **Breaking**: Type of `codemagic.models.Xcode.version` property was changed. Instead of `distutils.version.LooseVersion` it is now `packaging.version.Version`.
- **Breaking**: Type of `codemagic.models.simulator.Runtime.runtime_version` property was changed. Instead of `distutils.version.LooseVersion` it is now `packaging.version.Version`.

Version 0.46.2
-------------

**Features**
- Show full executed command in error output if action execution fails unexpectedly. [PR #364](https://github.com/codemagic-ci-cd/cli-tools/pull/364)
- Show full exception tracktrace in STDOUT logs if `--verbose` option is set. [PR #364](https://github.com/codemagic-ci-cd/cli-tools/pull/364)

**Bugfixes**
- Fix handing of required arguments to `google-play` if they are defined as empty strings (`--track`, `-tracks`, `--package-name`, `--source-track` and `--target-track`). [PR #363](https://github.com/codemagic-ci-cd/cli-tools/pull/363)
- Fix looking for errors from Xcode build logs as part of `xcode-project build-ipa` if the logs contain byte sequences that cannot be decoded. [PR #365](https://github.com/codemagic-ci-cd/cli-tools/pull/365)

**Development**
- Support iterating over binary file descriptors with `codemagic.utilities.backwards_file_reader.iter_backwards`. [PR #365](https://github.com/codemagic-ci-cd/cli-tools/pull/365)

Version 0.46.1
-------------

**Bugfixes**
- Fix Google Play release promotion with action `google-play tracks promote-release` for releases that have release notes. [PR #361](https://github.com/codemagic-ci-cd/cli-tools/pull/361)

**Development**
- Add GitHub Actions job to run tests with Python 3.12. [PR #362](https://github.com/codemagic-ci-cd/cli-tools/pull/362)

Version 0.46.0
-------------

**Features**
- Add new option `--max-find-build-wait` to action `app-store-connect publish` to configure maximum waiting time to discover uploaded build from App Store Connect before failing publishing. Defaults to 10 minutes. [PR #355](https://github.com/codemagic-ci-cd/cli-tools/pull/355)

**Docs**
- Add option `--max-find-build-wait` documentation for action `app-store-connect publish`. [PR #355](https://github.com/codemagic-ci-cd/cli-tools/pull/355)
- Update option `--cancel-previous-submissions` documentation for actions `app-store-connect builds submit-to-app-store` and `app-store-connect publish`. [PR #353](https://github.com/codemagic-ci-cd/cli-tools/pull/353)

Version 0.45.3
-------------

**Bugfixes**
- Support Apple Vision Pro devices in App Store Connect API read device information and list devices endpoints. This is done by declaring `APPLE_VISION_PRO` definition in enumeration `codemagic.apple.resources.enums.DeviceClass`. [PR #357](https://github.com/codemagic-ci-cd/cli-tools/pull/357)

Version 0.45.2
-------------

**Bugfixes**
- Fix initializing `codemagic.models.application_package.Ipa` objects for big binaries (exceeding 4GB in size). [PR #356](https://github.com/codemagic-ci-cd/cli-tools/pull/356)

Version 0.45.1
-------------

**Bugfixes**
- Ensure that build for correct platform is looked up from App Store Connect after initial upload completes using `app-store-connect publish`. [PR #352](https://github.com/codemagic-ci-cd/cli-tools/pull/352)

Version 0.45.0
-------------

Additions and changes from [pull request #349](https://github.com/codemagic-ci-cd/cli-tools/pull/349). Resolves [issue #344](https://github.com/codemagic-ci-cd/cli-tools/issues/344).

**Features**
- Add new option `--include-version` to `app-store-connect` actions `get-latest-build-number`, `get-latest-app-store-build-number` and `get-latest-testflight-build-number`. If specified, the action outputs matched build's version string in addition to build number.

**Bugfixes**
- Output valid `JSON` string with `app-store-connect` actions `get-latest-build-number`, `get-latest-app-store-build-number` and `get-latest-testflight-build-number` if `--json` option is specified.

**Docs**
- Documentation was updated for actions:
  - `app-store-connect get-latest-build-number`,
  - `app-store-connect get-latest-app-store-build-number`,
  - `app-store-connect get-latest-testflight-build-number`.

Version 0.44.1
-------------

**Features**
- Log out processed build and its beta detail information before submitting it to App Store or TestFlight. [PR #347](https://github.com/codemagic-ci-cd/cli-tools/pull/347)

Version 0.44.0
-------------

Additions and changes from [pull request #345](https://github.com/codemagic-ci-cd/cli-tools/pull/345).

**Features**
- Add a new action `google-play tracks promote-release` to promote a release from one Google Play release track to another.

**Development**
- Define a new common argument type `bounded_number` for CLI usage that can be used to load floats and integers from CLI inputs within specified ranges.
- Add a new client method `update_track` to update release track in Google Play API client `codemagic.google_play.api_client.GooglePlayDeveloperAPIClient`.

**Documentation**
- Update documentation for action group `google-play tracks`.
- Add documentation for action `google-play tracks promote-release`.

Version 0.43.0
-------------

Additions and changes from [pull request #340](https://github.com/codemagic-ci-cd/cli-tools/pull/340). Resolves [issue #339](https://github.com/codemagic-ci-cd/cli-tools/issues/339).

**Features**
- Support submitting macOS packages to TestFlight using `app-store-connect publish --testflight`.
- Add new action `app-store-connect builds beta-details` to show beta detail information for specific build.
- Waiting for App Store Connect build processing also waits for beta builds details to be processed before returning.

**Development**
- Add new client method `read_beta_detail` to builds resource manager in `src/codemagic/apple/app_store_connect/builds/builds.py`.
- Add new definitions for App Store Connect models:
  - `BuildBetaDetail` for https://developer.apple.com/documentation/appstoreconnectapi/buildbetadetail,
  - `ExternalBetaState` enumeration for https://developer.apple.com/documentation/appstoreconnectapi/externalbetastate,
  - `InternalBetaState` for https://developer.apple.com/documentation/appstoreconnectapi/internalbetastate.

**Documentation**
- Add documentation for action `app-store-connect builds betat-details`.

Special thanks for contribution to [@nilsreichardt](https://github.com/nilsreichardt).

Version 0.42.2
-------------

**Bugfixes**
- Fix iOS application package abstraction layer in `codemagic.models.application_package.Ipa` to support large archives (exceeding 4GB in size). [PR #342](https://github.com/codemagic-ci-cd/cli-tools/pull/342)

Version 0.42.1
-------------

**Bugfixes**
- Do not require certificate private key to show certificate information using `app-store-connect get-certificate` if certificate is not saved to disk. [PR #337](https://github.com/codemagic-ci-cd/cli-tools/pull/337)

Version 0.42.0
-------------

**Features**
- Add `--omit-sdk` option to action `xcode-project run-tests` to exclude `-sdk` flag from being passed to underlying `xcodebuild test` command. [PR #335](https://github.com/codemagic-ci-cd/cli-tools/pull/335)

Version 0.41.0
-------------

Changes in this release improve `app-store-connect register-device` action by allowing to pass multiple UDIDs from different sources.

**None of the breaking changes have an effect on command line usage**, only the Python API of is affected.

**Features**
- Update `app-store-connect register-device` action:
  - The `--udid` argument now accepts multiple UDIDs.
  - The `--udid` argument now accepts a file or an environment variable as a source for UDIDs.
  - Introduce `--ignore-registration-errors` flag to continue registering devices despite errors
  - Introduce short flags:
    - `-n` flag for the device name,
    - `-u` flag for the UDIDs.

**Development**
- `AppStoreConnect.register_device` action method update:
  - It now accepts a list of UDIDs for registration at the keyword argument `device_udids`.
  - **Breaking**: `AppStoreConnect.register_device` now returns a list of registered devices.
- Add `ignore_registration_errors` keyword argument to continue registering devices despite errors.

**Documentation**
- Update documentation for `app-store-connect register-device` action:
  - Add new short flags: `-n` and `-u`.
  - Add the description for the new `--ignore-registration-errors` option.
  - Update the action description.

Version 0.40.5
-------------

**Development**
- Format Python source code with [Black](https://github.com/psf/black). [PR #322](https://github.com/codemagic-ci-cd/cli-tools/pull/322)
- Check Python linting rules with [Ruff](https://beta.ruff.rs). This replaces Flake8 and isort checks. [PR #322](https://github.com/codemagic-ci-cd/cli-tools/pull/322)

Version 0.40.4
-------------

**Deprecations**
- Method `list_capabilility_ids` of `codemagic.apple.app_store_connect.provisioning.BundleIds` is deprecated and shows a deprecation warning on calls. Use `list_capability_ids` of the same class instead. [PR #326](https://github.com/codemagic-ci-cd/cli-tools/pull/326)

**Development**
- Define `deprecated` decorator in `codemagic.utilities.decorators` to mark functions and methods as obsolete. [PR #326](https://github.com/codemagic-ci-cd/cli-tools/pull/326)

Version 0.40.3
-------------
**Features**
- Add support for visionOS runtime. [PR #325](https://github.com/codemagic-ci-cd/cli-tools/pull/325)

Version 0.40.2
-------------

**Bugfixes**
- Do not require `releaseNotes` from Firebase App Distribution release responses. [PR #323](https://github.com/codemagic-ci-cd/cli-tools/pull/323)

**Dependencies**
- Set lower bound version limit `>= 2.84.0` to [`google-api-python-client`](https://github.com/googleapis/google-api-python-client) Python dependency in order to comply with Firebase App Distribution APIs. [PR #322](https://github.com/codemagic-ci-cd/cli-tools/pull/322)

Version 0.40.1
-------------

**Development**
- Add interface to declare aliases for deprecated actions. [PR #187](https://github.com/codemagic-ci-cd/cli-tools/pull/187)


Version 0.40.0
-------------

**Features**
- Introduce `firebase-app-distribution` tool with the actions:
  - `firebase-app-distribution releases list` action to list releases
  - `firebase-app-distribution get-latest-build-version` to get a version number for the latest release build

**Development**
- Introduce action methods:
  - `FirebaseAppDistribution.list_releases`
  - `FirebaseAppDistribution.get_latest_build_version`

**Tests**
- Coverage for Firebase client `FirebaseClient`
- Coverage for action methods: `FirebaseAppDistribution.list_releases` and `FirebaseAppDistribution.get_latest_build_version`

**Documentation**
- Document `firebase-app-distribution` tool
- Document actions:
  - `firebase-app-distribution releases list`
  - `firebase-app-distribution get-latest-build-version`

Version 0.39.2
-------------

**Features**
- Improve Python API for module `codemagic.tools.keychain`. Allow passing passwords as strings in addition to `codemagic.tools.keychain.Password` for `Keychain` methods. [PR #315](https://github.com/codemagic-ci-cd/cli-tools/pull/315)

**Bugfixes**
- Do not require `detail` attribute from App Store Connect API error responses. [PR #316](https://github.com/codemagic-ci-cd/cli-tools/pull/316)

Version 0.39.1
-------------

**Development**
- Marginal changes to start using timezone aware datetimes instead of timezone unaware datetimes. [PR #313](https://github.com/codemagic-ci-cd/cli-tools/pull/313)

Version 0.39.0
-------------

**Dependencies**
- Remove upper version limit from [`cryptography`](https://cryptography.io/) dependency. [PR #309](https://github.com/codemagic-ci-cd/cli-tools/pull/309)

Version 0.38.3
-------------

**Docs**
- Documentation was updated for actions:
  - `app-store-connect get-latest-build-number`,
  - `app-store-connect get-latest-app-store-build-number`,
  - `app-store-connect get-latest-testflight-build-number`.

Version 0.38.2
-------------

**Bugfix**
- Improve action `xcode-project use-profiles` stability so that different invocation with the same set  of provisioning profiles will always yield the same changeset to Xcode project settings. [PR #308](https://github.com/codemagic-ci-cd/cli-tools/pull/308)

Version 0.38.1
-------------

**Bugfix**
- Update flag `--cancel-previous-submissions` for the `app-store-connect builds submit-to-app-store` action to wait for Apple's confirmation that the submission is cancelled before attempting to submit a new build.

Version 0.38.0
-------------

This is an enhancement release to further streamline the App Store review submission automation capabilities.

Additions and changes from [pull request #289](https://github.com/codemagic-ci-cd/cli-tools/pull/289). Resolves [issue #289](https://github.com/codemagic-ci-cd/cli-tools/issues/288).

**Features**

- Add new action `app-store-connect apps list-review-submissions` to list existing review submissions in the App Store for a specific application. See official API method [documentation](https://developer.apple.com/documentation/appstoreconnectapi/get_v1_reviewsubmissions).
- Add new action `app-store-connect apps cancel-review-submissions` to cancel existing review submissions in the App Store based on their type for a specific app. Uses the already existing `app-store-connect review-submissions cancel` action internally that allows to set the submission status to `canceled` using `PATCH`. See official API method [documentation](https://developer.apple.com/documentation/appstoreconnectapi/patch_v1_reviewsubmissions_id).
- Add new action `app-store-connect builds expire` to expire a specific build that has been uploaded to App Store Connect. Modifies the existing build resource to an expired status using `PATCH`. See official API method [documentation](https://developer.apple.com/documentation/appstoreconnectapi/modify_a_build).
- Add new action `app-store-connect apps expire-builds` to expire all builds uploaded to App Store Connect except the given build(s) for the specific application. Uses the aforementioned `app-store-connect builds expire` action internally.
- Add new action `app-store-connect apps expire-build-submitted-for-review` to expire build in App Store Connect that has been submitted to review and has not been `Approved` for a specific application. Uses the aforementioned `app-store-connect builds expire` action internally.
- Add new action `app-store-connect builds app` to get the application information based on the given build.
- Add flags `--cancel-previous-submissions` and `--expire-build-submitted-for-review` to the `app-store-connect publish` action.
- Add flag `--beta-review-state` to `app-store-connect apps builds` and `app-store-connect list-builds` actions for filtering builds based on their beta review state.
- Add flag `--cancel-previous-submissions` to the `app-store-connect builds submit-to-app-store` action.
- Add flag `--expire-build-submitted-for-review` to the `app-store-connect builds submit-to-testflight` action.

**Docs**
- Documentation updated for existing actions:
  - new option `--beta-review-state` for the action `app-store-connect apps builds`
  - new option `--cancel-previous-submissions` for the action `app-store-connect builds submit-to-app-store`
  - new option `--expire-build-submitted-for-review` for the action `app-store-connect builds submit-to-testflight`
  - new option `--beta-review-state` for the action `app-store-connect list-builds`
  - new options `--expire-build-submitted-for-review` and `--cancel-previous-submissions` for the action `app-store-connect publish`
  - description update for the `app-store-connect review-submissions cancel` action
- Documentation added for new actions:
  - `app-store-connect builds app`
  - `app-store-connect builds expire`
  - `app-store-connect apps expire-builds`
  - `app-store-connect apps expire-build-submitted-for-review`
  - `app-store-connect apps cancel-review-submissions`
  - `app-store-connect apps list-review-submissions`

Version 0.37.1
-------------

**Bugfixes**:
- Update action `app-store-connect build-ipa` to use `CODE_SIGN_STYLE=Manual` xcarg for underlying `xcodebuild archive` command when building with Xcode 14+ and none of the signing files are managed by Xcode. [PR #302](https://github.com/codemagic-ci-cd/cli-tools/pull/302)
- Make App Store and prerelease version comparisons more robust for `app-store-connect` actions. [PR #306](https://github.com/codemagic-ci-cd/cli-tools/pull/306)

**Dependencies**
- Declare direct Python dependency for package [`packaging`](https://packaging.pypa.io/en/stable/). Previously it was indirectly required by `setuptools`. [PR #306](https://github.com/codemagic-ci-cd/cli-tools/pull/306)

Version 0.37.0
-------------

This release includes changes from [PR #304](https://github.com/codemagic-ci-cd/cli-tools/pull/304).

**Features**
- Add option to include only _expired_ or _not expired_ builds to the latest build number lookup with action `app-store-connect get-latest-testflight-build-number`.

**Bugfixes**
- Avoid using _included_ resources when listing data with App Store Connect API for actions that detect the latest build number. When listing App Store or Prerelease (TestFlight) versions with included builds, then not all existing builds were present in the response. Fixed actions:
  - `app-store-connect get-latest-testflight-build-number`,
  - `app-store-connect get-latest-app-store-build-number` and
  - `app-store-connect get-latest-build-number`

**Development**
- Remove unused methods:
  - `AppStoreVersions.list_with_include`,
  - `PreReleaseVersions.list_with_include`.
- New API methods:
  - `PreReleaseVersions.list`,
  - `PreReleaseVersions.list_builds`.

Version 0.36.7
-------------

**Development**
- Regenerate `poetry.lock` with updated dependencies for development environments. [PR #301](https://github.com/codemagic-ci-cd/cli-tools/pull/301)
- Update type hints to be compatible with `mypy` version `0.991`. [PR #301](https://github.com/codemagic-ci-cd/cli-tools/pull/301)
- Marginal code formatting changes. [PR #301](https://github.com/codemagic-ci-cd/cli-tools/pull/301)

Version 0.36.6
-------------

This is a bugfix release including changes from [PR #300](https://github.com/codemagic-ci-cd/cli-tools/pull/300).

- Fixes the actions that detect the latest build number from App Store Connect for App Store or Pre Release (TestFlight) versions:
  - `app-store-connect get-latest-testflight-build-number`,
  - `app-store-connect get-latest-app-store-build-number` and
  - `app-store-connect get-latest-build-number`.

Version 0.36.5
-------------

**Bugfix**
- Support Python 3.11.1 [PR #295](https://github.com/codemagic-ci-cd/cli-tools/pull/295).

Version 0.36.4
-------------

This release contains changes from [PR #290](https://github.com/codemagic-ci-cd/cli-tools/pull/290).

**CI**
- Store releases only on PyPI and GitHub releases.
- Include wheel with fixed name under GitHub release assets so that latest version could be accessed with permalink.

Version 0.36.3
-------------

This release updates the current version of `bundletool`, as it is outdated, and issues potentially concerning it have risen for users with newer projects. Reported in [issue #286](https://github.com/codemagic-ci-cd/cli-tools/issues/286).

**Dependencies**
- Update [`bundletool`](https://developer.android.com/studio/command-line/bundletool) version from [`0.15.0`](https://github.com/google/bundletool/releases/tag/0.15.0) to [`1.13.1`](https://github.com/google/bundletool/releases/tag/1.13.1). [PR #287](https://github.com/codemagic-ci-cd/cli-tools/pull/287)

Version 0.36.2
-------------

**Bugfix**
- Remove mutable default value from `codemagic.models.Keystore` field `certificate_attributes`. [PR #284](https://github.com/codemagic-ci-cd/cli-tools/pull/284)

Version 0.36.1
-------------

**Bugfix**
- Fix regression from [PR #283](https://github.com/codemagic-ci-cd/cli-tools/pull/283).

Version 0.36.0
-------------

**Features**
- Update action `xcode-project use-profiles` argument `--custom-export-options` to accept export options definitions from file or environment variable references. If the value is not defined using CLI flag, it is automatically checked from environment variable `XCODE_PROJECT_CUSTOM_EXPORT_OPTIONS` by default. [PR #283](https://github.com/codemagic-ci-cd/cli-tools/pull/283)

Version 0.35.0
-------------

**Features**
- Add action `app-store-connect get-latest-build-number` that finds the highest build number across both TestFlight and App Store builds. [PR #281](https://github.com/codemagic-ci-cd/cli-tools/pull/281)

Version 0.34.3
-------------

**Bugfix**:
- Fix action `xcode-project detect-bundle-id` for cases when `xcodebuild -showBuildSettings` output does not have `PRODUCT_BUNDLE_IDENTIFIER` entry for some build settings. [PR #280](https://github.com/codemagic-ci-cd/cli-tools/pull/280)

**Improvements**:
- Action `xcode-project use-profiles` fails in case active Ruby installation does not have `xcodeproj` gem available. Should that happen, show appropriate and actionable error message. [PR #277](https://github.com/codemagic-ci-cd/cli-tools/pull/277)

Version 0.34.2
-------------

**Bugfix**:
- Do not throw `AssertionError` from `Certificate.from_p12` in case the given PKCS#12 container does not contain a certificate. Raise a `ValueError` with appropriate error message instead. [PR #274](https://github.com/codemagic-ci-cd/cli-tools/pull/274).

**Development**
- Regenerate `poetry.lock` with updated dependencies for development environments. [PR #275](https://github.com/codemagic-ci-cd/cli-tools/pull/275)

Version 0.34.1
-------------

This release includes changes from [PR #271](https://github.com/codemagic-ci-cd/cli-tools/pull/271).

**Docs**
- Update documentation for action `xcode-project use-profiles` option `--custom-export-options`.

Version 0.34.0
-------------

This release includes changes from [PR #269](https://github.com/codemagic-ci-cd/cli-tools/pull/269).

**Bugfix**:
- Previously non-encrypted private keys and PKCS#12 containers were treated equivalently to those that were encrypted with empty string. Now empty password for non-encrypted secret will yield an error, and vice-versa, not providing password for secret that is encrypted with empty string will also fail with encryption error.

**Dependencies**:
- Remove direct [`pyOpenSSL`](https://www.pyopenssl.org/) dependency.

**Development**:
- Replace `OpenSSL.crypto` usages with alternatives from `cryptography` library.
- Deprecate initialization of `codemagic.models.Certificate` from `OpenSSL.crypto.X509` instances. For now this will issue a warning, but will be fully removed in future versions.

Version 0.33.1
-------------

**Dependencies**:
- Set upper bound version limit `<38.0.0` to [`cryptography`](https://cryptography.io/) dependency. [PR #268](https://github.com/codemagic-ci-cd/cli-tools/pull/268)

Version 0.33.0
-------------

This release includes changes from [PR #266](https://github.com/codemagic-ci-cd/cli-tools/pull/266).

**Features**:
- Add `xcode-project show-build-settings` action. It outputs Xcode project build setting using `xcodebuild -showBuildSettings` command.
- Update `xcode-project build-ipa` action to run `xcodebuild -showBuildSettings` before `xcodebuild archive` to capture Xcode project build settings. The output of build settings is hidden by default, but shown if `--verbose` flag is set.

Version 0.32.2
-------------

This is a bugfix release to address regression from [PR #261](https://github.com/codemagic-ci-cd/cli-tools/pull/261).

**Bugfix**
- Fix setting code signing settings for unit test targets if matching host application target is not found. [PR #262](https://github.com/codemagic-ci-cd/cli-tools/pull/262)

Version 0.32.1
-------------

**Bugfix**
- Set proper code signing settings on Xcode unit testing targets (targets with product type `com.apple.product-type.bundle.unit-test`) using `xcode-project use-profiles` when appropriate code signing information is present. [PR #261](https://github.com/codemagic-ci-cd/cli-tools/pull/261)

Version 0.32.0
-------------

**Features**
- Action `app-store-connect fetch-signing-files` will create missing provisioning profiles so that all eligible team code signing certificates are included in it. [PR #257](https://github.com/codemagic-ci-cd/cli-tools/pull/257)

**Bugfixes**
- Configure proper signing info settings for Xcode UI testing targets with action `xcode-project use-profiles` provided that suitable signing files exist. [PR #258](https://github.com/codemagic-ci-cd/cli-tools/pull/258)

**Docs**
- Replace dead docstrings for `Profiles Profiles.list_device_ids`, `Profiles.list_certificate_ids`, `Profiles.get_bundle_id_resource_id` with pointers to the resources. Reported in [issue #237](https://github.com/codemagic-ci-cd/cli-tools/issues/237). [PR #259](https://github.com/codemagic-ci-cd/cli-tools/pull/259)

Version 0.31.3
-------------

**Bugfixes**
- Show error message when no matching test device is found in the Apple Developer Portal when creating an Ad Hoc or development provisioning profile. [PR #256](https://github.com/codemagic-ci-cd/cli-tools/pull/256)

Version 0.31.2
-------------

**Development**:
- Support file-like objects for `codemagic.utilities.backwards_file_reader.iter_backwards` in addition to file paths. [PR #255](https://github.com/codemagic-ci-cd/cli-tools/pull/255)

Version 0.31.1
-------------

**Development**:
- Save timestamp along with other failed App Store Connect HTTP request info. [PR #254](https://github.com/codemagic-ci-cd/cli-tools/pull/254)

Version 0.31.0
-------------

**Features**:
- Add new action `android-keystore certificate` to show certificate information for specific alias in the keystore. [PR #253](https://github.com/codemagic-ci-cd/cli-tools/pull/253)

Version 0.30.0
-------------

**Features**:
- Tool `app-store-connect` can now retry App Store Connect API requests that fail with status 5xx (server error). Number of retries can be configured by command line option `--api-server-error-retries`, or respective environment variable `APP_STORE_CONNECT_API_SERVER_ERROR_RETRIES`. [PR #249](https://github.com/codemagic-ci-cd/cli-tools/pull/249)

**Development**
- Save unexpected exception information and stacktrace to `$TMPDIR/codemagic-cli-tools/exceptions/yyyy-mm-dd/`. [PR #248](https://github.com/codemagic-ci-cd/cli-tools/pull/248)
- Save unsuccessful App Store Connect HTTP request and response information to `$TMPDIR/codemagic-cli-tools/failed-http-requests/yyyy-mm-dd/`. [PR #248](https://github.com/codemagic-ci-cd/cli-tools/pull/248)

**Docs**
- Update tool `app-store-connect` docs with `--api-server-error-retries` option. [PR #250](https://github.com/codemagic-ci-cd/cli-tools/pull/250)
- Add the changelog URL to the `pyproject.toml` project file so that the changelog reference is included under project links in PyPI. [PR #247](https://github.com/codemagic-ci-cd/cli-tools/pull/247)

Version 0.29.2
-------------

This is a bugfix release including changes from [PR #246](https://github.com/codemagic-ci-cd/cli-tools/pull/246).

**Bugfixes**
- Fix matching a profile in `app-store-connect fetch-signing-files` for cases where `type` is defined as `MAC_APP_DIRECT`.

Version 0.29.1
-------------

This is a bugfix release including changes from [PR #245](https://github.com/codemagic-ci-cd/cli-tools/pull/245).

**Bugfixes**
- Fix `xcode-project use-profiles` for cases when bundle identifier is defined in information property list files. Add fallback bundle identifier detection from Info.plist file to code signing setup script if `PRODUCT_BUNDLE_IDENTIFIER` is not resolved from build configuration.

Version 0.29.0
-------------

This release includes changes from [PR #244](https://github.com/codemagic-ci-cd/cli-tools/pull/244). The goal of this release is to migrate to [PEP 518](https://peps.python.org/pep-0518/) compliant build system by using [Poetry](https://python-poetry.org/) dependency management and packaging tool.

**Development**
- Migrate project dependency management from [Pipenv](https://pipenv.pypa.io/) to [Poetry](https://python-poetry.org/).
- Add `pyproject.toml` project file to specify dependencies, project packaging information and code style requirements. Flake8 configuration remains in `.flake8` as it does not support `pyproject.toml` yet.
- Changes to GitHub actions:
  - Update caching configuration.
  - Replace `pipenv` usages in GitHub action with Poetry.
- Changes to Codemagic workflows:
  - In `release` workflow run CI checks before building wheels and distribution. Use Poetry for building and PyPI releases.
  - Use Poetry in `test` workflow instead of Pipenv.
  - Define `release-test` workflow to build and release binary to [PyPI test mirror](https://test.pypi.org/).
- Project files `setup.cfg`, `setup.py`, `Pipfile` and `Pipfile.lock` were removed.
- Add `.pre-commit-config.yaml` which defines [`pre-commit`](https://pre-commit.com/) hooks.
- Move Ruby script `bin/code_signing_manager.rb` to `src/codemagic/scripts/code_signing_manager.rb`. This script will not be added to system `$PATH` at the time of package installation anymore. Consequence of this is that the action `xcode-project use-profiles` will now use the script which is bundled with installation, instead of what is available globally in the system.

**Docs**
- Update `README.md`:
  - update example code snippets that are out of date,
  - include all installed CLI tools to installed tools list,
  - add instructions for setting up development environment.

Version 0.28.0
-------------

This release includes changes and fixes from [PR #243](https://github.com/codemagic-ci-cd/cli-tools/pull/243).

**Bugfixes**
- Fix properties `not_after` and `not_before` of `codemagic.models.Certificate` to work with `pyOpenSSL` versions `<=19.1.0`.

**Development**
- Remove type stubs for package `cryptography`.
- Add tuple `SUPPORTED_PUBLIC_KEY_TYPES` to module `codemagic.models.private_key`.
- Remove [`OpenSSL.crypto.X509`](https://www.pyopenssl.org/en/stable/api/crypto.html?highlight=X509#x509-objects) usages from `codemagic.models.Certificate` internals by replacing them with functionality from [`cryptography.x509.Certificate`](https://cryptography.io/en/latest/x509/reference/#x-509-certificate-object).

Version 0.27.6
-------------

**Features**:
- Action `xcode-project run-tests` will now respect retried testcase outcome. In case the initial testcase execution fails, but retrying is turned on (by `-retry-tests-on-failure` Xcode testing flag) and subsequent testcase run turns out to be successful, then this testcase will not be considered as _failed_ in the context of whole test suite. [PR #242](https://github.com/codemagic-ci-cd/cli-tools/pull/242)

Version 0.27.5
-------------

**Dependencies**:
- Remove upper bound version limit `<37` from [`cryptography`](https://cryptography.io/) dependency, but exclude version [`37.0.0`](https://cryptography.io/en/latest/changelog/#v37-0-1) as it conflicts with `pyOpenSSL`. [PR #241](https://github.com/codemagic-ci-cd/cli-tools/pull/241)
- Remove upper bound version limit from [`google-api-python-client`](https://github.com/googleapis/google-api-python-client) as all used functionality works also with recent versions. [PR #241](https://github.com/codemagic-ci-cd/cli-tools/pull/241)

Version 0.27.4
-------------

**Bugfixes**:
- Fix `ProvisioningProfile.application_identifier` property for profiles that list associated application identifiers. [PR #240](https://github.com/codemagic-ci-cd/cli-tools/pull/240)

Version 0.27.3
-------------

**Features**:
- Sanitize environment variable values in `altool` error logs when publishing to App Store Connect using `app-store-connect publish` fails. [PR #238](https://github.com/codemagic-ci-cd/cli-tools/pull/238)

**Bugfixes**:
- Fix handling invalid argument errors for grouped CLI arguments that are defined via environment variables. [PR #239](https://github.com/codemagic-ci-cd/cli-tools/pull/239)

Version 0.27.2
-------------

**Bugfixes**:
- Fix `AttributeError` that can occur on review submission creation error handling as part of action `app-store-connect builds submit-to-app-store`. [PR #236](https://github.com/codemagic-ci-cd/cli-tools/pull/236)

Version 0.27.1
-------------

**Development**
- Make type interface more strict for App Store Connect API client and resource definitions. [PR #221](https://github.com/codemagic-ci-cd/cli-tools/pull/221)
- Improve `ResourceManagerMixin` type interface. [PR #235](https://github.com/codemagic-ci-cd/cli-tools/pull/235)

**Bugfixes**:
- Fix `AttributeError` exceptions when constructing URLs for App Store Connect API requests to list certificates, certificate IDs, devices or device IDs for given `Profile` instance. [PR #221](https://github.com/codemagic-ci-cd/cli-tools/pull/221)

Version 0.27.0
-------------

**Fixes**
- Action `xcode-project use-profiles` failed to assign code signing information to build configurations that inherited build settings from `xcconfig` files. Reported in [issue #220](https://github.com/codemagic-ci-cd/cli-tools/issues/220). [PR #232](https://github.com/codemagic-ci-cd/cli-tools/pull/232)

**Development**
- Use default values for all arguments in `Keychain.add_certificates` and `XcodeProject.use_profiles`. [PR #226](https://github.com/codemagic-ci-cd/cli-tools/pull/226)

**Dependencies**
- Update [`PyJWT`](https://pyjwt.readthedocs.io/en/stable/) dependency minimum required version from `2.3.0` to `2.4.0`. [PR #231](https://github.com/codemagic-ci-cd/cli-tools/pull/231)

Version 0.26.0
-------------

This release includes changes from [PR #227](https://github.com/codemagic-ci-cd/cli-tools/pull/227).

Apple has deprecated the [Create an App Store Version Submission](https://developer.apple.com/documentation/appstoreconnectapi/create_an_app_store_version_submission) and replaced it by [Review Submissions](https://developer.apple.com/documentation/appstoreconnectapi/review_submissions) API. Changes included in this release update logic driving App Store publishing as part of actions `app-store-connect publish` and `app-store-connect builds submit-to-app-store`.

**Features**
- Add new action `app-store-connect review-submissions create` to create new review submission request for application's latest App Store Version.
- Add new action `app-store-connect review-submissions get` to show review submission information.
- Add new action `app-store-connect review-submission-items create` to add contents to review submission for App Store review request.
- Add new action `app-store-connect review-submissions confirm` to confirm pending review submission for App Review.
- Add new action `app-store-connect review-submissions cancel` to discard review submission from App Review.

**Development**
- **Breaking**: Return type for `AppStoreConnect.submit_to_app_store` changed. Instead of `AppStoreVersionSubmission` it now returns tuple `(ReviewSubmission, ReviewSubmissionItem)`.
- Add new resource manager properties `review_submissions` and `review_submissions_items` to `AppStoreConnectApiClient`.
- Update `AppStoreVersion` model with optional relationships `appClipDefaultExperience` and `appStoreVersionExperiments`.
- Define new `ReviewSubmissionState` and `ReviewSubmissionItemState` enumerations for App Store Connect API resources.
- Add model definition for resource [`ReviewSubmission`](https://developer.apple.com/documentation/appstoreconnectapi/reviewsubmission).
- Add model definition for resource [`ReviewSubmissionItem`](https://developer.apple.com/documentation/appstoreconnectapi/reviewsubmissionitem).
- Add method new methods to `AppStoreConnect`:
  - `cancel_review_submission`,
  - `confirm_review_submission`,
  - `create_review_submission`,
  - `create_review_submission_item`.


**Tests**
- Update mock for `AppStoreVersion` resource test.

**Docs**
- Add docs for app-store-connect `review-submission-items create`
- Add docs for app-store-connect `app-store-connect review-submissions cancel`
- Add docs for app-store-connect `app-store-connect review-submissions confirm`
- Add docs for app-store-connect `app-store-connect review-submissions create`
- Add docs for app-store-connect `app-store-connect review-submissions get`

Version 0.25.0
-------------

This release includes changes from [PR #224](https://github.com/codemagic-ci-cd/cli-tools/pull/224).

**Features**
- Add option `--archive-method` to action `xcode-project use-profiles` to limit code signing setup for specific profile type only. If archive method is not given, the action will attempt to use all profiles as it worked before.

**Development**
- **Breaking**: Definitions of enumeration base classes `ResourceEnum` and `ResourceEnumMeta` were moved from module `codemagic.apple.resources.enums` to `codemagic.models.enums`.
- `ArchiveMethod` enumeration parent class was changed from plain `enum.Enum` to `ResourceEnum`.
- `ArchiveMethod` class has new factory method `from_profile(profile: ProvisioningProfile)`.
- Method `XcodeProject.use_profiles` has new optional keyword argument `archive_method: Optional[ArchiveMethod] = None`.

**Docs**
- Update docs for action `xcode-project use-profiles`.

Version 0.24.3
-------------

**Improvements**
- Speed up `xcresult` parsing for `xcode-project` actions `run-tests`, `junit-test-results` and `test-summary`. [PR #223](https://github.com/codemagic-ci-cd/cli-tools/pull/223)

Version 0.24.2
-------------

**Fixes**
- Allow defining `distributionBundleIdentifier` export option by `--custom-export-options` for `xcode-project use-profiles`. [PR #218](https://github.com/codemagic-ci-cd/cli-tools/pull/218)

Version 0.24.1
-------------

**Dependencies**
- Add upper bound to [`cryptography`](https://cryptography.io/en/latest/) Python dependency (version `<37.0.0`) to persist compatibility with currently available `pyOpenSSL` version. [PR #217](https://github.com/codemagic-ci-cd/cli-tools/pull/217)

Version 0.24.0
-------------

Changes in this release improve usability of tool `google-play`. Updates are from [PR #215](https://github.com/codemagic-ci-cd/cli-tools/pull/215) and [PR #216](https://github.com/codemagic-ci-cd/cli-tools/pull/216).

**Breaking**

**None of the breaking changes have an effect on command line usage**, only the Python API of is affected.

- Method signature changes:
  - Signature of `GooglePlay` (tool `google-play`) initialization was changed:
    - positional argument `package_name` was removed,
    - keyword argument `log_requests` was removed,
    - keyword argument `json_output` was removed,
    - positional argument `credentials` accepts now Google Play service account credentials both as JSON `str` and parsed `dict`.
  - Signature of `GooglePlayDeveloperAPIClient` initialization was changed and simplified:
    - positional argument `resource_printer` was removed,
    - positional argument `package_name` was removed.
  - `GooglePlay` method `get_latest_build_number` requires `package_name` argument,
  - `GooglePlayDeveloperAPIClient` methods `create_edit` and `delete_edit` require `package_name` argument,
  - property `max_version_code` of `Track` was converted into a method `get_max_version_code()`.
- CLI argument definitions for `google-play` were updated and moved from `codemagic.tools.google_play` to `codemagic.tools.google_play.arguments`.
- Removed definitions:
  - enumeration `codemagic.google_play.resources.TrackName` was removed.
  - class `codemagic.google_play.ResourcePrinter` was removed.
  - exception `codemagic.google_play.VersionCodeFromTrackError` was removed.
  - removals in `GooglePlayDeveloperAPIClient`:
    - method `get_track_information` was removed,
    - property `service` was removed.

**Features**

- Update tool `google-play`:
  - Allow using custom release tracks with action `google-play get-latest-build-number`.
  - Add new action `google-play tracks get` to get information about specific release track for given package name.
  - Add new action `google-play tracks list` to get information about all available release tracks for given package name.

**Development**

- Module `codemagic.tools.google_play` was refactored by splitting single source file into a subpackage.
  - Define actions group `TracksActionGroup` for working with tracks.
  - Move `get_latest_build_number` action / method implementation into separate subclass `GetLatestBuildNumberAction`.
- Rework the internals of `GooglePlayDeveloperAPIClient`:
  - add context manager to handle `edit` lifecycle so that callers don't have to take care of deletion afterwards,
  - add new methods `get_track` and `list_tracks`,
  - service resource instance was removed from class instance as it wasn't thread safe.
- Update `mypy` version.
- Add more tests for `GooglePlay` tool.

**Docs**

- Update docs for tool `google-play`.
- Update docs for action `google-play get-latest-build-number`.
- Add docs for action group `google-play tracks`.
- Add docs for action `google-play tracks get`.
- Add docs for action `google-play tracks list`.

Version 0.23.1
-------------

**Fixes**
- Action `google-play get-latest-build-number` crashed when [`Track`](https://developers.google.com/android-publisher/api-ref/rest/v3/edits.tracks) response from Google Play Developer API did not specify `includeRestOfWorld` field for [`CountryTargeting`](https://developers.google.com/android-publisher/api-ref/rest/v3/edits.tracks#countrytargeting). [PR #214](https://github.com/codemagic-ci-cd/cli-tools/pull/214)

Version 0.23.0
-------------

This release includes changes from [PR #213](https://github.com/codemagic-ci-cd/cli-tools/pull/213) to improve command line usage and Python client usability for managing Android keystores.

**Breaking**
- Remove key password option (specified by `-l`, `--ks-key-pass` or `--key-pass`) from action `android-keystore verify` as it is not used.

**Features**
- Add new action `android-keystore certificates` to list information about certificates included in the keystore.

**Development**
- **Breaking.** Remove `key_password` keyword argument from `AndroidKeystore.verify`.
- **Breaking.** Change signature of `Keytool.validate_keystore`. Instead of taking `keystore: Keystore` as the argument, now `keystore_path: pathlib.Path`, `keystore_password: str` and, `key_alias: str` are taken. Method functionality remains intact.
- Add new method `Keytool.get_certificates -> List[Certificate]` to extract certificates from specified android keystore.
- Add new convenience methods to `codemagic.models.Certificate`:
  - `get_summary() -> Dict` to generate JSON serializable dictionary containing information about the certificate.
  - `get_text_summary() -> str` that generates a printable and user-readable string representation of the certificate's information.

**Docs**
- Update documentation for tool `android-keystore`.
- Update documentation for action `android-keystore verify`.
- Add documentation for action `android-keystore certificates`.

Version 0.22.5
-------------

**Fixes**
- Return `True` from `Certificate.is_development_certificate` property if the certificate is _Mac Development_ code signing certificates, as those certificates are used to sign development versions of Mac apps. [PR #212](https://github.com/codemagic-ci-cd/cli-tools/pull/212)

Version 0.22.4
-------------

**Development**
- Add properties `creation_date` and `expiration_date` to `ProvisioningProfile` object. [PR #211](https://github.com/codemagic-ci-cd/cli-tools/pull/211)

Version 0.22.3
-------------

This is a bugfix release from [PR #210](https://github.com/codemagic-ci-cd/cli-tools/pull/210) to fix problems with tool `android-keystore` that was first added in [version 0.21.0](https://github.com/codemagic-ci-cd/cli-tools/releases/tag/v0.21.0).

**Improvements**
- Use better error message for keystore validation in case non-keystore file is passed for validation.

**Fixes**
- Fix debug keystore creation using action `android-keystore create-debug-keysotre`. It was using invalid keyword argument to specify keystore path.
- Make keystore path argument `--keystore` required for `android-keystore create` and `android-keystore verify` actions.

Version 0.22.2
-------------

This is a bugfix release from [PR #209](https://github.com/codemagic-ci-cd/cli-tools/pull/209).

**Fixes**
- Fix loading code signing entitlements from Xcode archives and iOS App Store Packages (`*.xcarchive` and `*.ipa` files respectively) with Xcode 13.3+. A tool called `codesign` which is bundled with Xcode is used to extract code signing entitlements information from application packages. The version of `codesign` included in Xcode 13.3 came with some modifications that broke the flow which is used to collect code signing entitlements.

Version 0.22.1
-------------

**Development**
- [PEP 561](https://www.python.org/dev/peps/pep-0561/) compliance. Include `py.typed` marker file to indicate that this package has inline type hints. [PR #207](https://github.com/codemagic-ci-cd/cli-tools/pull/207)

Version 0.21.0
-------------

This release contains updates from [PR #206](https://github.com/codemagic-ci-cd/cli-tools/pull/206).

**Features**
- Add new tool `android-keystore` to Android app code signing keystores. New actions are:
  - `android-keystore create` to initialize new Android keystore,
  - `android-keystore create-debug-keystore` to initialize new debug Android keystore with default settings,
  - `android-keystore verify` to check that Android keystore alias and passwords are correct.

**Development**
- Add optional `env` keyword argument to `CliProcess.execute` method to specify process specific environment variables.
- Add dataclass `CertificateAttributes` to store certificate issuer information.
- Add dataclass `Keystore` to store keystore information.
- Add new module `codemagic.shell_tools` to contain Python wrappers for command line utilities.
- Add minimal Python wrapper for `keytool` command line utility in `codemagic.shell_tools.Keytool`.


**Docs**
- Add documentation for tool `android-keystore`.
- Add documentation for action `android-keystore create`.
- Add documentation for action `android-keystore create-debug-keystore`.
- Add documentation for action `android-keystore verify`.

Version 0.20.0
-------------

This release contains improvements from [PR #205](https://github.com/codemagic-ci-cd/cli-tools/pull/205).

**Features**
- Add option `--p12-path` for `app-store-connect` actions `create-certificate` and `get-certificate` to specify PKCS#12 container save path that can be used together with `--save` to specify exact file path where the container is saved. It overrides default save location, which is configured by `--certificates-dir`.

**Fixes**
- Support certificates that do not have common name defined in subject.

**Development**
- Describe new common argument type `CommonArgumentType.non_existing_path` which asserts that specified file does not exist.
- PKCS#12 support in `pyOpenSSL` is deprecated and `cryptography` APIs should be used instead. Replace the deprecated `crypto.load_pkcs12` in `Certificate.from_p12` with `cryptography`'s `pkcs12.load_key_and_certificates`.
- Add new factory method `PricateKey.from_p12` to load private key from PKCS#12 container.
- Allow using `PrivateKey` instances for `AppStoreConnect` methods that take `certificate_key` argument. Before only instances of `Types.CertificateKeyArgument` were supported.
- Support `DSA` and elliptic curve private keys for `PrivateKey`.

Version 0.19.1
-------------

This is a bugfix release from [PR #204](https://github.com/codemagic-ci-cd/cli-tools/pull/204) to address the regression introduced in [PR #203](https://github.com/codemagic-ci-cd/cli-tools/pull/203).

**Fixes**
- Fix export options plist generation with `xcode-project use-profiles` in case provisioning profiles with wildcard identifiers (such as `*` or `com.example.*`) were used.

**Development**
- Add new data container class `ProvisioningProfileAssignment` which can be used to track the Xcode project target onto which certain provisioning profile was assigned to.
- Change `ExportOptions` factory method `from_used_profiles(cls, used_profiles: Sequence[ProvisioningProfile]) -> ExportOptions` to `from_profile_assignments(cls, profile_assignments: Sequence[ProvisioningProfileAssignment])`. This will persist the actual bundle identifiers of the Xcode targets when the property list constructed, instead of possibly using wildcard identifiers from provisioning profiles.

Version 0.19.0
-------------

This release includes changes from [PR #203](https://github.com/codemagic-ci-cd/cli-tools/pull/203) to improve usability and feedback from `xcode-project use-profiles`.

**Features**
- Improve `xcode-project use-profiles` log output. Highlight Xcode targets for which code signing settings were not configured, but are likely necessary for successful build.
- Add `--code-signing-setup-verbose-logging` option to action `xcode-project use-profiles` which turns on detailed log output for code signing settings configuration.

**Docs**
- Update docs for `xcode-project use-profiles` action. Add documentation for option `--code-signing-setup-verbose-logging`.

**Development**
- **Breaking.** Remove dataclass `codemagic.models.matched_profiles.MatchedProfile` and all its usages.
- **Breaking.** Replace `ExportOptions.from_matched_profiles` with `ExportOptions.from_used_profiles`. Old method was relying on the removed `MatchedProfile` class, while new method has more generic interface requiring only sequence of `ProvisioningProfiles` as arguments.
- **Breaking.** Change command line interface for `code_signing_manager.rb`:
  - Replace command line option `-u` / `--used-profiles` with `-r` / `--result-path` to better reflect the updated contents of result file.
  - Results saved into file specified by `--result-path` will now include all found Xcode targets, including those that were not assigned provisioning profile. The targets for which matching provisioning profile was found and configured, the reference also includes the used provisioning profile `uuid`.
  - The saved JSON file structure what used to be `{profile_uuid: [<target_info>, ...]}` is now `[<target_info>, ...]`.
- Always multiplex `code_signing_manager.rb` verbose log output to main file log.
- `CodeSigningManager.use_profiles` logs Xcode project targets for which provisioning profiles were not found, but are likely necessary for building `ipa`.

Version 0.18.1
-------------

**Fixes**
- Allow using `manageAppVersionAndBuildNumber` as an export option when building with `xcode-project build-ipa`. [PR #201](https://github.com/codemagic-ci-cd/cli-tools/pull/201)

Version 0.18.0
-------------

**Fixes**
- When creating new provisioning profiles as part of action `app-store-connect fetch-signing-files` include only eligible devices when creating the profiles. Before the action could fail for example in case when iOS development or Ad Hoc provisioning profile was created, but an Apple TV device was included as a create parameter. [PR #200](https://github.com/codemagic-ci-cd/cli-tools/pull/200)

**Features**
- Change default behaviour for resolving certificate type from provisioning profile type. Map `IOS_APP_ADHOC` provisioning profile type to `DISTRIBUTION` certificate type instead of `IOS_DISTRIBUTION`. "Apple Distribution" certificates can be used to sign any type of application (iOS, tvOS, Mac, Universal, etc.) and as a result fewer certificates are required. Applies to the following actions:
  - `app-store-connect fetch-signing-files`,
  - `app-store-connect list-certificates`.

  This change is backwards compatible in the sense that existing matching `IOS_DISTRIBUTION` certificates are still used for `IOS_APP_ADHOC` provisioning profiles if found. [PR #198](https://github.com/codemagic-ci-cd/cli-tools/pull/198)

**Development**
- Behaviour of `CertificateType.from_profile_type` was changed:
  - calling it with `ProfileType.IOS_APP_STORE` returns `CertificateType.DISTRIBUTION` instead of `CertificateType.IOS_DISTRIBUTION` as before. [PR #198](https://github.com/codemagic-ci-cd/cli-tools/pull/198)

Version 0.17.2
-------------

This is a bugfix release to fix the regression introduced in v0.17.1.

**Fixes**
- Consider OpenSSH private keys for `app-store-connect` argument `--certificate-key` valid again. Due to changes in [PR #196](https://github.com/codemagic-ci-cd/cli-tools/pull/196) only PEM encoded keys were accepted as certificate keys, but OpenSSH keys are not fully compatible with the PEM standard, and should be allowed too. [PR #197](https://github.com/codemagic-ci-cd/cli-tools/pull/197)

Version 0.17.1
-------------

**Fixes**
- Validate that App Store Connect API private key specified for `app-store-connect` tool by argument `--private-key` is a valid PEM encoded key. [PR #196](https://github.com/codemagic-ci-cd/cli-tools/pull/196)

Version 0.17.0
-------------

**Features**
- When retrying `altool` commands as part of `app-store-connect publish` action, kill open Xcode processes before another attempt is made. It is applicable only if the action is launched in CI environment (environment variable `CI` is set to _truthy_ value). [PR #192](https://github.com/codemagic-ci-cd/cli-tools/pull/192)

**Fixes**
- Value of test output directory, specified by argument `--output-dir`, for actions [`xcode-project junit-test-results`](https://github.com/codemagic-ci-cd/cli-tools/blob/v0.16.1/docs/xcode-project/junit-test-results.md#junit-test-results) and [`xcode-project run-tests`](https://github.com/codemagic-ci-cd/cli-tools/blob/v0.16.1/docs/xcode-project/run-tests.md#run-tests) had to point to existing directory, which is too restrictive. Change it so that the specified test output directory can be either created, or it has to exist. File paths are still considered to be invalid inputs. [PR #191](https://github.com/codemagic-ci-cd/cli-tools/pull/191)
- Fix default test destination for `xcode-project run-tests` when tests are run for macOS SDK. Omit test destination for these cases as the tests will be launched on the host machine directly. Otherwise, the default simulator obtained by [`xcode-project default-test-destination`](https://github.com/codemagic-ci-cd/cli-tools/blob/v0.16.1/docs/xcode-project/default-test-destination.md) is still used as before if no devices are specified. [PR #191](https://github.com/codemagic-ci-cd/cli-tools/pull/191)

**Docs**
- Apply bold style to Markdown docs that are shown using ANSI bold in terminal help messages. [PR #190](https://github.com/codemagic-ci-cd/cli-tools/pull/190)
- Apply pre style to Markdown docs that are shown in bright blue color in terminal help messages. [PR #190](https://github.com/codemagic-ci-cd/cli-tools/pull/190)
- Update docs for `xcode-project run-tests` action. [PR #191](https://github.com/codemagic-ci-cd/cli-tools/pull/191)

**Development**
- Add function `codemagic.cli.environment.is_ci_environment() -> bool` which checks whether current process is being run in a CI environment. Check is being performed based on the value of `CI` environment variable. [PR #192](https://github.com/codemagic-ci-cd/cli-tools/pull/192)

**Dependencies**
- Add [`psutil`](https://pypi.org/project/psutil/) Python dependency (version `5.8.0+`) to manage ongoing system processes in a platform-agnostic way. [PR #192](https://github.com/codemagic-ci-cd/cli-tools/pull/192)
- Bumps `pipenv` dependency from version `2021.11.23` to `2022.1.8` (development only). [PR #193](https://github.com/codemagic-ci-cd/cli-tools/pull/193)

Version 0.16.1
-------------

**Fixes**
- Revoke cached App Store Connect API JSON web token when unauthorized request retry attempts are exhausted. [PR #188](https://github.com/codemagic-ci-cd/cli-tools/pull/188)

**Development**
- Log for which App Store Connect API key JWT is generated or loaded from disk cache. [PR #188](https://github.com/codemagic-ci-cd/cli-tools/pull/188)
- Remove `reset_token` parameter from `AppStoreConnectApiClient.generate_auth_headers`. [PR #188](https://github.com/codemagic-ci-cd/cli-tools/pull/188)
- Add optional `revoke_auth_info: Callable[[], None]` parameter to `AppStoreConnectApiSession` to reset App Store Connect API authentication information in case of unauthorized requests. [PR #188](https://github.com/codemagic-ci-cd/cli-tools/pull/188)

Version 0.16.0
-------------

**Features**
- Change default behaviour for resolving certificate type from provisioning profile type. Map both `IOS_APP_STORE` and `MAC_APP_STORE` provisioning profile types to `DISTRIBUTION` certificate type instead of the old approach where `IOS_DISTRIBUTION` and `MAC_APP_DISTRIBUTION` certificate types were used respectively. "Apple Distribution" certificates can be used to sign any type of application (iOS, tvOS, Mac, Universal, etc.) and as a result fewer certificates are required. Applies to the following actions:
  - `app-store-connect fetch-signing-files`,
  - `app-store-connect list-certificates`.

  This change is backwards compatible in the sense that existing matching `IOS_DISTRIBUTION` and `MAC_APP_DISTRIBUTION` certificates are still used for `IOS_APP_STORE` and `MAC_APP_STORE` provisioning profiles if found. [PR #185](https://github.com/codemagic-ci-cd/cli-tools/pull/185)
- Unify formatting for signing certificates, profiles and bundle IDs in `app-store-connect fetch-signing-files` log output. [PR #185](https://github.com/codemagic-ci-cd/cli-tools/pull/185)
- Multiple `--type` arguments are now supported for `app-store-connect list-certificates` action. [PR #185](https://github.com/codemagic-ci-cd/cli-tools/pull/185)
- When either signing certificate or provisioning profile is saved to disk (for example as part of `app-store-connect fetch-signing-files`), then the save path will include resource ID and type, which makes it possible to easily match process output to file on disk. [PR #185](https://github.com/codemagic-ci-cd/cli-tools/pull/185)

**Dependencies**
- Update required [PyJWT](https://pyjwt.readthedocs.io/en/stable/index.html) version from `2.0.0` to `2.3.0`.  [#186](https://github.com/codemagic-ci-cd/cli-tools/pull/186)

**Development**
- Behaviour of `CertificateType.from_profile_type` was changed:
  - calling it with `ProfileType.IOS_APP_STORE` returns `CertificateType.DISTRIBUTION` instead of `CertificateType.IOS_DISTRIBUTION` as before,
  - and calling it with `ProfileType.MAC_APP_STORE` returns `CertificateType.DISTRIBUTION` instead of `CertificateType.MAC_APP_DISTRIBUTION`. [PR #185](https://github.com/codemagic-ci-cd/cli-tools/pull/185)
- Signature of `AppStoreConnect.list_certificates` was updated. Method argument `certificate_type: Optional[CertificateType] = None` was deprecated and replaced by `certificate_types: Optional[Union[CertificateType, Sequence[CertificateType]]] = None`. This change is fully backwards compatible in the sense that as of now both the positional usage of the argument still works, and `certificate_type` can still also be used as a keyword argument. [PR #185](https://github.com/codemagic-ci-cd/cli-tools/pull/185)

**Docs**
- Update documentation for `app-store-connect list-certificates` to reflect the possibility of multiple `--type` arguments. [PR #185](https://github.com/codemagic-ci-cd/cli-tools/pull/185)

Version 0.15.0
-------------

**Features**
- Add `--api-unauthorized-retries` option to `app-store-connect` actions to gracefully handle invalid `401 Unauthorized` responses from App Store Connect API. In case HTTP request to App Store Connect API fails with authentication error, generate new JSON Web Token, and try to do the request again until retries are exhausted. Retry count default to `3` for CLI invocations. [PR #178](https://github.com/codemagic-ci-cd/cli-tools/pull/178)
- Improve error messages for CLI invocations in case invalid value is provided to CLI argument that can be specified using an environment variable. [PR #180](https://github.com/codemagic-ci-cd/cli-tools/pull/180)
- Add option to cache App Store Connect JSON Web Token to disk so that the same token could be reused between subsequent `app-store-connect` command invocations to avoid false positive authentication errors from App Store Connect API. [PR #181](https://github.com/codemagic-ci-cd/cli-tools/pull/181)
- All `app-store-connect` actions have new option `--disable-jwt-cache` to turn off caching App Store Connect JWT to disk. The default behaviour is to have disk cache enabled. That is JWT is loaded from disk if present and not expired, and generated tokens are cached to disk unless this feature is turned off. [PR #181](https://github.com/codemagic-ci-cd/cli-tools/pull/181)

**Development**
- `AppStoreConnect`, `AppStoreConnectApiClient` and `AppStoreConnectApiSession` classes take new optional keyword argument `unauthorized_request_retries` which defines how many times request with unauthorized response should be retried. [PR #178](https://github.com/codemagic-ci-cd/cli-tools/pull/178)
- Use custom abstract metaclass for `TypedCliArgument` that enables class name transformation during CLI argument parsing. Pretty class name can be defined using `type_name_in_argparse_error` attribute on classes that inherit from `TypedCliArgument`. In case pretty name is not defined, then basic types are mapped to string representation, and otherwise `CamelCase` names are converted `camel case`. [PR #180](https://github.com/codemagic-ci-cd/cli-tools/pull/180)
- Extract logic that deals with App Store Connect JWT generation and lifespan from `AppStoreConnectApiClient` to standalone `JsonWebTokenManager` class. [PR #181](https://github.com/codemagic-ci-cd/cli-tools/pull/181)
- `AppStoreConnect` and `AppStoreConnectApiClient` classes take new optional keyword argument `enable_jwt_cache` which configures whether the JSON web token is cached to file or not. [PR #181](https://github.com/codemagic-ci-cd/cli-tools/pull/181)

**Docs**
- Update docs for `app-store-connect` actions and include information about `--api-unauthorized-retries` option. [PR #179](https://github.com/codemagic-ci-cd/cli-tools/pull/179)
- Update docs for `app-store-connect` actions and include information about `--disable-jwt-cache` option. [PR #183](https://github.com/codemagic-ci-cd/cli-tools/pull/183)

Version 0.14.1
-------------

**Fixes**
- In case updating or creating localized App Store version meta information fails for any of the provided languages, do not fail the calling action, but log the error instead. Has an effect on `app-store-connect publish` and `app-store-connect builds submit-to-app-store`. [PR #175](https://github.com/codemagic-ci-cd/cli-tools/pull/175)

Version 0.14.0
-------------

**Deprecations**
- Option `--skip-package-validation` of `app-store-connect publish` is ignored and shows a deprecation warning. [PR #174](https://github.com/codemagic-ci-cd/cli-tools/pull/174)

**Features**
- Change `app-store-connect publish` not to run package validation by default before uploading it to App Store Connect. [PR #174](https://github.com/codemagic-ci-cd/cli-tools/pull/174)
- Add new option `--enable-package-validation` to action `app-store-connect publish` that turns on package validation before it is uploaded to App Store Connect. [PR #174](https://github.com/codemagic-ci-cd/cli-tools/pull/174)

Version 0.13.2
-------------

**Features**
- Improve error messages for CLI invocations in case invalid value was provided for argument with `Enum` type. [PR #170](https://github.com/codemagic-ci-cd/cli-tools/pull/170)

**Fixes**

- Use correct package type for `altool` commands when publishing tvOS apps using `app-store-connect publish`. [PR #173](https://github.com/codemagic-ci-cd/cli-tools/pull/173)

Version 0.13.1
-------------

This is an enhancement release to further streamline the App Store review submission automation capabilities.

Additions and changes from [pull request #172](https://github.com/codemagic-ci-cd/cli-tools/pull/172).

**Features**
- Support setting localized meta information for App Store versions when submitting build to App Store review.
- Add new actions group `app-store-version-localizations` to `app-store-connect`.
- Add new action `app-store-connect app-store-version-localizations create` to add localized metadata to an App Store version.
- Add new action `app-store-connect app-store-version-localizations delete` to remove localized metadata from an App Store version.
- Add new action `app-store-connect app-store-version-localizations get` to read App Store version localized metadata.
- Add new action `app-store-connect app-store-version-localizations modify` to edit App Store version localized metadata.
- Add new action `app-store-connect app-store-versions localizations` to list App Store version localizations for an App Store version.
- Change `app-store-connect publish` to support adding or updating localized version metadata when submitting build to App Store review.
- Change `app-store-connect builds submit-to-app-store` to support adding or updating localized version metadata for App Store version.
- Add new App Store Connect API client method `AppStoreVersionLocalizations.create` to create App Store version localization meta information. See official API method [documentation](https://developer.apple.com/documentation/appstoreconnectapi/create_an_app_store_version_localization).
- Add new App Store Connect API client method `AppStoreVersionLocalizations.read` to obtain App Store version localization meta information. See official API method [documentation](https://developer.apple.com/documentation/appstoreconnectapi/read_app_store_version_localization_information).
- Add new App Store Connect API client method `AppStoreVersionLocalizations.modify` to edit existing App Store version localization meta information. See official API method [documentation](https://developer.apple.com/documentation/appstoreconnectapi/modify_an_app_store_version_localization).
- Add new App Store Connect API client method `AppStoreVersionLocalizations.delete` to remove existing App Store version localization meta information. See official API method [documentation](https://developer.apple.com/documentation/appstoreconnectapi/delete_an_app_store_version_localization).
- Add new App Store Connect API client method `AppStoreVersions.list_app_store_version_localizations` to list all App Store version localizations for given App Store version. See official API method [documentation](https://developer.apple.com/documentation/appstoreconnectapi/list_all_app_store_version_localizations_for_an_app_store_version).
- Show more informative error messages in case CLI arguments from environment variables or files are invalid.
- Add new options to actions `app-store-connect publish` and `app-store-connect builds submit-to-app-store`:
  - `--app-store-version-info`,
  - `--description`,
  - `--keywords`,
  - `--marketing-url`,
  - `--promotional-text`,
  - `--support-url`,
  - `--app-store-version-localizations`.

**Docs**

- Create docs for `app-store-connect` actions group `app-store-version-localizations`.
- Create docs for action `app-store-connect app-store-version-localizations create`.
- Create docs for action `app-store-connect app-store-version-localizations delete`.
- Create docs for action `app-store-connect app-store-version-localizations get`.
- Create docs for action `app-store-connect app-store-version-localizations modify`.
- Update docs for `app-store-connect` actions group `app-store-versions`.
- Create docs for action `app-store-connect app-store-versions localizations`.
- Update docs for action `app-store-connect app-store-versions create`.
- Update docs for action `app-store-connect app-store-versions modify`.
- Update docs for action `app-store-connect builds submit-to-app-store`.
- Update docs for action `app-store-connect publish`.
- Remove backticks from terminal help messages and keep them only for markdown documentation formatting.

**Development**

- Add option to limit number of responses in App Store Connect API client pagination method.
- Change type of `App.Attributes.locale` from plain `str` to `Locale` enumeration.
- Add definition for `AppStoreVersionLocalization` resource. See official resource [documentation](https://developer.apple.com/documentation/appstoreconnectapi/appstoreversionlocalization).
- Reorder method signatures in `AbstractBaseAction` and unify indentation for method arguments.
- Add references to implementing methods to `AbstractBaseAction` interface.

Version 0.13.0
-------------

Additions and changes from [pull request #164](https://github.com/codemagic-ci-cd/cli-tools/pull/164).

**Features**

- Add new App Store Connect API client method `AppStoreVersions.create` to create an App Store version. See official API method [documentation](https://developer.apple.com/documentation/appstoreconnectapi/create_an_app_store_version).
- Add new App Store Connect API client method `AppStoreVersions.read_build` to read associated build from an App Store version. See official API method [documentation](https://developer.apple.com/documentation/appstoreconnectapi/read_the_build_information_of_an_app_store_version).
- Add new App Store Connect API client method `AppStoreVersions.read_app_store_version_submission` to read associated App Store version submission from an App Store version. See official API method [documentation](https://developer.apple.com/documentation/appstoreconnectapi/read_the_app_store_version_submission_information_of_an_app_store_version).
- Add new App Store Connect API client method `AppStoreVersions.modify` to edit existing App Store version details. See official API method [documentation](https://developer.apple.com/documentation/appstoreconnectapi/modify_an_app_store_version).
- Add new App Store Connect API client method `AppStoreVersions.delete` to delete an App Store version. See official API method [documentation](https://developer.apple.com/documentation/appstoreconnectapi/delete_an_app_store_version).
- Add ability to group optional CLI action arguments into named argument groups.
- Add new actions group `app-store-versions` to `app-store-connect`.
- Add new action `app-store-connect app-store-versions create` to create a new App Store version using specified build to an app.
- Add new action `app-store-connect app-store-versions modify` to update existing App Store version details.
- Add new action `app-store-connect app-store-versions delete` to remove App Store version.
- Add option to specify build filters for action `app-store-connect apps builds`.
- Add new action `app-store-connect builds app-store-version` to get the App Store version of a specific build.
- Add new action `app-store-connect builds submit-to-app-store` to submit specified build to App Store review. Optionally specify version details and release type.
- Update `app-store-connect publish` action to allow automatic App Store review submission after binary upload.
- Use grouped CLI arguments in action `app-store-connect publish` for better help messages and documentation.
- Add new option `--skip-package-upload` to `app-store-connect publish`.
- Add short aliases for CLI flags:
  - `-su` for `--skip-package-upload`,
  - `-sv` for `--skip-package-validation`,
  - `-w` for `--max-build-processing-wait`.

**Fixes**

- Fix creating `Resource` objects that do not have any attributes.
- Fix `--max-build-processing-wait` CLI option validation.
- Allow non-integer version numbers for `--build-version-number`.

**Docs**

- Update docs for tool `app-store-connect`.
- Create docs for `app-store-connect` actions group `app-store-versions`.
- Create docs for action `app-store-connect app-store-versions create`.
- Create docs for action `app-store-connect app-store-versions delete`.
- Create docs for action `app-store-connect app-store-versions modify`.
- Create docs for `app-store-connect` actions group `apps`.
- Update docs for action `app-store-connect apps app-store-versions`.
- Update docs for action `app-store-connect apps builds`.
- Update docs for action `app-store-connect apps list`.
- Create docs for `app-store-connect` actions group `builds`.
- Create docs for action `app-store-connect builds app-store-version`.
- Create docs for action `app-store-connect builds submit-to-app-store`.
- Update docs for action `app-store-connect builds submit-to-testflight`.
- Update docs for action `app-store-connect list-builds`.
- Update docs for action `app-store-connect publish`.

**Development**

- Support filtering by multiple values for one parameter in `ResourceManager.filter`.
- Change `ResourceManager._get_update_payload` to accept `relationships` in addition to `attributes`. Make `attributes` and `relationships` arguments keyword-only.
- Add missing return type hints to resource manger methods that did not have them.
- Extract argument parser setup from `CliApp` class into separate module under `ArgumentParserBuilder` class.
- Move `create_app_store_version_submission` and `delete_app_store_version_submission` methods from `AppStoreConnect` class to `AppStoreVersionSubmissionsActionGroup`.
- Collect `app-store-connect` actions arguments that are used number of times under argument groups to reduce duplication.
- Refactor `PublishAction` class:
  - extract `publish` action arguments validation into separate method,
  - move decorator arguments into separate tuple,
  - add dataclasses for subaction options,
  - support App Store review submission.

Version 0.12.1
-------------

**Fixes**

- Show appropriate error messages when invalid values are passed to CLI actions using environment variables. [PR #168](https://github.com/codemagic-ci-cd/cli-tools/pull/168)

Version 0.12.0
-------------

**Breaking**

- Action `app-store-connect publish` option `--verbose-altool-logging` was renamed to `--altool-verbose-logging`. Corresponding environment variable configuration options was also changed from `APP_STORE_CONNECT_VERBOSE_ALTOOL_LOGGING` to `APP_STORE_CONNECT_ALTOOL_VERBOSE_LOGGING`. [PR #163](https://github.com/codemagic-ci-cd/cli-tools/pull/163)
- Python API for `AppStoreConnect.publish` was changed: keyword argument `verbose_altool_logging` was renamed to `altool_verbose_logging`. [PR #163](https://github.com/codemagic-ci-cd/cli-tools/pull/163)

**Features**

- Action `app-store-connect pubish` will now retry package validation and upload in case of some known errors (authentication failure, timeout) for configured amount of time. [PR #163](https://github.com/codemagic-ci-cd/cli-tools/pull/163)
- Add new option `--altool-retries` to action `app-store-connect pubish` to configure how many times `altool` action will be retried on known flaky error. [PR #163](https://github.com/codemagic-ci-cd/cli-tools/pull/163)
- Add new option `--altool-retry-wait` to action `app-store-connect pubish` to configure wait duration in seconds between `altool` action retries. [PR #163](https://github.com/codemagic-ci-cd/cli-tools/pull/163)

**Development / Docs**

- Do not use line wrapping when generating docs (new feature in [`mdutils` version 1.3.1](https://github.com/didix21/mdutils/blob/master/CHANGELOG.md#v131-2021-07-10)). [PR #163](https://github.com/codemagic-ci-cd/cli-tools/pull/163)
- Generate new docs for action `app-store-connect publish`. [PR #163](https://github.com/codemagic-ci-cd/cli-tools/pull/163)

Version 0.11.4
-------------

**Fixes**

- Fix decoding undefined byte sequences while processing subprocess streams. [PR #162](https://github.com/codemagic-ci-cd/cli-tools/pull/162)

Version 0.11.3
-------------

**Features**

- Add switch to use verbose logging for `altool` subcommands that are executed as part of `app-store-connect publish`. [PR #160](https://github.com/codemagic-ci-cd/cli-tools/pull/160)

**Development / Docs**

- Update `app-store-connect publish` action docs. [PR #160](https://github.com/codemagic-ci-cd/cli-tools/pull/160)

Version 0.11.2
-------------

**Fixes**

- Add validation for export options plist path on `xcode-project build-ipa` action. Handle missing files and invalid property list files gracefully [PR #155](https://github.com/codemagic-ci-cd/cli-tools/pull/155).

**Features**

- Support running subprocesses on Windows. [PR #156](https://github.com/codemagic-ci-cd/cli-tools/pull/156)
- Capture logs from subprocesses on Windows. [PR #156](https://github.com/codemagic-ci-cd/cli-tools/pull/156)

**Development / Docs**

- Do not import `fcntl` module globally in order to support Windows platform. [PR #156](https://github.com/codemagic-ci-cd/cli-tools/pull/156)
- Create `CliProcessStream` abstraction layer to handle streams on both POSIX and Windows. [PR #156](https://github.com/codemagic-ci-cd/cli-tools/pull/156)

Version 0.11.1
-------------

**Features**

- Show unformatted Xcode build errors on `xcode-project build-ipa` invocations that fail due to errors on `xcodebuild archive`. [PR #153](https://github.com/codemagic-ci-cd/cli-tools/pull/153).

**Development / Docs**

- Add a generator `codemagic.utilities.backwards_file_reader.iter_backwards` that returns the lines of a file in reverse order. [PR #153](https://github.com/codemagic-ci-cd/cli-tools/pull/153).

Version 0.11.0
-------------

**Features**

- New `app-store-connect register-device` action to add new device to Apple Developer team. Registering a device allows creating a provisioning profile for app testing and ad hoc distribution.

**Development / Docs**

- Rename `DeviceArgument.DEVICE_NAME` CLI argument to `DeviceArgument.DEVICE_NAME_OPTIONAL`.
- Update docs for action `app-store-connect beta-groups add-build`.
- Update docs for action `app-store-connect beta-groups remove-build`.
- Update docs for action `app-store-connect list-devices`.
- Add docs for action `app-store-connect register-device`.

Version 0.10.3
-------------

**Development / Docs**

- Add `get_fingerprint` method to `codemagic.models.Certificate` class which returns certificate's hexadecimal fingerprint for requested hashing algorithm.

Version 0.10.2
-------------

**Fixes**

- Make `codemagic.apple.resources.App` relationship for `ciProduct` optional.

Version 0.10.1
-------------

**Fixes**

- Fix `codemagic.models.application_package.Ipa` initialization for packages that are compressed using [`LZFSE`](https://github.com/lzfse/lzfse) compression algorithm. Fix requires `unzip` to be available in system `$PATH`.

Version 0.10.0
-------------

**Features**

- New `app-store-connect beta-groups` action set to add and remove TestFlight builds from groups of beta testers.
- `app-store-connect publish` action accepts multiple Beta group names under `--beta-group` key. The uploaded TestFlight build will be made available to the specified groups of beta testers.

**Development / Docs**

- Update `app-store-connect publish` action docs.

Version 0.9.8
-------------

**Fixes**

- Fail action `app-store-connect builds subtmit-to-testflight` properly using error handling in case the application is missing required test information in App Store Connect.
- Support `links` field in App Store Connect API [error responses](https://developer.apple.com/documentation/appstoreconnectapi/errorresponse/errors).

Version 0.9.7
-------------

**Improvements**

- Accept list of `BetaBuildInfo` objects as `beta_build_localizations` argument for `AppStoreConnect.add_beta_test_info` using Python API.

Version 0.9.6
-------------

**Improvements**

- Add new action `add-beta-test-info` to submit What's new (What to test) localized information for a beta build.
- Add new action `submit-to-testflight` to submit beta build to TestFlight.
- Introduce strict with match with `--strict-match-identifier` keyword when listing applications filtered by Bundle ID.
- Avoid waiting for processed build when `MAX_BUILD_PROCESSING_WAIT` or `--max-build-processing-wait` is set to 0.

**Development**

- `publish` command will now rely on `add-beta-test-info` and `submit-to-testflight` tasks.
- Add `read_with_include` for Builds to return an application along with a build.

Version 0.9.5
-------------

**Improvements**

- Add missing `submittedDate` to Beta App Review Submission attributes

**Fixes**

- Ignore undefined model attributes in App Store Connect API responses instead of failing with `TypeError`.
- Fix finding uploaded build as part of `app-store-connect publish`.
- Fix `app-store-connect apps builds` action by replacing broken [List All Builds of an App
](https://developer.apple.com/documentation/appstoreconnectapi/list_all_builds_of_an_app) API endpoint by [List Builds
](https://developer.apple.com/documentation/appstoreconnectapi/list_builds) endpoint.

**Development / Docs**

- Add warning to method `list_builds` in `Apps` resource manager about malfunctioning pagination.
- Add missing relationship `ciProduct` to `App` model.
- Accept strings for builds filter version restriction.

Version 0.9.4
-------------

**Fixes**

- Fix custom export option usage on `xcode-project use-profiles --custom-export-options`. Replace faulty argument unpacking usage with plain dictionary updates and iteration.

Version 0.9.3
-------------

**Improvements**

- Double the number of attempts to find an uploaded build on App Store Connect side

Version 0.9.2
-------------

**Improvements**

- Require API key based authentication for `app-store-connect publish` when `--beta-build-localizations` is used.

Version 0.9.1
-------------

**Features**

- Add action `codemagic-cli-tools installed-tools` to show the tools that are installed by current Codemagic CLI tools version.
- Add action `codemagic-cli-tools version` to show version of currently installed Codemagic CLI tools.

**Development / Docs**

- Create keychains in `~/Library/codemagic-cli-tools/keychains` by default when `--path` is not specified with `keychain initialize`.
- Add docs for new actions from tool `codemagic-cli-tools`.
- Fix typos in CLI arguments help messages/docs that can be specified using `@env:` or `@file:` prefixes.

Version 0.9.0
-------------

**Features**

- Add action `keychain use-login` to make login keychain from `~/Library/Keychains` system default keychain again.

**Improvements**

- Save new keychain to `~/Library/Keychains/codemagic-cli-tools` instead of `$TMPDIR` by default with `keychain initialize` in case the `--path` option is not specified.

**Development / Docs**

- Add docs for action `keychain use-login`.

Version 0.8.5
-------------

**Features**

- Make `--whats-new` option independent of `--testflight` for `app-store-connect publish` since submission to external beta review is not necessary to specify notes.
- Make App Store Connect application entry default locale detection more robust by using `primaryLocale` attribute instead of using the first `betaAppLocalization` for that app.
- Show more descriptive error messages for invalid inputs to CLI arguments that can be defined using `@env:<var_name>` and `@file:<file_path>` notations.
- Add more blue and green colors to logs to indicate the start of an activity and completion of it.

**Development / Docs**

- Allow `str` input for `whats_new` arguments to actions defined in `BetaBuildLocalizationsActionGroup`.
- Remove obsolete test which verified that `--whats-new` could only be used together with `--testflight`.
- Update `app-store-connect publish` action docs.

Version 0.8.4
-------------

**Features**

- Remove default value from `--locale` option for actions `app-store-connect beta-build-localizations create` and `app-store-connect publish`. In case it is not provided, resolve the default locale value from related application's primary test information.
- Make `app-store-connect beta-build-localizations create` more forgiving and allow the cases when beta build localization already exists for the locale. On such occasions just update the resource.

**Development / Docs**

- Update `app-store-connect publish` action docs.
- Update `app-store-connect beta-build-localizations create` action docs.
- Do not use runtime enum definition generation during argument parsing.
- Fix error messages for invalid enumeration values.
- Update [requests](https://docs.python-requests.org/en/master/) dependency requirement from version 2.22.0 to 2.25.1.

Version 0.8.3
-------------

**Features**

- Check if application has complete test information in App Store Connect before submitting a build for external testing with `app-store-connect publish --testflight`. This will enable the submission to fail fast with descriptive message instead of waiting until build processing completes by Apple and only then failing while creating the TestFlight submission.
- Add `--max-build-processing-wait` option to configure maximum time that `app-store-connect publish` will wait for the package to be processed before failing the TestFlight submission.
- Improve error message when waiting for package to be processed times out during TestFlight submission as part of `app-store-connect publish`.

**Development / Docs**

- Get build and related resources using App Store Connect API client directly for `app-store-connect publish` instead of reusing other `app-store-connect` actions to reduce unnecessary repetition in the terminal output.
- Extract application lookup into a separate method for finding uploaded build.
- Define new models for Apple API resources: `BetaAppLocalization` and `BetaAppReviewDetail`.
- Implement new App Store Connect API client methods to consume endpoints to [list beta app Localizations of an app](https://developer.apple.com/documentation/appstoreconnectapi/list_all_beta_app_localizations_of_an_app) and to [read the beta app review details of an app](https://developer.apple.com/documentation/appstoreconnectapi/read_the_beta_app_review_details_resource_of_an_app).
- Show default values for arguments of type `TypedCliArgument`.
- Add documentation for action `app-store-connect builds get`.
- Document `--max-build-processing-wait` option in `app-store-connect publish` action.
- Show default values for arguments of type `TypedCliArgument`.
- Show the long version of CLI flag first in help messages and online documentation to reduce ambiguity. For example use `--testflight` instead of `-t` in help messages.

Version 0.8.2
-------------

**Improvements**

- Explicitly mention "certificate" in `app-store-connect` error messages when `--certificate-key` is missing to avoid confusion with App Store Connect API key `--private-key`.

Version 0.8.1
-------------

**Fixes**

- Submit only uploaded iOS application packages (`*.ipa` files) to TestFlight from `app-store-connect publish` action when submission to Testflight is enabled by `--testflight` flag.

Version 0.8.0
-------------

**Features**

- Add option to submit "What's new" information along with Testflight build via `--locale` and `--whats-new` arguments in `app-store-connect publish` command.
- Add a set of actions for managing "What's new" information for Testflight builds `app-store-connect beta-build-localizations`
- Add action `app-store-connect beta-build-localizations create` to create localized "What's new" notes for a given beta build
- Add action `app-store-connect beta-build-localizations delete` to delete localized "What's new" notes by its ID
- Add action `app-store-connect beta-build-localizations modify` to update "What's new" content by its ID
- Add action `app-store-connect beta-build-localizations list` to list localized "What's new" notes filtered by Build ID and locale code
- Add action `app-store-connect beta-build-localizations get` to retrieve localized "What's new" notes by its ID

Version 0.7.7
-------------

**Fixes**

- Before creating Beta App Review Submission (submitting build to TestFlight) as part of `app-store-connect publish`, wait until the uploaded build processing completes.

Version 0.7.6
-------------

**Fixes**

- Make `altool` output parsing less strict. Do not fail `app-store-connect publish` action invocation if `altool` output cannot be interpreted.

Version 0.7.5
-------------

**Features**

- Add option to skip package validation for action `app-store-connect publish` with `--skip-package-validation` flag. This allows to opt out from running `altool --validate-app` before actual upload.

**Development / Docs**

- Update `app-store-connect publish` action docs to reflect new option `--skip-package-validation`.

Version 0.7.4
-------------

**Fixes**

- Do not fail actions `app-store-connect get-latest-app-store-build-number` and `app-store-connect get-latest-testflight-build-number` in case no builds were found for specified constraints.

**Development / Docs**

- Split monolith`AppStoreConnect` tool tests file into smaller chunks in separate test module.

Version 0.7.3
-------------

**Fixes**

- Do not require App Store Connect API keys for `app-store-connect publish` unless `--testflight` option is specified as binary upload can be done with Apple ID and App Specific password only.

Version 0.7.2
-------------

**Fixes**

- Support non-integer (dot-separated versions such as 10.14.1) version codes for `app-store-connect get-latest-app-store-build-number` and `app-store-connect get-latest-testflight-build-number`.

Version 0.7.1
-------------

**Fixes**

- Ignore undefined model relationships in App Store Connect API responses instead of failing with `TypeError`.
- Dynamically generate enumerations for undefined values from App Store Connect API responses instead of failing with `ValueError`.

**Development / Docs**

- Make `SignignCertificate` model relationship `passTypeId` optional.

Version 0.7.0
-------------

**New features**

- Add action `app-store-connect apps get` to get information about a specific app.
- Add action `app-store-connect apps list` to find apps added in App Store Connect.
- Add action `app-store-connect apps app-store-versions` to find App Store versions associated with a specific app.
- Add action `app-store-connect apps builds` to find builds associated with a specific app.
- Add action `app-store-connect apps pre-release-versions` to find prerelease versions associated with a specific app.
- Add action `app-store-connect beta-app-review-submissions create` to submit an app for beta app review to allow external testing.
- Add action `app-store-connect beta-app-review-submissions list` to find beta app review submissions of a build.
- Add action `app-store-connect builds pre-release-version` to find the prerelease version for a specific build
- Add action `app-store-connect publish` to upload application packages to App Store and submit them to Testflight.
- Add action `xcode-project ipa-info` to show information about iOS App Store Package file.
- Add action `xcode-project pkg-info` to show information about macOS Application Package file.
- Support loading App Store Connect API key from disk using key identifier by checking predefined locations `./private_keys`, `~/private_keys`, `~/.private_keys`, `~/.appstoreconnect/private_keys` for file `AuthKey_<key_identifier>.p8`.
- Add Python wrapper to Apple's Application Loader tool and use it to publish application packages to App Store Connect.

**Fixes**

- Handle missing action for action group on command invocation.
- Fix initializing provisioning profiles from in-memory content.

**Development / Docs**

- Improve modularity by adding support to define tool actions and action groups in separate modules.
- Support strings as path argument for `Certificate.export_p12`.
- Support strings as path argument for `ExportOptions.from_path` factory method.
- Support strings as path argument for `PbxProject.from_path` factory method.
- Extract resource management methods from `AppStoreConnect` to separate mixin class.
- Generate documentation for action `app-store-connect apps get`.
- Generate documentation for action `app-store-connect apps list`.
- Generate documentation for action `app-store-connect apps app-store-versions`.
- Generate documentation for action `app-store-connect apps builds`.
- Generate documentation for action `app-store-connect apps pre-release-versions`.
- Generate documentation for action `app-store-connect beta-app-review-submissions create`.
- Generate documentation for action `app-store-connect beta-app-review-submissions list`.
- Generate documentation for action `app-store-connect builds pre-release-version`.
- Generate documentation for action `app-store-connect publish`.
- Generate documentation for action `xcode-project ipa-info`.
- Generate documentation for action `xcode-project pkg-info`.

Version 0.6.1
-------------

**Fixes**

- Allow `passTypeId` relationship for [Certificate](https://developer.apple.com/documentation/appstoreconnectapi/certificate) model.

Version 0.6.0
-------------

**New features**

- Add action group support for tools.
- Add action `get-profile` to `app-store-connect` to show provisioning profile based on resource identifier.
- Add action `app-store-connect app-store-version-submissions create` to submit App Store Version to review.
- Add action `app-store-connect app-store-version-submissions delete` to remove App Store Version from review.

**Development / Docs**

- Update `--profile` option default value in action `xcode-project use-profiles` docs.
- Generate documentation for action groups and list groups under tool documentation pages.
- Add documentation for action `app-store-connect get-profile`.
- Add documentation for action `app-store-connect app-store-version-submissions create`.
- Add documentation for action `app-store-connect app-store-version-submissions delete`.

Version 0.5.9
-------------

**Fixes**

- Accept `SERVICES` as a valid [Bundle Identifier platform](https://developer.apple.com/documentation/appstoreconnectapi/bundleidplatform).

Version 0.5.8
-------------

**Improvements**

- Bugfix: Allow Google Play releases with no name provided in `google-play` tool.

Version 0.5.7
-------------

**Improvements**

- Bugfix: Include MacOS application's codesigning certificates in `keychain list-certificates` output.
- Bugfix: Include provisioning profiles with `.provisionprofile` extension in in `xcode-project use-profiles` search.
- Bugfix: handle provisioning profiles entitlements keys with prefixes e.g. `com.apple.application-identifier`.
- Bugfix: Improve SDK detection when setting code signing infortmation on Xcode projects instead of always defaulting to `iphoneos` .

Version 0.5.6
-------------

**Improvements**

- CI pipeline: Use GitHub CLI tools for releases

Version 0.5.5
-------------

**Improvements**

- Bugfix: export MacOS application's provisioning profiles with `.provisionprofile` extension instead of `.mobileprovision`.

Version 0.5.4
-------------

**Improvements**

- Feature: Add option `--platform` to specify the platform for `app-store-connect` actions `get-latest-app-store-build-number` and `get-latest-testflight-build-number`.

Version 0.5.3
-------------

**Improvements**

- Feature: Add option to strictly match bundle IDs by the identifier for `app-store-connect` actions `fetch-signing-files` and `list-bundle-ids` using flag `--strict-match-identifier`.

**Dependencies**

- Update [PyJWT](https://pyjwt.readthedocs.io/en/stable/) Python dependency to version ~=2.0.

Version 0.5.2
-------------

**Improvements**

- Enhancement: Include the certificate common name in `SigningCertificate` string representation when showing certificates with `app-store-connect` actions.

Version 0.5.1
-------------

**Improvements**

- Feature: add the `warn-only` flag to `xcode-project use-profiles` not to fail the action when profiles can't be applied to any of the Xcode projects

Version 0.5.0
-------------

**Improvements**

- Feature: add tool `google-play` with action `get-latest-build-number`

Version 0.4.10
-------------

**Improvements**

- Bugfix: Fix regression introduced in 0.4.9 that excluded bundle identifiers with platform type `UNIVERSAL` from list bundle identifiers result in case platform filter (`IOS` or `MAC_OS`) was specified.
- Bugfix: Fix check for profiles types that have devices allowed. Allow specifying devices only for ad hoc and development provisioning profiles.

Version 0.4.9
-------------

**Improvements**

- Bugfix: Fix platform filter for listing bundle identifiers using App Store Connect API.

Version 0.4.8
-------------

**Improvements**

- Improvement: Add support for tvOS distribution certificates.

Version 0.4.7
-------------

**Improvements**

- Feature: Add an option to extract a certificate from PKCS12 archive.

Version 0.4.6
-------------

**Improvements**

- Feature: Add action `list-builds` to `app-store-connect` to list Builds from Apple Developer Portal matching given constraints.
- Feature: Add action `get-latest-testflight-build-number` to `app-store-connect` to get latest Testflight build number for the given application.
- Feature: Add action `get-latest-app-store-build-number` to `app-store-connect` to get latest App Store build number for the given application.
- Improvement: handle datetime in a format containing timezone timedelta

Version 0.4.5
-------------

**Improvements**

- Dependency update: Bump cryptography from ~3.2 to ~3.3
- Improvement: Add options to `keychain add-certificates` to specify which applications have access to the imported certificate without warning.

Version 0.4.4
-------------

**Improvements**

- Improvement: Reduce memory footprint for `xcode-process` by not storing xcodebuild logs in memory. Read them from file if need be.

Version 0.4.3
-------------

**Improvements**

- Improvement: Use a single `xcpretty` process throughout `xcodebuild` invocation for log formatting instead of forking new processes for each log chunk.

Version 0.4.2
-------------

**Improvements**

- Bugfix: [PyJWT](https://pypi.org/project/PyJWT/) Python dependency to version 1.x since 2.0.0 has breaking API changes.

Version 0.4.1
-------------

**Improvements**

- Bugfix: Fix converting Xcresults to Junit if testsuite duration is missing from Xcresult's ActionTestMetadata

Version 0.4.0
-------------

**Improvements**

- Feature: Add action `clean` to `xcode-project` to clean Xcode project.
- Feature: Add action `default-test-destination` to `xcode-project` to show default test destination for the chosen Xcode version.
- Feature: Add action `test-destinations` to `xcode-project` to list available destinations for test runs.
- Feature: Add action `junit-test-results` to `xcode-project` to convert Xcode Test Result Bundles (*.xcresult) to JUnit XML format.
- Feature: Add action `run-tests` to `xcode-project` to run unit or UI tests for given Xcode project or workspace.
- Feature: Add action `test-summary` to `xcode-project` to show test result summary from given Xcode Test Result Bundles (*.xcresult).
- Refactoring: Create `RunningCliAppMixin` to avoid passing around currently invoked app instance.

- Update [cryptography](https://github.com/pyca/cryptography) Python dependency to version ~=3.2.

Version 0.3.2
-------------

**Improvements**

- Bugfix: Do not fail `keychain add-certificate` action in case the added certificate already exists in keychain.

Version 0.3.1
-------------

- Update [cryptography](https://github.com/pyca/cryptography) Python dependency to version ~=3.2.

Version 0.3.0
-------------

**Improvements**

- Feature: Add option to specify custom `xcodebuild` arguments and flags for `archive` and `-exportArchive` actions with `xcode-project build-ipa` using `--archive-flags`, `--archive-xcargs`, `--export-flags` and `--export-xcargs` modifiers.

Version 0.2.13
-------------

**Improvements**

- Improvement: Due to invalid CoreSimulatorService state `xcodebuild` build commands can fail with error `Failed to find newest available Simulator runtime`. To overcome this, make sure that when Xcode project or workspace is archived with `xcode-project build-ipa`, then CoreSimulatorService is in a clean state.

Version 0.2.12
-------------

**Improvements**

- Improvement: Fail gracefully with appropriate error message when non-existent export options plist path is passed to `xcode-project build-ipa`.

Version 0.2.11
-------------

**Improvements**

- Bugfix: Fix obtaining `iCloudContainerEnvironment` export option when multiple values are available.

Version 0.2.10
-------------

**Improvements**

- Bugfix: Specify `iCloudContainerEnvironment` export option when exporting xcarchive to ipa using `xcode-project build-ipa`.

Version 0.2.9
-------------

**Improvements**

- Update: Make removing generated xcarchive optional.

Version 0.2.8
-------------

**Improvements**

- Bugfix: Support profile state `EXPIRED`.

Version 0.2.7
-------------

**Improvements**

- Bugfix: Respect custom values specified by `--certificates-dir` and `--profiles-dir` flags for `app-store-connect`.
- Feature: Add `--profile-type` filter to `app-store-connect list-certificates` to show only certificates that can be used with given profile type.
- Feature: Support new certificate types `DEVELOPMENT` and `DISTRIBUTION`.
- Feature: Support new profile types `MAC_CATALYST_APP_DEVELOPMENT`, `MAC_CATALYST_APP_DIRECT` and `MAC_CATALYST_APP_STORE`.

Version 0.2.6
-------------

**Improvements**

- Feature: Support OpenSSH private key format for certificate private key (`--certificate-key` option for `app-store-connect`).
- Bugfix: For `app-store-connect fetch-signing-files` use given platform type for listing devices on creating new provisioning profiles instead of detecting it from bundle identifier.

Version 0.2.5
-------------

**Improvements**

- Bugfix: Improve product bundle identifier resolving for settings code signing settings.

Version 0.2.4
-------------

**Improvements**

- Feature: Add option to specify archive directory to `xcode-project build-ipa` using `--archive-directory` flag.

Version 0.2.3
-------------

**Improvements**

- Bugfix: Improve variable resolving from Xcode projects for setting code signing settings.

Version 0.2.2
-------------

**Improvements**

- Bugfix: Fix nullpointer on setting process stream flags.

Version 0.2.1
-------------

**Improvements**

- Bugfix: Reading `jarsigner verify` output streams got stuck on some Android App bundles.

Version 0.2.0
-------------

**Improvements**

- Feature: Add new command `android-app-bundle`
- Feature: Include [Bundletool](https://developer.android.com/studio/command-line/bundletool) jar in the distribution
- Bugfix: Gracefully handle Xcodeproj exceptions on saving React Native iOS project code signing settings

**Deprecations**

- Add deprecation notice to `universal-apk` command

Version 0.1.9
-------------

- Improve error messages on invalid inputs when using argument values from environment variables.

Version 0.1.8
-------------

- Add `--version` option to tools to display current version.

Version 0.1.7
-------------

- Bugfix: Fix Apple Developer Portal API pagination.
Avoid duplicate query parameters in subsequent pagination calls when listing resources.

Version 0.1.6
-------------

- Bugfix: Fix creating iOS App Store and iOS In House provisioning profiles.
Do not include devices in the create resource payload.

Version 0.1.5
-------------

- Bugfix: Fix `TypeError` on Apple Developer Portal resource creation

Version 0.1.4
-------------

- Bugfix: Accept `UNIVERSAL` as valid Bundle ID platform value

Version 0.1.3
-------------

- Bugfix: Improve detection for Xcode managed provisioning profiles

Version 0.1.2
-------------

Released 10.02.2020

- Return exit code `0` on successful invocation of `git-changelog`
- Return exit code `0` on successful invocation of `universal-apk`

Version 0.1.1
-------------

Released 31.01.2020

- Update documentation

Version 0.1.0
-------------

Released 14.01.2020

- Add tool `app-store-connect`
- Add tool `keychain`
- Add tool `xcode-project`<|MERGE_RESOLUTION|>--- conflicted
+++ resolved
@@ -1,14 +1,15 @@
+Version 0.58.3
+-------------
+
+- Fix parsing datetime in Apple API response that contains nanoseconds. [PR #465](https://github.com/codemagic-ci-cd/cli-tools/pull/465).
+
 Version 0.58.2
 -------------
 
-<<<<<<< HEAD
-- Fix parsing datetime in Apple API response that contains nanoseconds. [PR #465](https://github.com/codemagic-ci-cd/cli-tools/pull/465).
-=======
 **Improvements**
 - Add missing App Store Connect locale definition for Vietnamese language. [PR #466](https://github.com/codemagic-ci-cd/cli-tools/pull/466)
 
 Special thanks for contribution to [@xalanq](https://github.com/xalanq).
->>>>>>> bf5ba726
 
 Version 0.58.1
 -------------
