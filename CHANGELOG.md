--- conflicted
+++ resolved
@@ -1,10 +1,11 @@
-<<<<<<< HEAD
 Version 0.6.0
 -------------
 
-- Feature: Add action `app-store-connect app-store-version-submissions create` to submit App Store Version to review.
-- Feature: Add action `app-store-connect app-store-version-submissions delete` to remove App Store Version from review.
-=======
+**New features**
+
+- Add action `app-store-connect app-store-version-submissions create` to submit App Store Version to review.
+- Add action `app-store-connect app-store-version-submissions delete` to remove App Store Version from review.
+
 Version 0.5.9
 -------------
 
@@ -42,7 +43,6 @@
 **Improvements**
 
 - Bugfix: export MacOS application's provisioning profiles with `.provisionprofile` extension instead of `.mobileprovision`.
->>>>>>> 265a0e4f
 
 Version 0.5.4
 -------------
