--- conflicted
+++ resolved
@@ -3,10 +3,6 @@
 
 This release contains changes from [PR #386](https://github.com/codemagic-ci-cd/cli-tools/pull/386) and [PR #387](https://github.com/codemagic-ci-cd/cli-tools/pull/387).
 
-<<<<<<< HEAD
-**Documentation**
-- Remove documentation of deprecated actions:
-=======
 **Features**
 - Unify `app-store-connect` command line API experience by gathering similar actions under respective action groups.
 - New action groups were added to group similar actions together:
@@ -17,7 +13,6 @@
 
 **Deprecations**
 The following actions are deprecated and show a warning message when invoked:
->>>>>>> 4955c538
   - `app-store-connect list-builds` (replaced by `app-store-connect builds list`),
   - `app-store-connect create-bundle-id` (replaced by `app-store-connect bundle-ids create`),
   - `app-store-connect delete-bundle-id` (replaced by `app-store-connect bundle-ids delete`),
@@ -34,7 +29,29 @@
   - `app-store-connect delete-profile` (replaced by `app-store-connect profiles delete`),
   - `app-store-connect get-profile` (replaced by `app-store-connect profiles get`),
   - `app-store-connect list-profiles` (replaced by `app-store-connect profiles list`).
-<<<<<<< HEAD
+
+**Development**
+- Decorator `@action` signature was changed. Optional keyword argument `deprecated_alias: str` was replaced by optional `deprecation_info: ActionDeprecationInfo` which holds both version in which the action was deprecated, and the deprecated name of the action.
+- Decorator `@action` definition was moved from `codemagic.cli.cli_app` to `codemagic.cli.action`. It is still accessible from package `codemagic.cli` as before.
+
+**Documentation**
+- Remove documentation of deprecated actions:
+  - `app-store-connect list-builds` (replaced by `app-store-connect builds list`),
+  - `app-store-connect create-bundle-id` (replaced by `app-store-connect bundle-ids create`),
+  - `app-store-connect delete-bundle-id` (replaced by `app-store-connect bundle-ids delete`),
+  - `app-store-connect get-bundle-id` (replaced by `app-store-connect bundle-ids get`),
+  - `app-store-connect list-bundle-id-profiles` (replaced by `app-store-connect bundle-ids profiles`),
+  - `app-store-connect list-bundle-ids` (replaced by `app-store-connect bundle-ids list`),
+  - `app-store-connect create-certificate` (replaced by `app-store-connect certificates create`),
+  - `app-store-connect delete-certificate` (replaced by `app-store-connect certificates delete`),
+  - `app-store-connect get-certificate` (replaced by `app-store-connect certificates get`),
+  - `app-store-connect list-certificates` (replaced by `app-store-connect certificates list`),
+  - `app-store-connect list-devices` (replaced by `app-store-connect devices list`),
+  - `app-store-connect register-device` (replaced by `app-store-connect devices register`),
+  - `app-store-connect create-profile` (replaced by `app-store-connect profiles create`),
+  - `app-store-connect delete-profile` (replaced by `app-store-connect profiles delete`),
+  - `app-store-connect get-profile` (replaced by `app-store-connect profiles get`),
+  - `app-store-connect list-profiles` (replaced by `app-store-connect profiles list`).
 - Add documentation for new action groups:
   - `app-store-connect bundle-ids`,
   - `app-store-connect certificates`,
@@ -58,12 +75,6 @@
   - `app-store-connect app-store-connect profiles delete` (used to be `app-store-connect delete-profile`)
   - `app-store-connect app-store-connect profiles get` (used to be `app-store-connect get-profile`)
   - `app-store-connect app-store-connect profiles list` (used to be `app-store-connect list-profiles`)
-=======
-
-**Development**
-- Decorator `@action` signature was changed. Optional keyword argument `deprecated_alias: str` was replaced by optional `deprecation_info: ActionDeprecationInfo` which holds both version in which the action was deprecated, and the deprecated name of the action.
-- Decorator `@action` definition was moved from `codemagic.cli.cli_app` to `codemagic.cli.action`. It is still accessible from package `codemagic.cli` as before.
->>>>>>> 4955c538
 
 Version 0.48.2
 -------------
