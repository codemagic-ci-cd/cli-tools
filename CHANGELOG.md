--- conflicted
+++ resolved
@@ -1,7 +1,9 @@
 UNRELEASED
 -------------
 
-<<<<<<< HEAD
+**Fixes**
+- When creating new provisioning profiles as part of action `app-store-connect fetch-signing-files` include only eligible devices when creating the profiles. Before the action could fail for example in case when iOS development or Ad Hoc provisioning profile was created, but an Apple TV device was included as a create parameter. [PR #200](https://github.com/codemagic-ci-cd/cli-tools/pull/200)
+
 **Features**
 - Change default behaviour for resolving certificate type from provisioning profile type. Map `IOS_APP_ADHOC` provisioning profile type to `DISTRIBUTION` certificate type instead of `IOS_DISTRIBUTION`. "Apple Distribution" certificates can be used to sign any type of application (iOS, tvOS, Mac, Universal, etc.) and as a result fewer certificates are required. Applies to the following actions:
   - `app-store-connect fetch-signing-files`,
@@ -12,10 +14,6 @@
 **Development**
 - Behaviour of `CertificateType.from_profile_type` was changed:
   - calling it with `ProfileType.IOS_APP_STORE` returns `CertificateType.DISTRIBUTION` instead of `CertificateType.IOS_DISTRIBUTION` as before. [PR #198](https://github.com/codemagic-ci-cd/cli-tools/pull/198)
-=======
-**Fixes**
-- When creating new provisioning profiles as part of action `app-store-connect fetch-signing-files` include only eligible devices when creating the profiles. Before the action could fail for example in case when iOS development or Ad Hoc provisioning profile was created, but an Apple TV device was included as a create parameter. [PR #200](https://github.com/codemagic-ci-cd/cli-tools/pull/200)
->>>>>>> 0af74aa4
 
 Version 0.17.2
 -------------
