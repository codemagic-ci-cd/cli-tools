Version 0.13.2
-------------

<<<<<<< HEAD
**Features**
- Improve error messages for CLI invocations in case invalid value was provided for argument with `Enum` type. [pull request #170](https://github.com/codemagic-ci-cd/cli-tools/pull/170)
=======
**Fixes**

- Use correct package type for `altool` commands when publishing tvOS apps using `app-store-connect publish`. [PR #173](https://github.com/codemagic-ci-cd/cli-tools/pull/173)
>>>>>>> 30a1fadc

Version 0.13.1
-------------

This is an enhancement release to further streamline the App Store review submission automation capabilities.

Additions and changes from [pull request #172](https://github.com/codemagic-ci-cd/cli-tools/pull/172).

**Features**
- Support setting localized meta information for App Store versions when submitting build to App Store review.
- Add new actions group `app-store-version-localizations` to `app-store-connect`.
- Add new action `app-store-connect app-store-version-localizations create` to add localized metadata to an App Store version.
- Add new action `app-store-connect app-store-version-localizations delete` to remove localized metadata from an App Store version.
- Add new action `app-store-connect app-store-version-localizations get` to read App Store version localized metadata.
- Add new action `app-store-connect app-store-version-localizations modify` to edit App Store version localized metadata.
- Add new action `app-store-connect app-store-versions localizations` to list App Store version localizations for an App Store version.
- Change `app-store-connect publish` to support adding or updating localized version metadata when submitting build to App Store review.
- Change `app-store-connect builds submit-to-app-store` to support adding or updating localized version metadata for App Store version.
- Add new App Store Connect API client method `AppStoreVersionLocalizations.create` to create App Store version localization meta information. See official API method [documentation](https://developer.apple.com/documentation/appstoreconnectapi/create_an_app_store_version_localization).
- Add new App Store Connect API client method `AppStoreVersionLocalizations.read` to obtain App Store version localization meta information. See official API method [documentation](https://developer.apple.com/documentation/appstoreconnectapi/read_app_store_version_localization_information).
- Add new App Store Connect API client method `AppStoreVersionLocalizations.modify` to edit existing App Store version localization meta information. See official API method [documentation](https://developer.apple.com/documentation/appstoreconnectapi/modify_an_app_store_version_localization).
- Add new App Store Connect API client method `AppStoreVersionLocalizations.delete` to remove existing App Store version localization meta information. See official API method [documentation](https://developer.apple.com/documentation/appstoreconnectapi/delete_an_app_store_version_localization).
- Add new App Store Connect API client method `AppStoreVersions.list_app_store_version_localizations` to list all App Store version localizations for given App Store version. See official API method [documentation](https://developer.apple.com/documentation/appstoreconnectapi/list_all_app_store_version_localizations_for_an_app_store_version).
- Show more informative error messages in case CLI arguments from environment variables or files are invalid.
- Add new options to actions `app-store-connect publish` and `app-store-connect builds submit-to-app-store`:
  - `--app-store-version-info`,
  - `--description`,
  - `--keywords`,
  - `--marketing-url`,
  - `--promotional-text`,
  - `--support-url`,
  - `--app-store-version-localizations`.

**Docs**

- Create docs for `app-store-connect` actions group `app-store-version-localizations`.
- Create docs for action `app-store-connect app-store-version-localizations create`.
- Create docs for action `app-store-connect app-store-version-localizations delete`.
- Create docs for action `app-store-connect app-store-version-localizations get`.
- Create docs for action `app-store-connect app-store-version-localizations modify`.
- Update docs for `app-store-connect` actions group `app-store-versions`.
- Create docs for action `app-store-connect app-store-versions localizations`.
- Update docs for action `app-store-connect app-store-versions create`.
- Update docs for action `app-store-connect app-store-versions modify`.
- Update docs for action `app-store-connect builds submit-to-app-store`.
- Update docs for action `app-store-connect publish`.
- Remove backticks from terminal help messages and keep them only for markdown documentation formatting.

**Development**

- Add option to limit number of responses in App Store Connect API client pagination method.
- Change type of `App.Attributes.locale` from plain `str` to `Locale` enumeration.
- Add definition for `AppStoreVersionLocalization` resource. See official resource [documentation](https://developer.apple.com/documentation/appstoreconnectapi/appstoreversionlocalization).
- Reorder method signatures in `AbstractBaseAction` and unify indentation for method arguments.
- Add references to implementing methods to `AbstractBaseAction` interface.

Version 0.13.0
-------------

Additions and changes from [pull request #164](https://github.com/codemagic-ci-cd/cli-tools/pull/164).

**Features**

- Add new App Store Connect API client method `AppStoreVersions.create` to create an App Store version. See official API method [documentation](https://developer.apple.com/documentation/appstoreconnectapi/create_an_app_store_version).
- Add new App Store Connect API client method `AppStoreVersions.read_build` to read associated build from an App Store version. See official API method [documentation](https://developer.apple.com/documentation/appstoreconnectapi/read_the_build_information_of_an_app_store_version).
- Add new App Store Connect API client method `AppStoreVersions.read_app_store_version_submission` to read associated App Store version submission from an App Store version. See official API method [documentation](https://developer.apple.com/documentation/appstoreconnectapi/read_the_app_store_version_submission_information_of_an_app_store_version).
- Add new App Store Connect API client method `AppStoreVersions.modify` to edit existing App Store version details. See official API method [documentation](https://developer.apple.com/documentation/appstoreconnectapi/modify_an_app_store_version).
- Add new App Store Connect API client method `AppStoreVersions.delete` to delete an App Store version. See official API method [documentation](https://developer.apple.com/documentation/appstoreconnectapi/delete_an_app_store_version).
- Add ability to group optional CLI action arguments into named argument groups.
- Add new actions group `app-store-versions` to `app-store-connect`.
- Add new action `app-store-connect app-store-versions create` to create a new App Store version using specified build to an app.
- Add new action `app-store-connect app-store-versions modify` to update existing App Store version details.
- Add new action `app-store-connect app-store-versions delete` to remove App Store version.
- Add option to specify build filters for action `app-store-connect apps builds`.
- Add new action `app-store-connect builds app-store-version` to get the App Store version of a specific build.
- Add new action `app-store-connect builds submit-to-app-store` to submit specified build to App Store review. Optionally specify version details and release type.
- Update `app-store-connect publish` action to allow automatic App Store review submission after binary upload.
- Use grouped CLI arguments in action `app-store-connect publish` for better help messages and documentation. 
- Add new option `--skip-package-upload` to `app-store-connect publish`.
- Add short aliases for CLI flags:
  - `-su` for `--skip-package-upload`,
  - `-sv` for `--skip-package-validation`,
  - `-w` for `--max-build-processing-wait`.

**Fixes**

- Fix creating `Resource` objects that do not have any attributes.
- Fix `--max-build-processing-wait` CLI option validation.
- Allow non-integer version numbers for `--build-version-number`.

**Docs**

- Update docs for tool `app-store-connect`.
- Create docs for `app-store-connect` actions group `app-store-versions`.
- Create docs for action `app-store-connect app-store-versions create`.
- Create docs for action `app-store-connect app-store-versions delete`.
- Create docs for action `app-store-connect app-store-versions modify`.
- Create docs for `app-store-connect` actions group `apps`.
- Update docs for action `app-store-connect apps app-store-versions`.
- Update docs for action `app-store-connect apps builds`.
- Update docs for action `app-store-connect apps list`.
- Create docs for `app-store-connect` actions group `builds`.
- Create docs for action `app-store-connect builds app-store-version`.
- Create docs for action `app-store-connect builds submit-to-app-store`.
- Update docs for action `app-store-connect builds submit-to-testflight`.
- Update docs for action `app-store-connect list-builds`.
- Update docs for action `app-store-connect publish`.

**Development**

- Support filtering by multiple values for one parameter in `ResourceManager.filter`.
- Change `ResourceManager._get_update_payload` to accept `relationships` in addition to `attributes`. Make `attributes` and `relationships` arguments keyword-only.
- Add missing return type hints to resource manger methods that did not have them.
- Extract argument parser setup from `CliApp` class into separate module under `ArgumentParserBuilder` class.
- Move `create_app_store_version_submission` and `delete_app_store_version_submission` methods from `AppStoreConnect` class to `AppStoreVersionSubmissionsActionGroup`.
- Collect `app-store-connect` actions arguments that are used number of times under argument groups to reduce duplication.
- Refactor `PublishAction` class:
  - extract `publish` action arguments validation into separate method,
  - move decorator arguments into separate tuple, 
  - add dataclasses for subaction options, 
  - support App Store review submission.

Version 0.12.1
-------------

**Fixes**

- Show appropriate error messages when invalid values are passed to CLI actions using environment variables. [PR #168](https://github.com/codemagic-ci-cd/cli-tools/pull/168)

Version 0.12.0
-------------

**Breaking**

- Action `app-store-connect publish` option `--verbose-altool-logging` was renamed to `--altool-verbose-logging`. Corresponding environment variable configuration options was also changed from `APP_STORE_CONNECT_VERBOSE_ALTOOL_LOGGING` to `APP_STORE_CONNECT_ALTOOL_VERBOSE_LOGGING`. [PR #163](https://github.com/codemagic-ci-cd/cli-tools/pull/163)
- Python API for `AppStoreConnect.publish` was changed: keyword argument `verbose_altool_logging` was renamed to `altool_verbose_logging`. [PR #163](https://github.com/codemagic-ci-cd/cli-tools/pull/163)

**Features**

- Action `app-store-connect pubish` will now retry package validation and upload in case of some known errors (authentication failure, timeout) for configured amount of time. [PR #163](https://github.com/codemagic-ci-cd/cli-tools/pull/163)
- Add new option `--altool-retries` to action `app-store-connect pubish` to configure how many times `altool` action will be retried on known flaky error. [PR #163](https://github.com/codemagic-ci-cd/cli-tools/pull/163)
- Add new option `--altool-retry-wait` to action `app-store-connect pubish` to configure wait duration in seconds between `altool` action retries. [PR #163](https://github.com/codemagic-ci-cd/cli-tools/pull/163)

**Development / Docs**

- Do not use line wrapping when generating docs (new feature in [`mdutils` version 1.3.1](https://github.com/didix21/mdutils/blob/master/CHANGELOG.md#v131-2021-07-10)). [PR #163](https://github.com/codemagic-ci-cd/cli-tools/pull/163)
- Generate new docs for action `app-store-connect publish`. [PR #163](https://github.com/codemagic-ci-cd/cli-tools/pull/163)
- 

Version 0.11.4
-------------

**Fixes**

- Fix decoding undefined byte sequences while processing subprocess streams. [PR #162](https://github.com/codemagic-ci-cd/cli-tools/pull/162)

Version 0.11.3
-------------

**Features**

- Add switch to use verbose logging for `altool` subcommands that are executed as part of `app-store-connect publish`. [PR #160](https://github.com/codemagic-ci-cd/cli-tools/pull/160)

**Development / Docs**

- Update `app-store-connect publish` action docs. [PR #160](https://github.com/codemagic-ci-cd/cli-tools/pull/160)

Version 0.11.2
-------------

**Fixes**

- Add validation for export options plist path on `xcode-project build-ipa` action. Handle missing files and invalid property list files gracefully [PR #155](https://github.com/codemagic-ci-cd/cli-tools/pull/155).

**Features**

- Support running subprocesses on Windows. [PR #156](https://github.com/codemagic-ci-cd/cli-tools/pull/156)
- Capture logs from subprocesses on Windows. [PR #156](https://github.com/codemagic-ci-cd/cli-tools/pull/156)

**Development / Docs**

- Do not import `fcntl` module globally in order to support Windows platform. [PR #156](https://github.com/codemagic-ci-cd/cli-tools/pull/156)
- Create `CliProcessStream` abstraction layer to handle streams on both POSIX and Windows. [PR #156](https://github.com/codemagic-ci-cd/cli-tools/pull/156)

Version 0.11.1
-------------

**Features**

- Show unformatted Xcode build errors on `xcode-project build-ipa` invocations that fail due to errors on `xcodebuild archive`. [PR #153](https://github.com/codemagic-ci-cd/cli-tools/pull/153).

**Development / Docs**

- Add a generator `codemagic.utilities.backwards_file_reader.iter_backwards` that returns the lines of a file in reverse order. [PR #153](https://github.com/codemagic-ci-cd/cli-tools/pull/153).

Version 0.11.0
-------------

**Features**

- New `app-store-connect register-device` action to add new device to Apple Developer team. Registering a device allows creating a provisioning profile for app testing and ad hoc distribution.

**Development / Docs**

- Rename `DeviceArgument.DEVICE_NAME` CLI argument to `DeviceArgument.DEVICE_NAME_OPTIONAL`.
- Update docs for action `app-store-connect beta-groups add-build`.
- Update docs for action `app-store-connect beta-groups remove-build`.
- Update docs for action `app-store-connect list-devices`.
- Add docs for action `app-store-connect register-device`.

Version 0.10.3
-------------

**Development / Docs**

- Add `get_fingerprint` method to `codemagic.models.Certificate` class which returns certificate's hexadecimal fingerprint for requested hashing algorithm.

Version 0.10.2
-------------

**Fixes**

- Make `codemagic.apple.resources.App` relationship for `ciProduct` optional.

Version 0.10.1
-------------

**Fixes**

- Fix `codemagic.models.application_package.Ipa` initialization for packages that are compressed using [`LZFSE`](https://github.com/lzfse/lzfse) compression algorithm. Fix requires `unzip` to be available in system `$PATH`. 

Version 0.10.0
-------------

**Features**

- New `app-store-connect beta-groups` action set to add and remove TestFlight builds from groups of beta testers.
- `app-store-connect publish` action accepts multiple Beta group names under `--beta-group` key. The uploaded TestFlight build will be made available to the specified groups of beta testers.

**Development / Docs**

- Update `app-store-connect publish` action docs.

Version 0.9.8
-------------

**Fixes**

- Fail action `app-store-connect builds subtmit-to-testflight` properly using error handling in case the application is missing required test information in App Store Connect.
- Support `links` field in App Store Connect API [error responses](https://developer.apple.com/documentation/appstoreconnectapi/errorresponse/errors). 

Version 0.9.7
-------------

**Improvements**

- Accept list of `BetaBuildInfo` objects as `beta_build_localizations` argument for `AppStoreConnect.add_beta_test_info` using Python API.

Version 0.9.6
-------------

**Improvements**

- Add new action `add-beta-test-info` to submit What's new (What to test) localized information for a beta build.
- Add new action `submit-to-testflight` to submit beta build to TestFlight.
- Introduce strict with match with `--strict-match-identifier` keyword when listing applications filtered by Bundle ID.
- Avoid waiting for processed build when `MAX_BUILD_PROCESSING_WAIT` or `--max-build-processing-wait` is set to 0.

**Development**

- `publish` command will now rely on `add-beta-test-info` and `submit-to-testflight` tasks.
- Add `read_with_include` for Builds to return an application along with a build.

Version 0.9.5
-------------

**Improvements**

- Add missing `submittedDate` to Beta App Review Submission attributes 

**Fixes**

- Ignore undefined model attributes in App Store Connect API responses instead of failing with `TypeError`.
- Fix finding uploaded build as part of `app-store-connect publish`.
- Fix `app-store-connect apps builds` action by replacing broken [List All Builds of an App
](https://developer.apple.com/documentation/appstoreconnectapi/list_all_builds_of_an_app) API endpoint by [List Builds
](https://developer.apple.com/documentation/appstoreconnectapi/list_builds) endpoint.

**Development / Docs**

- Add warning to method `list_builds` in `Apps` resource manager about malfunctioning pagination.
- Add missing relationship `ciProduct` to `App` model.
- Accept strings for builds filter version restriction.

Version 0.9.4
-------------

**Fixes**

- Fix custom export option usage on `xcode-project use-profiles --custom-export-options`. Replace faulty argument unpacking usage with plain dictionary updates and iteration.

Version 0.9.3
-------------

**Improvements**

- Double the number of attempts to find an uploaded build on App Store Connect side

Version 0.9.2
-------------

**Improvements**

- Require API key based authentication for `app-store-connect publish` when `--beta-build-localizations` is used.

Version 0.9.1
-------------

**Features**

- Add action `codemagic-cli-tools installed-tools` to show the tools that are installed by current Codemagic CLI tools version.
- Add action `codemagic-cli-tools version` to show version of currently installed Codemagic CLI tools.

**Development / Docs**

- Create keychains in `~/Library/codemagic-cli-tools/keychains` by default when `--path` is not specified with `keychain initialize`.
- Add docs for new actions from tool `codemagic-cli-tools`.
- Fix typos in CLI arguments help messages/docs that can be specified using `@env:` or `@file:` prefixes.

Version 0.9.0
-------------

**Features**

- Add action `keychain use-login` to make login keychain from `~/Library/Keychains` system default keychain again.

**Improvements**

- Save new keychain to `~/Library/Keychains/codemagic-cli-tools` instead of `$TMPDIR` by default with `keychain initialize` in case the `--path` option is not specified.

**Development / Docs**

- Add docs for action `keychain use-login`.

Version 0.8.5
-------------

**Features**

- Make `--whats-new` option independent of `--testflight` for `app-store-connect publish` since submission to external beta review is not necessary to specify notes.
- Make App Store Connect application entry default locale detection more robust by using `primaryLocale` attribute instead of using the first `betaAppLocalization` for that app.
- Show more descriptive error messages for invalid inputs to CLI arguments that can be defined using `@env:<var_name>` and `@file:<file_path>` notations.
- Add more blue and green colors to logs to indicate the start of an activity and completion of it.

**Development / Docs**

- Allow `str` input for `whats_new` arguments to actions defined in `BetaBuildLocalizationsActionGroup`.
- Remove obsolete test which verified that `--whats-new` could only be used together with `--testflight`.
- Update `app-store-connect publish` action docs.

Version 0.8.4
-------------

**Features**

- Remove default value from `--locale` option for actions `app-store-connect beta-build-localizations create` and `app-store-connect publish`. In case it is not provided, resolve the default locale value from related application's primary test information.
- Make `app-store-connect beta-build-localizations create` more forgiving and allow the cases when beta build localization already exists for the locale. On such occasions just update the resource.

**Development / Docs**

- Update `app-store-connect publish` action docs.
- Update `app-store-connect beta-build-localizations create` action docs.
- Do not use runtime enum definition generation during argument parsing.
- Fix error messages for invalid enumeration values.
- Update [requests](https://docs.python-requests.org/en/master/) dependency requirement from version 2.22.0 to 2.25.1.

Version 0.8.3
-------------

**Features**

- Check if application has complete test information in App Store Connect before submitting a build for external testing with `app-store-connect publish --testflight`. This will enable the submission to fail fast with descriptive message instead of waiting until build processing completes by Apple and only then failing while creating the TestFlight submission.
- Add `--max-build-processing-wait` option to configure maximum time that `app-store-connect publish` will wait for the package to be processed before failing the TestFlight submission.
- Improve error message when waiting for package to be processed times out during TestFlight submission as part of `app-store-connect publish`.

**Development / Docs**

- Get build and related resources using App Store Connect API client directly for `app-store-connect publish` instead of reusing other `app-store-connect` actions to reduce unnecessary repetition in the terminal output.
- Extract application lookup into a separate method for finding uploaded build.
- Define new models for Apple API resources: `BetaAppLocalization` and `BetaAppReviewDetail`.
- Implement new App Store Connect API client methods to consume endpoints to [list beta app Localizations of an app](https://developer.apple.com/documentation/appstoreconnectapi/list_all_beta_app_localizations_of_an_app) and to [read the beta app review details of an app](https://developer.apple.com/documentation/appstoreconnectapi/read_the_beta_app_review_details_resource_of_an_app).
- Show default values for arguments of type `TypedCliArgument`.
- Add documentation for action `app-store-connect builds get`.
- Document `--max-build-processing-wait` option in `app-store-connect publish` action.
- Show default values for arguments of type `TypedCliArgument`. 
- Show the long version of CLI flag first in help messages and online documentation to reduce ambiguity. For example use `--testflight` instead of `-t` in help messages.

Version 0.8.2
-------------

**Improvements**

- Explicitly mention "certificate" in `app-store-connect` error messages when `--certificate-key` is missing to avoid confusion with App Store Connect API key `--private-key`.

Version 0.8.1
-------------

**Fixes**

- Submit only uploaded iOS application packages (`*.ipa` files) to TestFlight from `app-store-connect publish` action when submission to Testflight is enabled by `--testflight` flag.

Version 0.8.0
-------------

**Features**

- Add option to submit "What's new" information along with Testflight build via `--locale` and `--whats-new` arguments in `app-store-connect publish` command.
- Add a set of actions for managing "What's new" information for Testflight builds `app-store-connect beta-build-localizations`
- Add action `app-store-connect beta-build-localizations create` to create localized "What's new" notes for a given beta build 
- Add action `app-store-connect beta-build-localizations delete` to delete localized "What's new" notes by its ID
- Add action `app-store-connect beta-build-localizations modify` to update "What's new" content by its ID
- Add action `app-store-connect beta-build-localizations list` to list localized "What's new" notes filtered by Build ID and locale code 
- Add action `app-store-connect beta-build-localizations get` to retrieve localized "What's new" notes by its ID

Version 0.7.7
-------------

**Fixes**

- Before creating Beta App Review Submission (submitting build to TestFlight) as part of `app-store-connect publish`, wait until the uploaded build processing completes. 

Version 0.7.6
-------------

**Fixes**

- Make `altool` output parsing less strict. Do not fail `app-store-connect publish` action invocation if `altool` output cannot be interpreted. 

Version 0.7.5
-------------

**Features**

- Add option to skip package validation for action `app-store-connect publish` with `--skip-package-validation` flag. This allows to opt out from running `altool --validate-app` before actual upload.

**Development / Docs**

- Update `app-store-connect publish` action docs to reflect new option `--skip-package-validation`.

Version 0.7.4
-------------

**Fixes**

- Do not fail actions `app-store-connect get-latest-app-store-build-number` and `app-store-connect get-latest-testflight-build-number` in case no builds were found for specified constraints. 

**Development / Docs**

- Split monolith`AppStoreConnect` tool tests file into smaller chunks in separate test module.

Version 0.7.3
-------------

**Fixes**

- Do not require App Store Connect API keys for `app-store-connect publish` unless `--testflight` option is specified as binary upload can be done with Apple ID and App Specific password only.

Version 0.7.2
-------------

**Fixes**

- Support non-integer (dot-separated versions such as 10.14.1) version codes for `app-store-connect get-latest-app-store-build-number` and `app-store-connect get-latest-testflight-build-number`.

Version 0.7.1
-------------

**Fixes**

- Ignore undefined model relationships in App Store Connect API responses instead of failing with `TypeError`.
- Dynamically generate enumerations for undefined values from App Store Connect API responses instead of failing with `ValueError`.

**Development / Docs**

- Make `SignignCertificate` model relationship `passTypeId` optional.

Version 0.7.0
-------------

**New features**

- Add action `app-store-connect apps get` to get information about a specific app.
- Add action `app-store-connect apps list` to find apps added in App Store Connect.
- Add action `app-store-connect apps app-store-versions` to find App Store versions associated with a specific app.
- Add action `app-store-connect apps builds` to find builds associated with a specific app.
- Add action `app-store-connect apps pre-release-versions` to find prerelease versions associated with a specific app.
- Add action `app-store-connect beta-app-review-submissions create` to submit an app for beta app review to allow external testing.
- Add action `app-store-connect beta-app-review-submissions list` to find beta app review submissions of a build.
- Add action `app-store-connect builds pre-release-version` to find the prerelease version for a specific build
- Add action `app-store-connect publish` to upload application packages to App Store and submit them to Testflight.
- Add action `xcode-project ipa-info` to show information about iOS App Store Package file.
- Add action `xcode-project pkg-info` to show information about macOS Application Package file.
- Support loading App Store Connect API key from disk using key identifier by checking predefined locations `./private_keys`, `~/private_keys`, `~/.private_keys`, `~/.appstoreconnect/private_keys` for file `AuthKey_<key_identifier>.p8`.
- Add Python wrapper to Apple's Application Loader tool and use it to publish application packages to App Store Connect.

**Fixes**

- Handle missing action for action group on command invocation.
- Fix initializing provisioning profiles from in-memory content.

**Development / Docs**

- Improve modularity by adding support to define tool actions and action groups in separate modules.
- Support strings as path argument for `Certificate.export_p12`.
- Support strings as path argument for `ExportOptions.from_path` factory method.
- Support strings as path argument for `PbxProject.from_path` factory method.
- Extract resource management methods from `AppStoreConnect` to separate mixin class.
- Generate documentation for action `app-store-connect apps get`.
- Generate documentation for action `app-store-connect apps list`.
- Generate documentation for action `app-store-connect apps app-store-versions`.
- Generate documentation for action `app-store-connect apps builds`.
- Generate documentation for action `app-store-connect apps pre-release-versions`.
- Generate documentation for action `app-store-connect beta-app-review-submissions create`.
- Generate documentation for action `app-store-connect beta-app-review-submissions list`.
- Generate documentation for action `app-store-connect builds pre-release-version`.
- Generate documentation for action `app-store-connect publish`.
- Generate documentation for action `xcode-project ipa-info`.
- Generate documentation for action `xcode-project pkg-info`.

Version 0.6.1
-------------

**Fixes**

- Allow `passTypeId` relationship for [Certificate](https://developer.apple.com/documentation/appstoreconnectapi/certificate) model.

Version 0.6.0
-------------

**New features**

- Add action group support for tools.
- Add action `get-profile` to `app-store-connect` to show provisioning profile based on resource identifier.
- Add action `app-store-connect app-store-version-submissions create` to submit App Store Version to review.
- Add action `app-store-connect app-store-version-submissions delete` to remove App Store Version from review.

**Development / Docs**

- Update `--profile` option default value in action `xcode-project use-profiles` docs.
- Generate documentation for action groups and list groups under tool documentation pages.
- Add documentation for action `app-store-connect get-profile`.
- Add documentation for action `app-store-connect app-store-version-submissions create`.
- Add documentation for action `app-store-connect app-store-version-submissions delete`.

Version 0.5.9
-------------

**Fixes**

- Accept `SERVICES` as a valid [Bundle Identifier platform](https://developer.apple.com/documentation/appstoreconnectapi/bundleidplatform).

Version 0.5.8
-------------

**Improvements**

- Bugfix: Allow Google Play releases with no name provided in `google-play` tool.

Version 0.5.7
-------------

**Improvements**

- Bugfix: Include MacOS application's codesigning certificates in `keychain list-certificates` output.
- Bugfix: Include provisioning profiles with `.provisionprofile` extension in in `xcode-project use-profiles` search.
- Bugfix: handle provisioning profiles entitlements keys with prefixes e.g. `com.apple.application-identifier`.
- Bugfix: Improve SDK detection when setting code signing infortmation on Xcode projects instead of always defaulting to `iphoneos` .

Version 0.5.6
-------------

**Improvements**

- CI pipeline: Use GitHub CLI tools for releases

Version 0.5.5
-------------

**Improvements**

- Bugfix: export MacOS application's provisioning profiles with `.provisionprofile` extension instead of `.mobileprovision`.

Version 0.5.4
-------------

**Improvements**

- Feature: Add option `--platform` to specify the platform for `app-store-connect` actions `get-latest-app-store-build-number` and `get-latest-testflight-build-number`.

Version 0.5.3
-------------

**Improvements**

- Feature: Add option to strictly match bundle IDs by the identifier for `app-store-connect` actions `fetch-signing-files` and `list-bundle-ids` using flag `--strict-match-identifier`.

**Dependencies**

- Update [PyJWT](https://pyjwt.readthedocs.io/en/stable/) Python dependency to version ~=2.0.

Version 0.5.2
-------------

**Improvements**

- Enhancement: Include the certificate common name in `SigningCertificate` string representation when showing certificates with `app-store-connect` actions.

Version 0.5.1
-------------

**Improvements**

- Feature: add the `warn-only` flag to `xcode-project use-profiles` not to fail the action when profiles can't be applied to any of the Xcode projects

Version 0.5.0
-------------

**Improvements**

- Feature: add tool `google-play` with action `get-latest-build-number`

Version 0.4.10
-------------

**Improvements**

- Bugfix: Fix regression introduced in 0.4.9 that excluded bundle identifiers with platform type `UNIVERSAL` from list bundle identifiers result in case platform filter (`IOS` or `MAC_OS`) was specified.
- Bugfix: Fix check for profiles types that have devices allowed. Allow specifying devices only for ad hoc and development provisioning profiles.

Version 0.4.9
-------------

**Improvements**

- Bugfix: Fix platform filter for listing bundle identifiers using App Store Connect API.

Version 0.4.8
-------------

**Improvements**

- Improvement: Add support for tvOS distribution certificates.

Version 0.4.7
-------------

**Improvements**

- Feature: Add an option to extract a certificate from PKCS12 archive.

Version 0.4.6
-------------

**Improvements**

- Feature: Add action `list-builds` to `app-store-connect` to list Builds from Apple Developer Portal matching given constraints.
- Feature: Add action `get-latest-testflight-build-number` to `app-store-connect` to get latest Testflight build number for the given application.
- Feature: Add action `get-latest-app-store-build-number` to `app-store-connect` to get latest App Store build number for the given application.
- Improvement: handle datetime in a format containing timezone timedelta

Version 0.4.5
-------------

**Improvements**

- Dependency update: Bump cryptography from ~3.2 to ~3.3
- Improvement: Add options to `keychain add-certificates` to specify which applications have access to the imported certificate without warning.

Version 0.4.4
-------------

**Improvements**

- Improvement: Reduce memory footprint for `xcode-process` by not storing xcodebuild logs in memory. Read them from file if need be.

Version 0.4.3
-------------

**Improvements**

- Improvement: Use a single `xcpretty` process throughout `xcodebuild` invocation for log formatting instead of forking new processes for each log chunk.

Version 0.4.2
-------------

**Improvements**

- Bugfix: [PyJWT](https://pypi.org/project/PyJWT/) Python dependency to version 1.x since 2.0.0 has breaking API changes.

Version 0.4.1
-------------

**Improvements**

- Bugfix: Fix converting Xcresults to Junit if testsuite duration is missing from Xcresult's ActionTestMetadata

Version 0.4.0
-------------

**Improvements**

- Feature: Add action `clean` to `xcode-project` to clean Xcode project.
- Feature: Add action `default-test-destination` to `xcode-project` to show default test destination for the chosen Xcode version.
- Feature: Add action `test-destinations` to `xcode-project` to list available destinations for test runs.
- Feature: Add action `junit-test-results` to `xcode-project` to convert Xcode Test Result Bundles (*.xcresult) to JUnit XML format.
- Feature: Add action `run-tests` to `xcode-project` to run unit or UI tests for given Xcode project or workspace.
- Feature: Add action `test-summary` to `xcode-project` to show test result summary from given Xcode Test Result Bundles (*.xcresult).
- Refactoring: Create `RunningCliAppMixin` to avoid passing around currently invoked app instance.

- Update [cryptography](https://github.com/pyca/cryptography) Python dependency to version ~=3.2.

Version 0.3.2
-------------

**Improvements**

- Bugfix: Do not fail `keychain add-certificate` action in case the added certificate already exists in keychain.

Version 0.3.1
-------------

- Update [cryptography](https://github.com/pyca/cryptography) Python dependency to version ~=3.2.

Version 0.3.0
-------------

**Improvements**

- Feature: Add option to specify custom `xcodebuild` arguments and flags for `archive` and `-exportArchive` actions with `xcode-project build-ipa` using `--archive-flags`, `--archive-xcargs`, `--export-flags` and `--export-xcargs` modifiers.

Version 0.2.13
-------------

**Improvements**

- Improvement: Due to invalid CoreSimulatorService state `xcodebuild` build commands can fail with error `Failed to find newest available Simulator runtime`. To overcome this, make sure that when Xcode project or workspace is archived with `xcode-project build-ipa`, then CoreSimulatorService is in a clean state.

Version 0.2.12
-------------

**Improvements**

- Improvement: Fail gracefully with appropriate error message when non-existent export options plist path is passed to `xcode-project build-ipa`. 

Version 0.2.11
-------------

**Improvements**

- Bugfix: Fix obtaining `iCloudContainerEnvironment` export option when multiple values are available.

Version 0.2.10
-------------

**Improvements**

- Bugfix: Specify `iCloudContainerEnvironment` export option when exporting xcarchive to ipa using `xcode-project build-ipa`.

Version 0.2.9
-------------

**Improvements**

- Update: Make removing generated xcarchive optional.

Version 0.2.8
-------------

**Improvements**

- Bugfix: Support profile state `EXPIRED`.

Version 0.2.7
-------------

**Improvements**

- Bugfix: Respect custom values specified by `--certificates-dir` and `--profiles-dir` flags for `app-store-connect`.
- Feature: Add `--profile-type` filter to `app-store-connect list-certificates` to show only certificates that can be used with given profile type.
- Feature: Support new certificate types `DEVELOPMENT` and `DISTRIBUTION`.
- Feature: Support new profile types `MAC_CATALYST_APP_DEVELOPMENT`, `MAC_CATALYST_APP_DIRECT` and `MAC_CATALYST_APP_STORE`.

Version 0.2.6
-------------

**Improvements**

- Feature: Support OpenSSH private key format for certificate private key (`--certificate-key` option for `app-store-connect`).
- Bugfix: For `app-store-connect fetch-signing-files` use given platform type for listing devices on creating new provisioning profiles instead of detecting it from bundle identifier.

Version 0.2.5
-------------

**Improvements**

- Bugfix: Improve product bundle identifier resolving for settings code signing settings.

Version 0.2.4
-------------

**Improvements**

- Feature: Add option to specify archive directory to `xcode-project build-ipa` using `--archive-directory` flag.

Version 0.2.3
-------------

**Improvements**

- Bugfix: Improve variable resolving from Xcode projects for setting code signing settings.

Version 0.2.2
-------------

**Improvements**

- Bugfix: Fix nullpointer on setting process stream flags.

Version 0.2.1
-------------

**Improvements**

- Bugfix: Reading `jarsigner verify` output streams got stuck on some Android App bundles.

Version 0.2.0
-------------

**Improvements**

- Feature: Add new command `android-app-bundle`
- Feature: Include [Bundletool](https://developer.android.com/studio/command-line/bundletool) jar in the distribution
- Bugfix: Gracefully handle Xcodeproj exceptions on saving React Native iOS project code signing settings

**Deprecations**

- Add deprecation notice to `universal-apk` command

Version 0.1.9
-------------

- Improve error messages on invalid inputs when using argument values from environment variables.

Version 0.1.8
-------------

- Add `--version` option to tools to display current version.

Version 0.1.7
-------------

- Bugfix: Fix Apple Developer Portal API pagination.
Avoid duplicate query parameters in subsequent pagination calls when listing resources.

Version 0.1.6
-------------

- Bugfix: Fix creating iOS App Store and iOS In House provisioning profiles.
Do not include devices in the create resource payload.

Version 0.1.5
-------------

- Bugfix: Fix `TypeError` on Apple Developer Portal resource creation

Version 0.1.4
-------------

- Bugfix: Accept `UNIVERSAL` as valid Bundle ID platform value

Version 0.1.3
-------------

- Bugfix: Improve detection for Xcode managed provisioning profiles

Version 0.1.2
-------------

Released 10.02.2020

- Return exit code `0` on successful invocation of `git-changelog`
- Return exit code `0` on successful invocation of `universal-apk`

Version 0.1.1
-------------

Released 31.01.2020

- Update documentation

Version 0.1.0
-------------

Released 14.01.2020

- Add tool `app-store-connect`
- Add tool `keychain`
- Add tool `xcode-project`<|MERGE_RESOLUTION|>--- conflicted
+++ resolved
@@ -1,14 +1,12 @@
 Version 0.13.2
 -------------
 
-<<<<<<< HEAD
 **Features**
 - Improve error messages for CLI invocations in case invalid value was provided for argument with `Enum` type. [pull request #170](https://github.com/codemagic-ci-cd/cli-tools/pull/170)
-=======
+
 **Fixes**
 
 - Use correct package type for `altool` commands when publishing tvOS apps using `app-store-connect publish`. [PR #173](https://github.com/codemagic-ci-cd/cli-tools/pull/173)
->>>>>>> 30a1fadc
 
 Version 0.13.1
 -------------
