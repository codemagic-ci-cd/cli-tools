Version 0.6.0
<<<<<<< HEAD
=======
-------------

**New features**

- Add action `app-store-connect app-store-version-submissions create` to submit App Store Version to review.
- Add action `app-store-connect app-store-version-submissions delete` to remove App Store Version from review.

Version 0.5.9
>>>>>>> 48275e99
-------------

**Improvements**

- Feature: Add action to submit App Store Version to review using `app-store-connect app-store-version-submissions create`.
- Feature: Add action to remove App Store Version from review using `app-store-connect app-store-version-submissions delete`.

Version 0.5.9
-------------

- Bugfix: Accept `SERVICES` as a valid [Bundle Identifier platform](https://developer.apple.com/documentation/appstoreconnectapi/bundleidplatform).

Version 0.5.8
-------------

**Improvements**

- Bugfix: Allow Google Play releases with no name provided in `google-play` tool.

Version 0.5.7
-------------

**Improvements**

- Bugfix: Include MacOS application's codesigning certificates in `keychain list-certificates` output.
- Bugfix: Include provisioning profiles with `.provisionprofile` extension in in `xcode-project use-profiles` search.
- Bugfix: handle provisioning profiles entitlements keys with prefixes e.g. `com.apple.application-identifier`.
- Bugfix: Improve SDK detection when setting code signing infortmation on Xcode projects instead of always defaulting to `iphoneos` .

Version 0.5.6
-------------

**Improvements**

- CI pipeline: Use GitHub CLI tools for releases

Version 0.5.5
-------------

**Improvements**

- Bugfix: export MacOS application's provisioning profiles with `.provisionprofile` extension instead of `.mobileprovision`.

Version 0.5.4
-------------

**Improvements**

- Feature: Add option `--platform` to specify the platform for `app-store-connect` actions `get-latest-app-store-build-number` and `get-latest-testflight-build-number`.

Version 0.5.3
-------------

**Improvements**

- Feature: Add option to strictly match bundle IDs by the identifier for `app-store-connect` actions `fetch-signing-files` and `list-bundle-ids` using flag `--strict-match-identifier`.

**Dependencies**

- Update [PyJWT](https://pyjwt.readthedocs.io/en/stable/) Python dependency to version ~=2.0.

Version 0.5.2
-------------

**Improvements**

- Enhancement: Include the certificate common name in `SigningCertificate` string representation when showing certificates with `app-store-connect` actions.

Version 0.5.1
-------------

**Improvements**

- Feature: add the `warn-only` flag to `xcode-project use-profiles` not to fail the action when profiles can't be applied to any of the Xcode projects

Version 0.5.0
-------------

**Improvements**

- Feature: add tool `google-play` with action `get-latest-build-number`

Version 0.4.10
-------------

**Improvements**

- Bugfix: Fix regression introduced in 0.4.9 that excluded bundle identifiers with platform type `UNIVERSAL` from list bundle identifiers result in case platform filter (`IOS` or `MAC_OS`) was specified.
- Bugfix: Fix check for profiles types that have devices allowed. Allow specifying devices only for ad hoc and development provisioning profiles.

Version 0.4.9
-------------

**Improvements**

- Bugfix: Fix platform filter for listing bundle identifiers using App Store Connect API.

Version 0.4.8
-------------

**Improvements**

- Improvement: Add support for tvOS distribution certificates.

Version 0.4.7
-------------

**Improvements**

- Feature: Add an option to extract a certificate from PKCS12 archive.

Version 0.4.6
-------------

**Improvements**

- Feature: Add action `list-builds` to `app-store-connect` to list Builds from Apple Developer Portal matching given constraints.
- Feature: Add action `get-latest-testflight-build-number` to `app-store-connect` to get latest Testflight build number for the given application.
- Feature: Add action `get-latest-app-store-build-number` to `app-store-connect` to get latest App Store build number for the given application.
- Improvement: handle datetime in a format containing timezone timedelta

Version 0.4.5
-------------

**Improvements**

- Dependency update: Bump cryptography from ~3.2 to ~3.3
- Improvement: Add options to `keychain add-certificates` to specify which applications have access to the imported certificate without warning.

Version 0.4.4
-------------

**Improvements**

- Improvement: Reduce memory footprint for `xcode-process` by not storing xcodebuild logs in memory. Read them from file if need be.

Version 0.4.3
-------------

**Improvements**

- Improvement: Use a single `xcpretty` process throughout `xcodebuild` invocation for log formatting instead of forking new processes for each log chunk.

Version 0.4.2
-------------

**Improvements**

- Bugfix: [PyJWT](https://pypi.org/project/PyJWT/) Python dependency to version 1.x since 2.0.0 has breaking API changes.

Version 0.4.1
-------------

**Improvements**

- Bugfix: Fix converting Xcresults to Junit if testsuite duration is missing from Xcresult's ActionTestMetadata

Version 0.4.0
-------------

**Improvements**

- Feature: Add action `clean` to `xcode-project` to clean Xcode project.
- Feature: Add action `default-test-destination` to `xcode-project` to show default test destination for the chosen Xcode version.
- Feature: Add action `test-destinations` to `xcode-project` to list available destinations for test runs.
- Feature: Add action `junit-test-results` to `xcode-project` to convert Xcode Test Result Bundles (*.xcresult) to JUnit XML format.
- Feature: Add action `run-tests` to `xcode-project` to run unit or UI tests for given Xcode project or workspace.
- Feature: Add action `test-summary` to `xcode-project` to show test result summary from given Xcode Test Result Bundles (*.xcresult).
- Refactoring: Create `RunningCliAppMixin` to avoid passing around currently invoked app instance.

- Update [cryptography](https://github.com/pyca/cryptography) Python dependency to version ~=3.2.

Version 0.3.2
-------------

**Improvements**

- Bugfix: Do not fail `keychain add-certificate` action in case the added certificate already exists in keychain.

Version 0.3.1
-------------

- Update [cryptography](https://github.com/pyca/cryptography) Python dependency to version ~=3.2.

Version 0.3.0
-------------

**Improvements**

- Feature: Add option to specify custom `xcodebuild` arguments and flags for `archive` and `-exportArchive` actions with `xcode-project build-ipa` using `--archive-flags`, `--archive-xcargs`, `--export-flags` and `--export-xcargs` modifiers.

Version 0.2.13
-------------

**Improvements**

- Improvement: Due to invalid CoreSimulatorService state `xcodebuild` build commands can fail with error `Failed to find newest available Simulator runtime`. To overcome this, make sure that when Xcode project or workspace is archived with `xcode-project build-ipa`, then CoreSimulatorService is in a clean state.

Version 0.2.12
-------------

**Improvements**

- Improvement: Fail gracefully with appropriate error message when non-existent export options plist path is passed to `xcode-project build-ipa`. 

Version 0.2.11
-------------

**Improvements**

- Bugfix: Fix obtaining `iCloudContainerEnvironment` export option when multiple values are available.

Version 0.2.10
-------------

**Improvements**

- Bugfix: Specify `iCloudContainerEnvironment` export option when exporting xcarchive to ipa using `xcode-project build-ipa`.

Version 0.2.9
-------------

**Improvements**

- Update: Make removing generated xcarchive optional.

Version 0.2.8
-------------

**Improvements**

- Bugfix: Support profile state `EXPIRED`.

Version 0.2.7
-------------

**Improvements**

- Bugfix: Respect custom values specified by `--certificates-dir` and `--profiles-dir` flags for `app-store-connect`.
- Feature: Add `--profile-type` filter to `app-store-connect list-certificates` to show only certificates that can be used with given profile type.
- Feature: Support new certificate types `DEVELOPMENT` and `DISTRIBUTION`.
- Feature: Support new profile types `MAC_CATALYST_APP_DEVELOPMENT`, `MAC_CATALYST_APP_DIRECT` and `MAC_CATALYST_APP_STORE`.

Version 0.2.6
-------------

**Improvements**

- Feature: Support OpenSSH private key format for certificate private key (`--certificate-key` option for `app-store-connect`).
- Bugfix: For `app-store-connect fetch-signing-files` use given platform type for listing devices on creating new provisioning profiles instead of detecting it from bundle identifier.

Version 0.2.5
-------------

**Improvements**

- Bugfix: Improve product bundle identifier resolving for settings code signing settings.

Version 0.2.4
-------------

**Improvements**

- Feature: Add option to specify archive directory to `xcode-project build-ipa` using `--archive-directory` flag.

Version 0.2.3
-------------

**Improvements**

- Bugfix: Improve variable resolving from Xcode projects for setting code signing settings.

Version 0.2.2
-------------

**Improvements**

- Bugfix: Fix nullpointer on setting process stream flags.

Version 0.2.1
-------------

**Improvements**

- Bugfix: Reading `jarsigner verify` output streams got stuck on some Android App bundles.

Version 0.2.0
-------------

**Improvements**

- Feature: Add new command `android-app-bundle`
- Feature: Include [Bundletool](https://developer.android.com/studio/command-line/bundletool) jar in the distribution
- Bugfix: Gracefully handle Xcodeproj exceptions on saving React Native iOS project code signing settings

**Deprecations**

- Add deprecation notice to `universal-apk` command

Version 0.1.9
-------------

- Improve error messages on invalid inputs when using argument values from environment variables.

Version 0.1.8
-------------

- Add `--version` option to tools to display current version.

Version 0.1.7
-------------

- Bugfix: Fix Apple Developer Portal API pagination.
Avoid duplicate query parameters in subsequent pagination calls when listing resources.

Version 0.1.6
-------------

- Bugfix: Fix creating iOS App Store and iOS In House provisioning profiles.
Do not include devices in the create resource payload.

Version 0.1.5
-------------

- Bugfix: Fix `TypeError` on Apple Developer Portal resource creation

Version 0.1.4
-------------

- Bugfix: Accept `UNIVERSAL` as valid Bundle ID platform value

Version 0.1.3
-------------

- Bugfix: Improve detection for Xcode managed provisioning profiles

Version 0.1.2
-------------

Released 10.02.2020

- Return exit code `0` on successful invocation of `git-changelog`
- Return exit code `0` on successful invocation of `universal-apk`

Version 0.1.1
-------------

Released 31.01.2020

- Update documentation

Version 0.1.0
-------------

Released 14.01.2020

- Add tool `app-store-connect`
- Add tool `keychain`
- Add tool `xcode-project`<|MERGE_RESOLUTION|>--- conflicted
+++ resolved
@@ -1,21 +1,10 @@
 Version 0.6.0
-<<<<<<< HEAD
-=======
--------------
-
-**New features**
+-------------
+
+**Improvements**
 
 - Add action `app-store-connect app-store-version-submissions create` to submit App Store Version to review.
 - Add action `app-store-connect app-store-version-submissions delete` to remove App Store Version from review.
-
-Version 0.5.9
->>>>>>> 48275e99
--------------
-
-**Improvements**
-
-- Feature: Add action to submit App Store Version to review using `app-store-connect app-store-version-submissions create`.
-- Feature: Add action to remove App Store Version from review using `app-store-connect app-store-version-submissions delete`.
 
 Version 0.5.9
 -------------
