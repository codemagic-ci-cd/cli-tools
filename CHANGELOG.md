--- conflicted
+++ resolved
@@ -2,20 +2,16 @@
 -------------
 
 **Features**
-<<<<<<< HEAD
+
 - Improve error messages for CLI invocations in case invalid value is provided to CLI argument that can be specified using an environment variable. [PR #180](https://github.com/codemagic-ci-cd/cli-tools/pull/180)
-
-**Development**
-
-- Use custom abstract metaclass for `TypedCliArgument` that enables class name transformation during CLI argument parsing. Pretty class name can be defined using `type_name_in_argparse_error` attribute on classes that inherit from `TypedCliArgument`. In case pretty name is not defined, then basic types are mapped to string representation, and otherwise `CamelCase` names are converted `camel case`. [PR #180](https://github.com/codemagic-ci-cd/cli-tools/pull/180)
-=======
 - Add option to cache App Store Connect JSON Web Token to disk so that the same token could be reused between subsequent `app-store-connect` command invocations to avoid false positive authentication errors from App Store Connect API. [PR #181](https://github.com/codemagic-ci-cd/cli-tools/pull/181)
 - All `app-store-connect` actions have new option `--disable-jwt-cache` to turn off caching App Store Connect JWT to disk. The default behaviour is to have disk cache enabled. That is JWT is loaded from disk if present and not expired, and generated tokens are cached to disk unless this feature is turned off. [PR #181](https://github.com/codemagic-ci-cd/cli-tools/pull/181)
 
 **Development**
+
+- Use custom abstract metaclass for `TypedCliArgument` that enables class name transformation during CLI argument parsing. Pretty class name can be defined using `type_name_in_argparse_error` attribute on classes that inherit from `TypedCliArgument`. In case pretty name is not defined, then basic types are mapped to string representation, and otherwise `CamelCase` names are converted `camel case`. [PR #180](https://github.com/codemagic-ci-cd/cli-tools/pull/180)
 - Extract logic that deals with App Store Connect JWT generation and lifespan from `AppStoreConnectApiClient` to standalone `JsonWebTokenManager` class. [PR #181](https://github.com/codemagic-ci-cd/cli-tools/pull/181)
 - `AppStoreConnect` and `AppStoreConnectApiClient` classes take new optional keyword argument `enable_jwt_cache` which configures whether the JSON web token is cached to file or not. [PR #181](https://github.com/codemagic-ci-cd/cli-tools/pull/181)
->>>>>>> 48fa38a6
 
 Version 0.14.1
 -------------
