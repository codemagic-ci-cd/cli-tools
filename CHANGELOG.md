--- conflicted
+++ resolved
@@ -1,10 +1,8 @@
-<<<<<<< HEAD
-Version 0.36.8
--------------
-
-**Bugfix**
-- TDB
-=======
+Version 0.37.1
+-------------
+
+TBD
+
 Version 0.37.0
 -------------
 
@@ -26,7 +24,6 @@
 - New API methods:
   - `PreReleaseVersions.list`,
   - `PreReleaseVersions.list_builds`.
->>>>>>> 4a42510b
 
 Version 0.36.7
 -------------
