<<<<<<< HEAD
Version 0.10.0
-------------

**Features**

- New `app-store-connect beta-groups` action set to add and remove TestFlight builds from groups of beta testers.
- `app-store-connect publish` action accepts multiple Beta group names under `--beta-group` key. The uploaded TestFlight build will be made available to the specified groups of beta testers.

**Development / Docs**

- Update `app-store-connect publish` action docs.
=======
Version 0.9.8
-------------

**Fixes**

- Fail action `app-store-connect builds subtmit-to-testflight` properly using error handling in case the application is missing required test information in App Store Connect.
- Support `links` field in App Store Connect API [error responses](https://developer.apple.com/documentation/appstoreconnectapi/errorresponse/errors). 
>>>>>>> 3d44e7ea

Version 0.9.7
-------------

**Improvements**

- Accept list of `BetaBuildInfo` objects as `beta_build_localizations` argument for `AppStoreConnect.add_beta_test_info` using Python API.

Version 0.9.6
-------------

**Improvements**

- Add new action `add-beta-test-info` to submit What's new (What to test) localized information for a beta build.
- Add new action `submit-to-testflight` to submit beta build to TestFlight.
- Introduce strict with match with `--strict-match-identifier` keyword when listing applications filtered by Bundle ID.
- Avoid waiting for processed build when `MAX_BUILD_PROCESSING_WAIT` or `--max-build-processing-wait` is set to 0.

**Development**

- `publish` command will now rely on `add-beta-test-info` and `submit-to-testflight` tasks.
- Add `read_with_include` for Builds to return an application along with a build.

Version 0.9.5
-------------

**Improvements**

- Add missing `submittedDate` to Beta App Review Submission attributes 

**Fixes**

- Ignore undefined model attributes in App Store Connect API responses instead of failing with `TypeError`.
- Fix finding uploaded build as part of `app-store-connect publish`.
- Fix `app-store-connect apps builds` action by replacing broken [List All Builds of an App
](https://developer.apple.com/documentation/appstoreconnectapi/list_all_builds_of_an_app) API endpoint by [List Builds
](https://developer.apple.com/documentation/appstoreconnectapi/list_builds) endpoint.

**Development / Docs**

- Add warning to method `list_builds` in `Apps` resource manager about malfunctioning pagination.
- Add missing relationship `ciProduct` to `App` model.
- Accept strings for builds filter version restriction.

Version 0.9.4
-------------

**Fixes**

- Fix custom export option usage on `xcode-project use-profiles --custom-export-options`. Replace faulty argument unpacking usage with plain dictionary updates and iteration.

Version 0.9.3
-------------

**Improvements**

- Double the number of attempts to find an uploaded build on App Store Connect side

Version 0.9.2
-------------

**Improvements**

- Require API key based authentication for `app-store-connect publish` when `--beta-build-localizations` is used.

Version 0.9.1
-------------

**Features**

- Add action `codemagic-cli-tools installed-tools` to show the tools that are installed by current Codemagic CLI tools version.
- Add action `codemagic-cli-tools version` to show version of currently installed Codemagic CLI tools.

**Development / Docs**

- Create keychains in `~/Library/codemagic-cli-tools/keychains` by default when `--path` is not specified with `keychain initialize`.
- Add docs for new actions from tool `codemagic-cli-tools`.
- Fix typos in CLI arguments help messages/docs that can be specified using `@env:` or `@file:` prefixes.

Version 0.9.0
-------------

**Features**

- Add action `keychain use-login` to make login keychain from `~/Library/Keychains` system default keychain again.

**Improvements**

- Save new keychain to `~/Library/Keychains/codemagic-cli-tools` instead of `$TMPDIR` by default with `keychain initialize` in case the `--path` option is not specified.

**Development / Docs**

- Add docs for action `keychain use-login`.

Version 0.8.5
-------------

**Features**

- Make `--whats-new` option independent of `--testflight` for `app-store-connect publish` since submission to external beta review is not necessary to specify notes.
- Make App Store Connect application entry default locale detection more robust by using `primaryLocale` attribute instead of using the first `betaAppLocalization` for that app.
- Show more descriptive error messages for invalid inputs to CLI arguments that can be defined using `@env:<var_name>` and `@file:<file_path>` notations.
- Add more blue and green colors to logs to indicate the start of an activity and completion of it.

**Development / Docs**

- Allow `str` input for `whats_new` arguments to actions defined in `BetaBuildLocalizationsActionGroup`.
- Remove obsolete test which verified that `--whats-new` could only be used together with `--testflight`.
- Update `app-store-connect publish` action docs.

Version 0.8.4
-------------

**Features**

- Remove default value from `--locale` option for actions `app-store-connect beta-build-localizations create` and `app-store-connect publish`. In case it is not provided, resolve the default locale value from related application's primary test information.
- Make `app-store-connect beta-build-localizations create` more forgiving and allow the cases when beta build localization already exists for the locale. On such occasions just update the resource.

**Development / Docs**

- Update `app-store-connect publish` action docs.
- Update `app-store-connect beta-build-localizations create` action docs.
- Do not use runtime enum definition generation during argument parsing.
- Fix error messages for invalid enumeration values.
- Update [requests](https://docs.python-requests.org/en/master/) dependency requirement from version 2.22.0 to 2.25.1.

Version 0.8.3
-------------

**Features**

- Check if application has complete test information in App Store Connect before submitting a build for external testing with `app-store-connect publish --testflight`. This will enable the submission to fail fast with descriptive message instead of waiting until build processing completes by Apple and only then failing while creating the TestFlight submission.
- Add `--max-build-processing-wait` option to configure maximum time that `app-store-connect publish` will wait for the package to be processed before failing the TestFlight submission.
- Improve error message when waiting for package to be processed times out during TestFlight submission as part of `app-store-connect publish`.

**Development / Docs**

- Get build and related resources using App Store Connect API client directly for `app-store-connect publish` instead of reusing other `app-store-connect` actions to reduce unnecessary repetition in the terminal output.
- Extract application lookup into a separate method for finding uploaded build.
- Define new models for Apple API resources: `BetaAppLocalization` and `BetaAppReviewDetail`.
- Implement new App Store Connect API client methods to consume endpoints to [list beta app Localizations of an app](https://developer.apple.com/documentation/appstoreconnectapi/list_all_beta_app_localizations_of_an_app) and to [read the beta app review details of an app](https://developer.apple.com/documentation/appstoreconnectapi/read_the_beta_app_review_details_resource_of_an_app).
- Show default values for arguments of type `TypedCliArgument`.
- Add documentation for action `app-store-connect builds get`.
- Document `--max-build-processing-wait` option in `app-store-connect publish` action.
- Show default values for arguments of type `TypedCliArgument`. 
- Show the long version of CLI flag first in help messages and online documentation to reduce ambiguity. For example use `--testflight` instead of `-t` in help messages.

Version 0.8.2
-------------

**Improvements**

- Explicitly mention "certificate" in `app-store-connect` error messages when `--certificate-key` is missing to avoid confusion with App Store Connect API key `--private-key`.

Version 0.8.1
-------------

**Fixes**

- Submit only uploaded iOS application packages (`*.ipa` files) to TestFlight from `app-store-connect publish` action when submission to Testflight is enabled by `--testflight` flag.

Version 0.8.0
-------------

**Features**

- Add option to submit "What's new" information along with Testflight build via `--locale` and `--whats-new` arguments in `app-store-connect publish` command.
- Add a set of actions for managing "What's new" information for Testflight builds `app-store-connect beta-build-localizations`
- Add action `app-store-connect beta-build-localizations create` to create localized "What's new" notes for a given beta build 
- Add action `app-store-connect beta-build-localizations delete` to delete localized "What's new" notes by its ID
- Add action `app-store-connect beta-build-localizations modify` to update "What's new" content by its ID
- Add action `app-store-connect beta-build-localizations list` to list localized "What's new" notes filtered by Build ID and locale code 
- Add action `app-store-connect beta-build-localizations get` to retrieve localized "What's new" notes by its ID

Version 0.7.7
-------------

**Fixes**

- Before creating Beta App Review Submission (submitting build to TestFlight) as part of `app-store-connect publish`, wait until the uploaded build processing completes. 

Version 0.7.6
-------------

**Fixes**

- Make `altool` output parsing less strict. Do not fail `app-store-connect publish` action invocation if `altool` output cannot be interpreted. 

Version 0.7.5
-------------

**Features**

- Add option to skip package validation for action `app-store-connect publish` with `--skip-package-validation` flag. This allows to opt out from running `altool --validate-app` before actual upload.

**Development / Docs**

- Update `app-store-connect publish` action docs to reflect new option `--skip-package-validation`.

Version 0.7.4
-------------

**Fixes**

- Do not fail actions `app-store-connect get-latest-app-store-build-number` and `app-store-connect get-latest-testflight-build-number` in case no builds were found for specified constraints. 

**Development / Docs**

- Split monolith`AppStoreConnect` tool tests file into smaller chunks in separate test module.

Version 0.7.3
-------------

**Fixes**

- Do not require App Store Connect API keys for `app-store-connect publish` unless `--testflight` option is specified as binary upload can be done with Apple ID and App Specific password only.

Version 0.7.2
-------------

**Fixes**

- Support non-integer (dot-separated versions such as 10.14.1) version codes for `app-store-connect get-latest-app-store-build-number` and `app-store-connect get-latest-testflight-build-number`.

Version 0.7.1
-------------

**Fixes**

- Ignore undefined model relationships in App Store Connect API responses instead of failing with `TypeError`.
- Dynamically generate enumerations for undefined values from App Store Connect API responses instead of failing with `ValueError`.

**Development / Docs**

- Make `SignignCertificate` model relationship `passTypeId` optional.

Version 0.7.0
-------------

**New features**

- Add action `app-store-connect apps get` to get information about a specific app.
- Add action `app-store-connect apps list` to find apps added in App Store Connect.
- Add action `app-store-connect apps app-store-versions` to find App Store versions associated with a specific app.
- Add action `app-store-connect apps builds` to find builds associated with a specific app.
- Add action `app-store-connect apps pre-release-versions` to find prerelease versions associated with a specific app.
- Add action `app-store-connect beta-app-review-submissions create` to submit an app for beta app review to allow external testing.
- Add action `app-store-connect beta-app-review-submissions list` to find beta app review submissions of a build.
- Add action `app-store-connect builds pre-release-version` to find the prerelease version for a specific build
- Add action `app-store-connect publish` to upload application packages to App Store and submit them to Testflight.
- Add action `xcode-project ipa-info` to show information about iOS App Store Package file.
- Add action `xcode-project pkg-info` to show information about macOS Application Package file.
- Support loading App Store Connect API key from disk using key identifier by checking predefined locations `./private_keys`, `~/private_keys`, `~/.private_keys`, `~/.appstoreconnect/private_keys` for file `AuthKey_<key_identifier>.p8`.
- Add Python wrapper to Apple's Application Loader tool and use it to publish application packages to App Store Connect.

**Fixes**

- Handle missing action for action group on command invocation.
- Fix initializing provisioning profiles from in-memory content.

**Development / Docs**

- Improve modularity by adding support to define tool actions and action groups in separate modules.
- Support strings as path argument for `Certificate.export_p12`.
- Support strings as path argument for `ExportOptions.from_path` factory method.
- Support strings as path argument for `PbxProject.from_path` factory method.
- Extract resource management methods from `AppStoreConnect` to separate mixin class.
- Generate documentation for action `app-store-connect apps get`.
- Generate documentation for action `app-store-connect apps list`.
- Generate documentation for action `app-store-connect apps app-store-versions`.
- Generate documentation for action `app-store-connect apps builds`.
- Generate documentation for action `app-store-connect apps pre-release-versions`.
- Generate documentation for action `app-store-connect beta-app-review-submissions create`.
- Generate documentation for action `app-store-connect beta-app-review-submissions list`.
- Generate documentation for action `app-store-connect builds pre-release-version`.
- Generate documentation for action `app-store-connect publish`.
- Generate documentation for action `xcode-project ipa-info`.
- Generate documentation for action `xcode-project pkg-info`.

Version 0.6.1
-------------

**Fixes**

- Allow `passTypeId` relationship for [Certificate](https://developer.apple.com/documentation/appstoreconnectapi/certificate) model.

Version 0.6.0
-------------

**New features**

- Add action group support for tools.
- Add action `get-profile` to `app-store-connect` to show provisioning profile based on resource identifier.
- Add action `app-store-connect app-store-version-submissions create` to submit App Store Version to review.
- Add action `app-store-connect app-store-version-submissions delete` to remove App Store Version from review.

**Development / Docs**

- Update `--profile` option default value in action `xcode-project use-profiles` docs.
- Generate documentation for action groups and list groups under tool documentation pages.
- Add documentation for action `app-store-connect get-profile`.
- Add documentation for action `app-store-connect app-store-version-submissions create`.
- Add documentation for action `app-store-connect app-store-version-submissions delete`.

Version 0.5.9
-------------

**Fixes**

- Accept `SERVICES` as a valid [Bundle Identifier platform](https://developer.apple.com/documentation/appstoreconnectapi/bundleidplatform).

Version 0.5.8
-------------

**Improvements**

- Bugfix: Allow Google Play releases with no name provided in `google-play` tool.

Version 0.5.7
-------------

**Improvements**

- Bugfix: Include MacOS application's codesigning certificates in `keychain list-certificates` output.
- Bugfix: Include provisioning profiles with `.provisionprofile` extension in in `xcode-project use-profiles` search.
- Bugfix: handle provisioning profiles entitlements keys with prefixes e.g. `com.apple.application-identifier`.
- Bugfix: Improve SDK detection when setting code signing infortmation on Xcode projects instead of always defaulting to `iphoneos` .

Version 0.5.6
-------------

**Improvements**

- CI pipeline: Use GitHub CLI tools for releases

Version 0.5.5
-------------

**Improvements**

- Bugfix: export MacOS application's provisioning profiles with `.provisionprofile` extension instead of `.mobileprovision`.

Version 0.5.4
-------------

**Improvements**

- Feature: Add option `--platform` to specify the platform for `app-store-connect` actions `get-latest-app-store-build-number` and `get-latest-testflight-build-number`.

Version 0.5.3
-------------

**Improvements**

- Feature: Add option to strictly match bundle IDs by the identifier for `app-store-connect` actions `fetch-signing-files` and `list-bundle-ids` using flag `--strict-match-identifier`.

**Dependencies**

- Update [PyJWT](https://pyjwt.readthedocs.io/en/stable/) Python dependency to version ~=2.0.

Version 0.5.2
-------------

**Improvements**

- Enhancement: Include the certificate common name in `SigningCertificate` string representation when showing certificates with `app-store-connect` actions.

Version 0.5.1
-------------

**Improvements**

- Feature: add the `warn-only` flag to `xcode-project use-profiles` not to fail the action when profiles can't be applied to any of the Xcode projects

Version 0.5.0
-------------

**Improvements**

- Feature: add tool `google-play` with action `get-latest-build-number`

Version 0.4.10
-------------

**Improvements**

- Bugfix: Fix regression introduced in 0.4.9 that excluded bundle identifiers with platform type `UNIVERSAL` from list bundle identifiers result in case platform filter (`IOS` or `MAC_OS`) was specified.
- Bugfix: Fix check for profiles types that have devices allowed. Allow specifying devices only for ad hoc and development provisioning profiles.

Version 0.4.9
-------------

**Improvements**

- Bugfix: Fix platform filter for listing bundle identifiers using App Store Connect API.

Version 0.4.8
-------------

**Improvements**

- Improvement: Add support for tvOS distribution certificates.

Version 0.4.7
-------------

**Improvements**

- Feature: Add an option to extract a certificate from PKCS12 archive.

Version 0.4.6
-------------

**Improvements**

- Feature: Add action `list-builds` to `app-store-connect` to list Builds from Apple Developer Portal matching given constraints.
- Feature: Add action `get-latest-testflight-build-number` to `app-store-connect` to get latest Testflight build number for the given application.
- Feature: Add action `get-latest-app-store-build-number` to `app-store-connect` to get latest App Store build number for the given application.
- Improvement: handle datetime in a format containing timezone timedelta

Version 0.4.5
-------------

**Improvements**

- Dependency update: Bump cryptography from ~3.2 to ~3.3
- Improvement: Add options to `keychain add-certificates` to specify which applications have access to the imported certificate without warning.

Version 0.4.4
-------------

**Improvements**

- Improvement: Reduce memory footprint for `xcode-process` by not storing xcodebuild logs in memory. Read them from file if need be.

Version 0.4.3
-------------

**Improvements**

- Improvement: Use a single `xcpretty` process throughout `xcodebuild` invocation for log formatting instead of forking new processes for each log chunk.

Version 0.4.2
-------------

**Improvements**

- Bugfix: [PyJWT](https://pypi.org/project/PyJWT/) Python dependency to version 1.x since 2.0.0 has breaking API changes.

Version 0.4.1
-------------

**Improvements**

- Bugfix: Fix converting Xcresults to Junit if testsuite duration is missing from Xcresult's ActionTestMetadata

Version 0.4.0
-------------

**Improvements**

- Feature: Add action `clean` to `xcode-project` to clean Xcode project.
- Feature: Add action `default-test-destination` to `xcode-project` to show default test destination for the chosen Xcode version.
- Feature: Add action `test-destinations` to `xcode-project` to list available destinations for test runs.
- Feature: Add action `junit-test-results` to `xcode-project` to convert Xcode Test Result Bundles (*.xcresult) to JUnit XML format.
- Feature: Add action `run-tests` to `xcode-project` to run unit or UI tests for given Xcode project or workspace.
- Feature: Add action `test-summary` to `xcode-project` to show test result summary from given Xcode Test Result Bundles (*.xcresult).
- Refactoring: Create `RunningCliAppMixin` to avoid passing around currently invoked app instance.

- Update [cryptography](https://github.com/pyca/cryptography) Python dependency to version ~=3.2.

Version 0.3.2
-------------

**Improvements**

- Bugfix: Do not fail `keychain add-certificate` action in case the added certificate already exists in keychain.

Version 0.3.1
-------------

- Update [cryptography](https://github.com/pyca/cryptography) Python dependency to version ~=3.2.

Version 0.3.0
-------------

**Improvements**

- Feature: Add option to specify custom `xcodebuild` arguments and flags for `archive` and `-exportArchive` actions with `xcode-project build-ipa` using `--archive-flags`, `--archive-xcargs`, `--export-flags` and `--export-xcargs` modifiers.

Version 0.2.13
-------------

**Improvements**

- Improvement: Due to invalid CoreSimulatorService state `xcodebuild` build commands can fail with error `Failed to find newest available Simulator runtime`. To overcome this, make sure that when Xcode project or workspace is archived with `xcode-project build-ipa`, then CoreSimulatorService is in a clean state.

Version 0.2.12
-------------

**Improvements**

- Improvement: Fail gracefully with appropriate error message when non-existent export options plist path is passed to `xcode-project build-ipa`. 

Version 0.2.11
-------------

**Improvements**

- Bugfix: Fix obtaining `iCloudContainerEnvironment` export option when multiple values are available.

Version 0.2.10
-------------

**Improvements**

- Bugfix: Specify `iCloudContainerEnvironment` export option when exporting xcarchive to ipa using `xcode-project build-ipa`.

Version 0.2.9
-------------

**Improvements**

- Update: Make removing generated xcarchive optional.

Version 0.2.8
-------------

**Improvements**

- Bugfix: Support profile state `EXPIRED`.

Version 0.2.7
-------------

**Improvements**

- Bugfix: Respect custom values specified by `--certificates-dir` and `--profiles-dir` flags for `app-store-connect`.
- Feature: Add `--profile-type` filter to `app-store-connect list-certificates` to show only certificates that can be used with given profile type.
- Feature: Support new certificate types `DEVELOPMENT` and `DISTRIBUTION`.
- Feature: Support new profile types `MAC_CATALYST_APP_DEVELOPMENT`, `MAC_CATALYST_APP_DIRECT` and `MAC_CATALYST_APP_STORE`.

Version 0.2.6
-------------

**Improvements**

- Feature: Support OpenSSH private key format for certificate private key (`--certificate-key` option for `app-store-connect`).
- Bugfix: For `app-store-connect fetch-signing-files` use given platform type for listing devices on creating new provisioning profiles instead of detecting it from bundle identifier.

Version 0.2.5
-------------

**Improvements**

- Bugfix: Improve product bundle identifier resolving for settings code signing settings.

Version 0.2.4
-------------

**Improvements**

- Feature: Add option to specify archive directory to `xcode-project build-ipa` using `--archive-directory` flag.

Version 0.2.3
-------------

**Improvements**

- Bugfix: Improve variable resolving from Xcode projects for setting code signing settings.

Version 0.2.2
-------------

**Improvements**

- Bugfix: Fix nullpointer on setting process stream flags.

Version 0.2.1
-------------

**Improvements**

- Bugfix: Reading `jarsigner verify` output streams got stuck on some Android App bundles.

Version 0.2.0
-------------

**Improvements**

- Feature: Add new command `android-app-bundle`
- Feature: Include [Bundletool](https://developer.android.com/studio/command-line/bundletool) jar in the distribution
- Bugfix: Gracefully handle Xcodeproj exceptions on saving React Native iOS project code signing settings

**Deprecations**

- Add deprecation notice to `universal-apk` command

Version 0.1.9
-------------

- Improve error messages on invalid inputs when using argument values from environment variables.

Version 0.1.8
-------------

- Add `--version` option to tools to display current version.

Version 0.1.7
-------------

- Bugfix: Fix Apple Developer Portal API pagination.
Avoid duplicate query parameters in subsequent pagination calls when listing resources.

Version 0.1.6
-------------

- Bugfix: Fix creating iOS App Store and iOS In House provisioning profiles.
Do not include devices in the create resource payload.

Version 0.1.5
-------------

- Bugfix: Fix `TypeError` on Apple Developer Portal resource creation

Version 0.1.4
-------------

- Bugfix: Accept `UNIVERSAL` as valid Bundle ID platform value

Version 0.1.3
-------------

- Bugfix: Improve detection for Xcode managed provisioning profiles

Version 0.1.2
-------------

Released 10.02.2020

- Return exit code `0` on successful invocation of `git-changelog`
- Return exit code `0` on successful invocation of `universal-apk`

Version 0.1.1
-------------

Released 31.01.2020

- Update documentation

Version 0.1.0
-------------

Released 14.01.2020

- Add tool `app-store-connect`
- Add tool `keychain`
- Add tool `xcode-project`<|MERGE_RESOLUTION|>--- conflicted
+++ resolved
@@ -1,4 +1,3 @@
-<<<<<<< HEAD
 Version 0.10.0
 -------------
 
@@ -10,7 +9,7 @@
 **Development / Docs**
 
 - Update `app-store-connect publish` action docs.
-=======
+
 Version 0.9.8
 -------------
 
@@ -18,7 +17,6 @@
 
 - Fail action `app-store-connect builds subtmit-to-testflight` properly using error handling in case the application is missing required test information in App Store Connect.
 - Support `links` field in App Store Connect API [error responses](https://developer.apple.com/documentation/appstoreconnectapi/errorresponse/errors). 
->>>>>>> 3d44e7ea
 
 Version 0.9.7
 -------------
