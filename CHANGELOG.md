--- conflicted
+++ resolved
@@ -1,4 +1,3 @@
-<<<<<<< HEAD
 Version 0.7.0
 -------------
 
@@ -34,14 +33,12 @@
 - Support strings as path argument for `PbxProject.from_path` factory method.
 - Extract resource management methods from `AppStoreConnect` to separate mixin class.
 
-=======
 Version 0.6.1
 -------------
 
 **Fixes**
 
 - Allow `passTypeId` relationship for [Certificate](https://developer.apple.com/documentation/appstoreconnectapi/certificate) model.
->>>>>>> 5dfed9bd
 
 Version 0.6.0
 -------------
