Version 0.27.3
-------------

<<<<<<< HEAD
**Features**:
- Sanitize environment variable values in `altool` error logs when publishing to App Store Connect using `app-store-connect publish` fails. [PR #238](https://github.com/codemagic-ci-cd/cli-tools/pull/238)
=======
**Bugfixes**:
- Fix handling invalid argument errors for grouped CLI arguments that are defined via environment variables. [PR #239](https://github.com/codemagic-ci-cd/cli-tools/pull/239)
>>>>>>> 07322dcf

Version 0.27.2
-------------

**Bugfixes**:
- Fix `AttributeError` that can occur on review submission creation error handling as part of action `app-store-connect builds submit-to-app-store`. [PR #236](https://github.com/codemagic-ci-cd/cli-tools/pull/236)

Version 0.27.1
-------------

**Development**
- Make type interface more strict for App Store Connect API client and resource definitions. [PR #221](https://github.com/codemagic-ci-cd/cli-tools/pull/221)
- Improve `ResourceManagerMixin` type interface. [PR #235](https://github.com/codemagic-ci-cd/cli-tools/pull/235)

**Bugfixes**:
- Fix `AttributeError` exceptions when constructing URLs for App Store Connect API requests to list certificates, certificate IDs, devices or device IDs for given `Profile` instance. [PR #221](https://github.com/codemagic-ci-cd/cli-tools/pull/221)

Version 0.27.0
-------------

**Fixes**
- Action `xcode-project use-profiles` failed to assign code signing information to build configurations that inherited build settings from `xcconfig` files. Reported in [issue #220](https://github.com/codemagic-ci-cd/cli-tools/issues/220). [PR #232](https://github.com/codemagic-ci-cd/cli-tools/pull/232)

**Development**
- Use default values for all arguments in `Keychain.add_certificates` and `XcodeProject.use_profiles`. [PR #226](https://github.com/codemagic-ci-cd/cli-tools/pull/226)

**Dependencies**
- Update [`PyJWT`](https://pyjwt.readthedocs.io/en/stable/) dependency minimum required version from `2.3.0` to `2.4.0`. [PR #231](https://github.com/codemagic-ci-cd/cli-tools/pull/231)

Version 0.26.0
-------------

This release includes changes from [PR #227](https://github.com/codemagic-ci-cd/cli-tools/pull/227).

Apple has deprecated the [Create an App Store Version Submission](https://developer.apple.com/documentation/appstoreconnectapi/create_an_app_store_version_submission) and replaced it by [Review Submissions](https://developer.apple.com/documentation/appstoreconnectapi/review_submissions) API. Changes included in this release update logic driving App Store publishing as part of actions `app-store-connect publish` and `app-store-connect builds submit-to-app-store`. 

**Features**
- Add new action `app-store-connect review-submissions create` to create new review submission request for application's latest App Store Version.
- Add new action `app-store-connect review-submissions get` to show review submission information.
- Add new action `app-store-connect review-submission-items create` to add contents to review submission for App Store review request.
- Add new action `app-store-connect review-submissions confirm` to confirm pending review submission for App Review.
- Add new action `app-store-connect review-submissions cancel` to discard review submission from App Review.

**Development**
- **Breaking**: Return type for `AppStoreConnect.submit_to_app_store` changed. Instead of `AppStoreVersionSubmission` it now returns tuple `(ReviewSubmission, ReviewSubmissionItem)`.
- Add new resource manager properties `review_submissions` and `review_submissions_items` to `AppStoreConnectApiClient`.
- Update `AppStoreVersion` model with optional relationships `appClipDefaultExperience` and `appStoreVersionExperiments`.
- Define new `ReviewSubmissionState` and `ReviewSubmissionItemState` enumerations for App Store Connect API resources.
- Add model definition for resource [`ReviewSubmission`](https://developer.apple.com/documentation/appstoreconnectapi/reviewsubmission).
- Add model definition for resource [`ReviewSubmissionItem`](https://developer.apple.com/documentation/appstoreconnectapi/reviewsubmissionitem).
- Add method new methods to `AppStoreConnect`:
  - `cancel_review_submission`,
  - `confirm_review_submission`,
  - `create_review_submission`,
  - `create_review_submission_item`.


**Tests**
- Update mock for `AppStoreVersion` resource test.

**Docs**
- Add docs for app-store-connect `review-submission-items create`
- Add docs for app-store-connect `app-store-connect review-submissions cancel`
- Add docs for app-store-connect `app-store-connect review-submissions confirm`
- Add docs for app-store-connect `app-store-connect review-submissions create`
- Add docs for app-store-connect `app-store-connect review-submissions get`

Version 0.25.0
-------------

This release includes changes from [PR #224](https://github.com/codemagic-ci-cd/cli-tools/pull/224).

**Features**
- Add option `--archive-method` to action `xcode-project use-profiles` to limit code signing setup for specific profile type only. If archive method is not given, the action will attempt to use all profiles as it worked before.

**Development**
- **Breaking**: Definitions of enumeration base classes `ResourceEnum` and `ResourceEnumMeta` were moved from module `codemagic.apple.resources.enums` to `codemagic.models.enums`.
- `ArchiveMethod` enumeration parent class was changed from plain `enum.Enum` to `ResourceEnum`.
- `ArchiveMethod` class has new factory method `from_profile(profile: ProvisioningProfile)`.
- Method `XcodeProject.use_profiles` has new optional keyword argument `archive_method: Optional[ArchiveMethod] = None`. 

**Docs**
- Update docs for action `xcode-project use-profiles`.

Version 0.24.3
-------------

**Improvements**
- Speed up `xcresult` parsing for `xcode-project` actions `run-tests`, `junit-test-results` and `test-summary`. [PR #223](https://github.com/codemagic-ci-cd/cli-tools/pull/223)

Version 0.24.2
-------------

**Fixes**
- Allow defining `distributionBundleIdentifier` export option by `--custom-export-options` for `xcode-project use-profiles`. [PR #218](https://github.com/codemagic-ci-cd/cli-tools/pull/218)

Version 0.24.1
-------------

**Dependencies**
- Add upper bound to [`cryptography`](https://cryptography.io/en/latest/) Python dependency (version `<37.0.0`) to persist compatibility with currently available `pyOpenSSL` version. [PR #217](https://github.com/codemagic-ci-cd/cli-tools/pull/217)

Version 0.24.0
-------------

Changes in this release improve usability of tool `google-play`. Updates are from [PR #215](https://github.com/codemagic-ci-cd/cli-tools/pull/215) and [PR #216](https://github.com/codemagic-ci-cd/cli-tools/pull/216).

**Breaking**

**None of the breaking changes have an effect on command line usage**, only the Python API of is affected.

- Method signature changes:
  - Signature of `GooglePlay` (tool `google-play`) initialization was changed:
    - positional argument `package_name` was removed,
    - keyword argument `log_requests` was removed,
    - keyword argument `json_output` was removed,
    - positional argument `credentials` accepts now Google Play service account credentials both as JSON `str` and parsed `dict`.
  - Signature of `GooglePlayDeveloperAPIClient` initialization was changed and simplified:
    - positional argument `resource_printer` was removed,
    - positional argument `package_name` was removed.
  - `GooglePlay` method `get_latest_build_number` requires `package_name` argument,
  - `GooglePlayDeveloperAPIClient` methods `create_edit` and `delete_edit` require `package_name` argument,
  - property `max_version_code` of `Track` was converted into a method `get_max_version_code()`.
- CLI argument definitions for `google-play` were updated and moved from `codemagic.tools.google_play` to `codemagic.tools.google_play.arguments`.
- Removed definitions:
  - enumeration `codemagic.google_play.resources.TrackName` was removed.
  - class `codemagic.google_play.ResourcePrinter` was removed.
  - exception `codemagic.google_play.VersionCodeFromTrackError` was removed.
  - removals in `GooglePlayDeveloperAPIClient`:
    - method `get_track_information` was removed,
    - property `service` was removed.

**Features**

- Update tool `google-play`:
  - Allow using custom release tracks with action `google-play get-latest-build-number`.
  - Add new action `google-play tracks get` to get information about specific release track for given package name.
  - Add new action `google-play tracks list` to get information about all available release tracks for given package name.

**Development**

- Module `codemagic.tools.google_play` was refactored by splitting single source file into a subpackage.
  - Define actions group `TracksActionGroup` for working with tracks.
  - Move `get_latest_build_number` action / method implementation into separate subclass `GetLatestBuildNumberAction`.
- Rework the internals of `GooglePlayDeveloperAPIClient`:
  - add context manager to handle `edit` lifecycle so that callers don't have to take care of deletion afterwards,
  - add new methods `get_track` and `list_tracks`,
  - service resource instance was removed from class instance as it wasn't thread safe.
- Update `mypy` version.
- Add more tests for `GooglePlay` tool.

**Docs**

- Update docs for tool `google-play`.
- Update docs for action `google-play get-latest-build-number`.
- Add docs for action group `google-play tracks`.
- Add docs for action `google-play tracks get`.
- Add docs for action `google-play tracks list`.

Version 0.23.1
-------------

**Fixes**
- Action `google-play get-latest-build-number` crashed when [`Track`](https://developers.google.com/android-publisher/api-ref/rest/v3/edits.tracks) response from Google Play Developer API did not specify `includeRestOfWorld` field for [`CountryTargeting`](https://developers.google.com/android-publisher/api-ref/rest/v3/edits.tracks#countrytargeting). [PR #214](https://github.com/codemagic-ci-cd/cli-tools/pull/214)

Version 0.23.0
-------------

This release includes changes from [PR #213](https://github.com/codemagic-ci-cd/cli-tools/pull/213) to improve command line usage and Python client usability for managing Android keystores.

**Breaking**
- Remove key password option (specified by `-l`, `--ks-key-pass` or `--key-pass`) from action `android-keystore verify` as it is not used.

**Features**
- Add new action `android-keystore certificates` to list information about certificates included in the keystore.

**Development**
- **Breaking.** Remove `key_password` keyword argument from `AndroidKeystore.verify`.
- **Breaking.** Change signature of `Keytool.validate_keystore`. Instead of taking `keystore: Keystore` as the argument, now `keystore_path: pathlib.Path`, `keystore_password: str` and, `key_alias: str` are taken. Method functionality remains intact.
- Add new method `Keytool.get_certificates -> List[Certificate]` to extract certificates from specified android keystore.
- Add new convenience methods to `codemagic.models.Certificate`:
  - `get_summary() -> Dict` to generate JSON serializable dictionary containing information about the certificate.
  - `get_text_summary() -> str` that generates a printable and user-readable string representation of the certificate's information.

**Docs**
- Update documentation for tool `android-keystore`.
- Update documentation for action `android-keystore verify`.
- Add documentation for action `android-keystore certificates`.

Version 0.22.5
-------------

**Fixes**
- Return `True` from `Certificate.is_development_certificate` property if the certificate is _Mac Development_ code signing certificates, as those certificates are used to sign development versions of Mac apps. [PR #212](https://github.com/codemagic-ci-cd/cli-tools/pull/212)

Version 0.22.4
-------------

**Development**
- Add properties `creation_date` and `expiration_date` to `ProvisioningProfile` object. [PR #211](https://github.com/codemagic-ci-cd/cli-tools/pull/211)

Version 0.22.3
-------------

This is a bugfix release from [PR #210](https://github.com/codemagic-ci-cd/cli-tools/pull/210) to fix problems with tool `android-keystore` that was first added in [version 0.21.0](https://github.com/codemagic-ci-cd/cli-tools/releases/tag/v0.21.0).

**Improvements**
- Use better error message for keystore validation in case non-keystore file is passed for validation.

**Fixes**
- Fix debug keystore creation using action `android-keystore create-debug-keysotre`. It was using invalid keyword argument to specify keystore path.
- Make keystore path argument `--keystore` required for `android-keystore create` and `android-keystore verify` actions.

Version 0.22.2
-------------

This is a bugfix release from [PR #209](https://github.com/codemagic-ci-cd/cli-tools/pull/209).

**Fixes**
- Fix loading code signing entitlements from Xcode archives and iOS App Store Packages (`*.xcarchive` and `*.ipa` files respectively) with Xcode 13.3+. A tool called `codesign` which is bundled with Xcode is used to extract code signing entitlements information from application packages. The version of `codesign` included in Xcode 13.3 came with some modifications that broke the flow which is used to collect code signing entitlements.

Version 0.22.1
-------------

**Development**
- [PEP 561](https://www.python.org/dev/peps/pep-0561/) compliance. Include `py.typed` marker file to indicate that this package has inline type hints. [PR #207](https://github.com/codemagic-ci-cd/cli-tools/pull/207)

Version 0.21.0
-------------

This release contains updates from [PR #206](https://github.com/codemagic-ci-cd/cli-tools/pull/206).

**Features**
- Add new tool `android-keystore` to Android app code signing keystores. New actions are:
  - `android-keystore create` to initialize new Android keystore,
  - `android-keystore create-debug-keystore` to initialize new debug Android keystore with default settings,
  - `android-keystore verify` to check that Android keystore alias and passwords are correct.

**Development**
- Add optional `env` keyword argument to `CliProcess.execute` method to specify process specific environment variables.
- Add dataclass `CertificateAttributes` to store certificate issuer information.
- Add dataclass `Keystore` to store keystore information.
- Add new module `codemagic.shell_tools` to contain Python wrappers for command line utilities.
- Add minimal Python wrapper for `keytool` command line utility in `codemagic.shell_tools.Keytool`.


**Docs**
- Add documentation for tool `android-keystore`.
- Add documentation for action `android-keystore create`. 
- Add documentation for action `android-keystore create-debug-keystore`. 
- Add documentation for action `android-keystore verify`. 

Version 0.20.0
-------------

This release contains improvements from [PR #205](https://github.com/codemagic-ci-cd/cli-tools/pull/205).

**Features**
- Add option `--p12-path` for `app-store-connect` actions `create-certificate` and `get-certificate` to specify PKCS#12 container save path that can be used together with `--save` to specify exact file path where the container is saved. It overrides default save location, which is configured by `--certificates-dir`.

**Fixes**
- Support certificates that do not have common name defined in subject.

**Development**
- Describe new common argument type `CommonArgumentType.non_existing_path` which asserts that specified file does not exist.
- PKCS#12 support in `pyOpenSSL` is deprecated and `cryptography` APIs should be used instead. Replace the deprecated `crypto.load_pkcs12` in `Certificate.from_p12` with `cryptography`'s `pkcs12.load_key_and_certificates`.
- Add new factory method `PricateKey.from_p12` to load private key from PKCS#12 container.
- Allow using `PrivateKey` instances for `AppStoreConnect` methods that take `certificate_key` argument. Before only instances of `Types.CertificateKeyArgument` were supported.
- Support `DSA` and elliptic curve private keys for `PrivateKey`.

Version 0.19.1
-------------

This is a bugfix release from [PR #204](https://github.com/codemagic-ci-cd/cli-tools/pull/204) to address the regression introduced in [PR #203](https://github.com/codemagic-ci-cd/cli-tools/pull/203).

**Fixes**
- Fix export options plist generation with `xcode-project use-profiles` in case provisioning profiles with wildcard identifiers (such as `*` or `com.example.*`) were used.

**Development**
- Add new data container class `ProvisioningProfileAssignment` which can be used to track the Xcode project target onto which certain provisioning profile was assigned to.
- Change `ExportOptions` factory method `from_used_profiles(cls, used_profiles: Sequence[ProvisioningProfile]) -> ExportOptions` to `from_profile_assignments(cls, profile_assignments: Sequence[ProvisioningProfileAssignment])`. This will persist the actual bundle identifiers of the Xcode targets when the property list constructed, instead of possibly using wildcard identifiers from provisioning profiles.

Version 0.19.0
-------------

This release includes changes from [PR #203](https://github.com/codemagic-ci-cd/cli-tools/pull/203) to improve usability and feedback from `xcode-project use-profiles`.

**Features**
- Improve `xcode-project use-profiles` log output. Highlight Xcode targets for which code signing settings were not configured, but are likely necessary for successful build.
- Add `--code-signing-setup-verbose-logging` option to action `xcode-project use-profiles` which turns on detailed log output for code signing settings configuration.

**Docs**
- Update docs for `xcode-project use-profiles` action. Add documentation for option `--code-signing-setup-verbose-logging`.

**Development**
- **Breaking.** Remove dataclass `codemagic.models.matched_profiles.MatchedProfile` and all its usages.
- **Breaking.** Replace `ExportOptions.from_matched_profiles` with `ExportOptions.from_used_profiles`. Old method was relying on the removed `MatchedProfile` class, while new method has more generic interface requiring only sequence of `ProvisioningProfiles` as arguments.
- **Breaking.** Change command line interface for `code_signing_manager.rb`:
  - Replace command line option `-u` / `--used-profiles` with `-r` / `--result-path` to better reflect the updated contents of result file.
  - Results saved into file specified by `--result-path` will now include all found Xcode targets, including those that were not assigned provisioning profile. The targets for which matching provisioning profile was found and configured, the reference also includes the used provisioning profile `uuid`.
  - The saved JSON file structure what used to be `{profile_uuid: [<target_info>, ...]}` is now `[<target_info>, ...]`.
- Always multiplex `code_signing_manager.rb` verbose log output to main file log.
- `CodeSigningManager.use_profiles` logs Xcode project targets for which provisioning profiles were not found, but are likely necessary for building `ipa`.

Version 0.18.1
-------------

**Fixes**
- Allow using `manageAppVersionAndBuildNumber` as an export option when building with `xcode-project build-ipa`. [PR #201](https://github.com/codemagic-ci-cd/cli-tools/pull/201)

Version 0.18.0
-------------

**Fixes**
- When creating new provisioning profiles as part of action `app-store-connect fetch-signing-files` include only eligible devices when creating the profiles. Before the action could fail for example in case when iOS development or Ad Hoc provisioning profile was created, but an Apple TV device was included as a create parameter. [PR #200](https://github.com/codemagic-ci-cd/cli-tools/pull/200)

**Features**
- Change default behaviour for resolving certificate type from provisioning profile type. Map `IOS_APP_ADHOC` provisioning profile type to `DISTRIBUTION` certificate type instead of `IOS_DISTRIBUTION`. "Apple Distribution" certificates can be used to sign any type of application (iOS, tvOS, Mac, Universal, etc.) and as a result fewer certificates are required. Applies to the following actions:
  - `app-store-connect fetch-signing-files`,
  - `app-store-connect list-certificates`.
  
  This change is backwards compatible in the sense that existing matching `IOS_DISTRIBUTION` certificates are still used for `IOS_APP_ADHOC` provisioning profiles if found. [PR #198](https://github.com/codemagic-ci-cd/cli-tools/pull/198)

**Development**
- Behaviour of `CertificateType.from_profile_type` was changed:
  - calling it with `ProfileType.IOS_APP_STORE` returns `CertificateType.DISTRIBUTION` instead of `CertificateType.IOS_DISTRIBUTION` as before. [PR #198](https://github.com/codemagic-ci-cd/cli-tools/pull/198)

Version 0.17.2
-------------

This is a bugfix release to fix the regression introduced in v0.17.1.

**Fixes**
- Consider OpenSSH private keys for `app-store-connect` argument `--certificate-key` valid again. Due to changes in [PR #196](https://github.com/codemagic-ci-cd/cli-tools/pull/196) only PEM encoded keys were accepted as certificate keys, but OpenSSH keys are not fully compatible with the PEM standard, and should be allowed too. [PR #197](https://github.com/codemagic-ci-cd/cli-tools/pull/197)

Version 0.17.1
-------------

**Fixes**
- Validate that App Store Connect API private key specified for `app-store-connect` tool by argument `--private-key` is a valid PEM encoded key. [PR #196](https://github.com/codemagic-ci-cd/cli-tools/pull/196)

Version 0.17.0
-------------

**Features**
- When retrying `altool` commands as part of `app-store-connect publish` action, kill open Xcode processes before another attempt is made. It is applicable only if the action is launched in CI environment (environment variable `CI` is set to _truthy_ value). [PR #192](https://github.com/codemagic-ci-cd/cli-tools/pull/192)

**Fixes**
- Value of test output directory, specified by argument `--output-dir`, for actions [`xcode-project junit-test-results`](https://github.com/codemagic-ci-cd/cli-tools/blob/v0.16.1/docs/xcode-project/junit-test-results.md#junit-test-results) and [`xcode-project run-tests`](https://github.com/codemagic-ci-cd/cli-tools/blob/v0.16.1/docs/xcode-project/run-tests.md#run-tests) had to point to existing directory, which is too restrictive. Change it so that the specified test output directory can be either created, or it has to exist. File paths are still considered to be invalid inputs. [PR #191](https://github.com/codemagic-ci-cd/cli-tools/pull/191)
- Fix default test destination for `xcode-project run-tests` when tests are run for macOS SDK. Omit test destination for these cases as the tests will be launched on the host machine directly. Otherwise, the default simulator obtained by [`xcode-project default-test-destination`](https://github.com/codemagic-ci-cd/cli-tools/blob/v0.16.1/docs/xcode-project/default-test-destination.md) is still used as before if no devices are specified. [PR #191](https://github.com/codemagic-ci-cd/cli-tools/pull/191)

**Docs**
- Apply bold style to Markdown docs that are shown using ANSI bold in terminal help messages. [PR #190](https://github.com/codemagic-ci-cd/cli-tools/pull/190)
- Apply pre style to Markdown docs that are shown in bright blue color in terminal help messages. [PR #190](https://github.com/codemagic-ci-cd/cli-tools/pull/190)
- Update docs for `xcode-project run-tests` action. [PR #191](https://github.com/codemagic-ci-cd/cli-tools/pull/191)

**Development**
- Add function `codemagic.cli.environment.is_ci_environment() -> bool` which checks whether current process is being run in a CI environment. Check is being performed based on the value of `CI` environment variable. [PR #192](https://github.com/codemagic-ci-cd/cli-tools/pull/192)

**Dependencies**
- Add [`psutil`](https://pypi.org/project/psutil/) Python dependency (version `5.8.0+`) to manage ongoing system processes in a platform-agnostic way. [PR #192](https://github.com/codemagic-ci-cd/cli-tools/pull/192)
- Bumps `pipenv` dependency from version `2021.11.23` to `2022.1.8` (development only). [PR #193](https://github.com/codemagic-ci-cd/cli-tools/pull/193)

Version 0.16.1
-------------

**Fixes**
- Revoke cached App Store Connect API JSON web token when unauthorized request retry attempts are exhausted. [PR #188](https://github.com/codemagic-ci-cd/cli-tools/pull/188)

**Development**
- Log for which App Store Connect API key JWT is generated or loaded from disk cache. [PR #188](https://github.com/codemagic-ci-cd/cli-tools/pull/188)
- Remove `reset_token` parameter from `AppStoreConnectApiClient.generate_auth_headers`. [PR #188](https://github.com/codemagic-ci-cd/cli-tools/pull/188)
- Add optional `revoke_auth_info: Callable[[], None]` parameter to `AppStoreConnectApiSession` to reset App Store Connect API authentication information in case of unauthorized requests. [PR #188](https://github.com/codemagic-ci-cd/cli-tools/pull/188)

Version 0.16.0
-------------

**Features**
- Change default behaviour for resolving certificate type from provisioning profile type. Map both `IOS_APP_STORE` and `MAC_APP_STORE` provisioning profile types to `DISTRIBUTION` certificate type instead of the old approach where `IOS_DISTRIBUTION` and `MAC_APP_DISTRIBUTION` certificate types were used respectively. "Apple Distribution" certificates can be used to sign any type of application (iOS, tvOS, Mac, Universal, etc.) and as a result fewer certificates are required. Applies to the following actions:
  - `app-store-connect fetch-signing-files`,
  - `app-store-connect list-certificates`.
  
  This change is backwards compatible in the sense that existing matching `IOS_DISTRIBUTION` and `MAC_APP_DISTRIBUTION` certificates are still used for `IOS_APP_STORE` and `MAC_APP_STORE` provisioning profiles if found. [PR #185](https://github.com/codemagic-ci-cd/cli-tools/pull/185)
- Unify formatting for signing certificates, profiles and bundle IDs in `app-store-connect fetch-signing-files` log output. [PR #185](https://github.com/codemagic-ci-cd/cli-tools/pull/185)
- Multiple `--type` arguments are now supported for `app-store-connect list-certificates` action. [PR #185](https://github.com/codemagic-ci-cd/cli-tools/pull/185)
- When either signing certificate or provisioning profile is saved to disk (for example as part of `app-store-connect fetch-signing-files`), then the save path will include resource ID and type, which makes it possible to easily match process output to file on disk. [PR #185](https://github.com/codemagic-ci-cd/cli-tools/pull/185)

**Dependencies**
- Update required [PyJWT](https://pyjwt.readthedocs.io/en/stable/index.html) version from `2.0.0` to `2.3.0`.  [#186](https://github.com/codemagic-ci-cd/cli-tools/pull/186)  

**Development**
- Behaviour of `CertificateType.from_profile_type` was changed:
  - calling it with `ProfileType.IOS_APP_STORE` returns `CertificateType.DISTRIBUTION` instead of `CertificateType.IOS_DISTRIBUTION` as before,
  - and calling it with `ProfileType.MAC_APP_STORE` returns `CertificateType.DISTRIBUTION` instead of `CertificateType.MAC_APP_DISTRIBUTION`. [PR #185](https://github.com/codemagic-ci-cd/cli-tools/pull/185)
- Signature of `AppStoreConnect.list_certificates` was updated. Method argument `certificate_type: Optional[CertificateType] = None` was deprecated and replaced by `certificate_types: Optional[Union[CertificateType, Sequence[CertificateType]]] = None`. This change is fully backwards compatible in the sense that as of now both the positional usage of the argument still works, and `certificate_type` can still also be used as a keyword argument. [PR #185](https://github.com/codemagic-ci-cd/cli-tools/pull/185)

**Docs**
- Update documentation for `app-store-connect list-certificates` to reflect the possibility of multiple `--type` arguments. [PR #185](https://github.com/codemagic-ci-cd/cli-tools/pull/185)

Version 0.15.0
-------------

**Features**
- Add `--api-unauthorized-retries` option to `app-store-connect` actions to gracefully handle invalid `401 Unauthorized` responses from App Store Connect API. In case HTTP request to App Store Connect API fails with authentication error, generate new JSON Web Token, and try to do the request again until retries are exhausted. Retry count default to `3` for CLI invocations. [PR #178](https://github.com/codemagic-ci-cd/cli-tools/pull/178)
- Improve error messages for CLI invocations in case invalid value is provided to CLI argument that can be specified using an environment variable. [PR #180](https://github.com/codemagic-ci-cd/cli-tools/pull/180)
- Add option to cache App Store Connect JSON Web Token to disk so that the same token could be reused between subsequent `app-store-connect` command invocations to avoid false positive authentication errors from App Store Connect API. [PR #181](https://github.com/codemagic-ci-cd/cli-tools/pull/181)
- All `app-store-connect` actions have new option `--disable-jwt-cache` to turn off caching App Store Connect JWT to disk. The default behaviour is to have disk cache enabled. That is JWT is loaded from disk if present and not expired, and generated tokens are cached to disk unless this feature is turned off. [PR #181](https://github.com/codemagic-ci-cd/cli-tools/pull/181)

**Development**
- `AppStoreConnect`, `AppStoreConnectApiClient` and `AppStoreConnectApiSession` classes take new optional keyword argument `unauthorized_request_retries` which defines how many times request with unauthorized response should be retried. [PR #178](https://github.com/codemagic-ci-cd/cli-tools/pull/178)
- Use custom abstract metaclass for `TypedCliArgument` that enables class name transformation during CLI argument parsing. Pretty class name can be defined using `type_name_in_argparse_error` attribute on classes that inherit from `TypedCliArgument`. In case pretty name is not defined, then basic types are mapped to string representation, and otherwise `CamelCase` names are converted `camel case`. [PR #180](https://github.com/codemagic-ci-cd/cli-tools/pull/180)
- Extract logic that deals with App Store Connect JWT generation and lifespan from `AppStoreConnectApiClient` to standalone `JsonWebTokenManager` class. [PR #181](https://github.com/codemagic-ci-cd/cli-tools/pull/181)
- `AppStoreConnect` and `AppStoreConnectApiClient` classes take new optional keyword argument `enable_jwt_cache` which configures whether the JSON web token is cached to file or not. [PR #181](https://github.com/codemagic-ci-cd/cli-tools/pull/181)

**Docs**
- Update docs for `app-store-connect` actions and include information about `--api-unauthorized-retries` option. [PR #179](https://github.com/codemagic-ci-cd/cli-tools/pull/179)
- Update docs for `app-store-connect` actions and include information about `--disable-jwt-cache` option. [PR #183](https://github.com/codemagic-ci-cd/cli-tools/pull/183)

Version 0.14.1
-------------

**Fixes**
- In case updating or creating localized App Store version meta information fails for any of the provided languages, do not fail the calling action, but log the error instead. Has an effect on `app-store-connect publish` and `app-store-connect builds submit-to-app-store`. [PR #175](https://github.com/codemagic-ci-cd/cli-tools/pull/175)

Version 0.14.0
-------------

**Deprecations**
- Option `--skip-package-validation` of `app-store-connect publish` is ignored and shows a deprecation warning. [PR #174](https://github.com/codemagic-ci-cd/cli-tools/pull/174)

**Features**
- Change `app-store-connect publish` not to run package validation by default before uploading it to App Store Connect. [PR #174](https://github.com/codemagic-ci-cd/cli-tools/pull/174)
- Add new option `--enable-package-validation` to action `app-store-connect publish` that turns on package validation before it is uploaded to App Store Connect. [PR #174](https://github.com/codemagic-ci-cd/cli-tools/pull/174)

Version 0.13.2
-------------

**Features**
- Improve error messages for CLI invocations in case invalid value was provided for argument with `Enum` type. [PR #170](https://github.com/codemagic-ci-cd/cli-tools/pull/170)

**Fixes**

- Use correct package type for `altool` commands when publishing tvOS apps using `app-store-connect publish`. [PR #173](https://github.com/codemagic-ci-cd/cli-tools/pull/173)

Version 0.13.1
-------------

This is an enhancement release to further streamline the App Store review submission automation capabilities.

Additions and changes from [pull request #172](https://github.com/codemagic-ci-cd/cli-tools/pull/172).

**Features**
- Support setting localized meta information for App Store versions when submitting build to App Store review.
- Add new actions group `app-store-version-localizations` to `app-store-connect`.
- Add new action `app-store-connect app-store-version-localizations create` to add localized metadata to an App Store version.
- Add new action `app-store-connect app-store-version-localizations delete` to remove localized metadata from an App Store version.
- Add new action `app-store-connect app-store-version-localizations get` to read App Store version localized metadata.
- Add new action `app-store-connect app-store-version-localizations modify` to edit App Store version localized metadata.
- Add new action `app-store-connect app-store-versions localizations` to list App Store version localizations for an App Store version.
- Change `app-store-connect publish` to support adding or updating localized version metadata when submitting build to App Store review.
- Change `app-store-connect builds submit-to-app-store` to support adding or updating localized version metadata for App Store version.
- Add new App Store Connect API client method `AppStoreVersionLocalizations.create` to create App Store version localization meta information. See official API method [documentation](https://developer.apple.com/documentation/appstoreconnectapi/create_an_app_store_version_localization).
- Add new App Store Connect API client method `AppStoreVersionLocalizations.read` to obtain App Store version localization meta information. See official API method [documentation](https://developer.apple.com/documentation/appstoreconnectapi/read_app_store_version_localization_information).
- Add new App Store Connect API client method `AppStoreVersionLocalizations.modify` to edit existing App Store version localization meta information. See official API method [documentation](https://developer.apple.com/documentation/appstoreconnectapi/modify_an_app_store_version_localization).
- Add new App Store Connect API client method `AppStoreVersionLocalizations.delete` to remove existing App Store version localization meta information. See official API method [documentation](https://developer.apple.com/documentation/appstoreconnectapi/delete_an_app_store_version_localization).
- Add new App Store Connect API client method `AppStoreVersions.list_app_store_version_localizations` to list all App Store version localizations for given App Store version. See official API method [documentation](https://developer.apple.com/documentation/appstoreconnectapi/list_all_app_store_version_localizations_for_an_app_store_version).
- Show more informative error messages in case CLI arguments from environment variables or files are invalid.
- Add new options to actions `app-store-connect publish` and `app-store-connect builds submit-to-app-store`:
  - `--app-store-version-info`,
  - `--description`,
  - `--keywords`,
  - `--marketing-url`,
  - `--promotional-text`,
  - `--support-url`,
  - `--app-store-version-localizations`.

**Docs**

- Create docs for `app-store-connect` actions group `app-store-version-localizations`.
- Create docs for action `app-store-connect app-store-version-localizations create`.
- Create docs for action `app-store-connect app-store-version-localizations delete`.
- Create docs for action `app-store-connect app-store-version-localizations get`.
- Create docs for action `app-store-connect app-store-version-localizations modify`.
- Update docs for `app-store-connect` actions group `app-store-versions`.
- Create docs for action `app-store-connect app-store-versions localizations`.
- Update docs for action `app-store-connect app-store-versions create`.
- Update docs for action `app-store-connect app-store-versions modify`.
- Update docs for action `app-store-connect builds submit-to-app-store`.
- Update docs for action `app-store-connect publish`.
- Remove backticks from terminal help messages and keep them only for markdown documentation formatting.

**Development**

- Add option to limit number of responses in App Store Connect API client pagination method.
- Change type of `App.Attributes.locale` from plain `str` to `Locale` enumeration.
- Add definition for `AppStoreVersionLocalization` resource. See official resource [documentation](https://developer.apple.com/documentation/appstoreconnectapi/appstoreversionlocalization).
- Reorder method signatures in `AbstractBaseAction` and unify indentation for method arguments.
- Add references to implementing methods to `AbstractBaseAction` interface.

Version 0.13.0
-------------

Additions and changes from [pull request #164](https://github.com/codemagic-ci-cd/cli-tools/pull/164).

**Features**

- Add new App Store Connect API client method `AppStoreVersions.create` to create an App Store version. See official API method [documentation](https://developer.apple.com/documentation/appstoreconnectapi/create_an_app_store_version).
- Add new App Store Connect API client method `AppStoreVersions.read_build` to read associated build from an App Store version. See official API method [documentation](https://developer.apple.com/documentation/appstoreconnectapi/read_the_build_information_of_an_app_store_version).
- Add new App Store Connect API client method `AppStoreVersions.read_app_store_version_submission` to read associated App Store version submission from an App Store version. See official API method [documentation](https://developer.apple.com/documentation/appstoreconnectapi/read_the_app_store_version_submission_information_of_an_app_store_version).
- Add new App Store Connect API client method `AppStoreVersions.modify` to edit existing App Store version details. See official API method [documentation](https://developer.apple.com/documentation/appstoreconnectapi/modify_an_app_store_version).
- Add new App Store Connect API client method `AppStoreVersions.delete` to delete an App Store version. See official API method [documentation](https://developer.apple.com/documentation/appstoreconnectapi/delete_an_app_store_version).
- Add ability to group optional CLI action arguments into named argument groups.
- Add new actions group `app-store-versions` to `app-store-connect`.
- Add new action `app-store-connect app-store-versions create` to create a new App Store version using specified build to an app.
- Add new action `app-store-connect app-store-versions modify` to update existing App Store version details.
- Add new action `app-store-connect app-store-versions delete` to remove App Store version.
- Add option to specify build filters for action `app-store-connect apps builds`.
- Add new action `app-store-connect builds app-store-version` to get the App Store version of a specific build.
- Add new action `app-store-connect builds submit-to-app-store` to submit specified build to App Store review. Optionally specify version details and release type.
- Update `app-store-connect publish` action to allow automatic App Store review submission after binary upload.
- Use grouped CLI arguments in action `app-store-connect publish` for better help messages and documentation. 
- Add new option `--skip-package-upload` to `app-store-connect publish`.
- Add short aliases for CLI flags:
  - `-su` for `--skip-package-upload`,
  - `-sv` for `--skip-package-validation`,
  - `-w` for `--max-build-processing-wait`.

**Fixes**

- Fix creating `Resource` objects that do not have any attributes.
- Fix `--max-build-processing-wait` CLI option validation.
- Allow non-integer version numbers for `--build-version-number`.

**Docs**

- Update docs for tool `app-store-connect`.
- Create docs for `app-store-connect` actions group `app-store-versions`.
- Create docs for action `app-store-connect app-store-versions create`.
- Create docs for action `app-store-connect app-store-versions delete`.
- Create docs for action `app-store-connect app-store-versions modify`.
- Create docs for `app-store-connect` actions group `apps`.
- Update docs for action `app-store-connect apps app-store-versions`.
- Update docs for action `app-store-connect apps builds`.
- Update docs for action `app-store-connect apps list`.
- Create docs for `app-store-connect` actions group `builds`.
- Create docs for action `app-store-connect builds app-store-version`.
- Create docs for action `app-store-connect builds submit-to-app-store`.
- Update docs for action `app-store-connect builds submit-to-testflight`.
- Update docs for action `app-store-connect list-builds`.
- Update docs for action `app-store-connect publish`.

**Development**

- Support filtering by multiple values for one parameter in `ResourceManager.filter`.
- Change `ResourceManager._get_update_payload` to accept `relationships` in addition to `attributes`. Make `attributes` and `relationships` arguments keyword-only.
- Add missing return type hints to resource manger methods that did not have them.
- Extract argument parser setup from `CliApp` class into separate module under `ArgumentParserBuilder` class.
- Move `create_app_store_version_submission` and `delete_app_store_version_submission` methods from `AppStoreConnect` class to `AppStoreVersionSubmissionsActionGroup`.
- Collect `app-store-connect` actions arguments that are used number of times under argument groups to reduce duplication.
- Refactor `PublishAction` class:
  - extract `publish` action arguments validation into separate method,
  - move decorator arguments into separate tuple, 
  - add dataclasses for subaction options, 
  - support App Store review submission.

Version 0.12.1
-------------

**Fixes**

- Show appropriate error messages when invalid values are passed to CLI actions using environment variables. [PR #168](https://github.com/codemagic-ci-cd/cli-tools/pull/168)

Version 0.12.0
-------------

**Breaking**

- Action `app-store-connect publish` option `--verbose-altool-logging` was renamed to `--altool-verbose-logging`. Corresponding environment variable configuration options was also changed from `APP_STORE_CONNECT_VERBOSE_ALTOOL_LOGGING` to `APP_STORE_CONNECT_ALTOOL_VERBOSE_LOGGING`. [PR #163](https://github.com/codemagic-ci-cd/cli-tools/pull/163)
- Python API for `AppStoreConnect.publish` was changed: keyword argument `verbose_altool_logging` was renamed to `altool_verbose_logging`. [PR #163](https://github.com/codemagic-ci-cd/cli-tools/pull/163)

**Features**

- Action `app-store-connect pubish` will now retry package validation and upload in case of some known errors (authentication failure, timeout) for configured amount of time. [PR #163](https://github.com/codemagic-ci-cd/cli-tools/pull/163)
- Add new option `--altool-retries` to action `app-store-connect pubish` to configure how many times `altool` action will be retried on known flaky error. [PR #163](https://github.com/codemagic-ci-cd/cli-tools/pull/163)
- Add new option `--altool-retry-wait` to action `app-store-connect pubish` to configure wait duration in seconds between `altool` action retries. [PR #163](https://github.com/codemagic-ci-cd/cli-tools/pull/163)

**Development / Docs**

- Do not use line wrapping when generating docs (new feature in [`mdutils` version 1.3.1](https://github.com/didix21/mdutils/blob/master/CHANGELOG.md#v131-2021-07-10)). [PR #163](https://github.com/codemagic-ci-cd/cli-tools/pull/163)
- Generate new docs for action `app-store-connect publish`. [PR #163](https://github.com/codemagic-ci-cd/cli-tools/pull/163)
- 

Version 0.11.4
-------------

**Fixes**

- Fix decoding undefined byte sequences while processing subprocess streams. [PR #162](https://github.com/codemagic-ci-cd/cli-tools/pull/162)

Version 0.11.3
-------------

**Features**

- Add switch to use verbose logging for `altool` subcommands that are executed as part of `app-store-connect publish`. [PR #160](https://github.com/codemagic-ci-cd/cli-tools/pull/160)

**Development / Docs**

- Update `app-store-connect publish` action docs. [PR #160](https://github.com/codemagic-ci-cd/cli-tools/pull/160)

Version 0.11.2
-------------

**Fixes**

- Add validation for export options plist path on `xcode-project build-ipa` action. Handle missing files and invalid property list files gracefully [PR #155](https://github.com/codemagic-ci-cd/cli-tools/pull/155).

**Features**

- Support running subprocesses on Windows. [PR #156](https://github.com/codemagic-ci-cd/cli-tools/pull/156)
- Capture logs from subprocesses on Windows. [PR #156](https://github.com/codemagic-ci-cd/cli-tools/pull/156)

**Development / Docs**

- Do not import `fcntl` module globally in order to support Windows platform. [PR #156](https://github.com/codemagic-ci-cd/cli-tools/pull/156)
- Create `CliProcessStream` abstraction layer to handle streams on both POSIX and Windows. [PR #156](https://github.com/codemagic-ci-cd/cli-tools/pull/156)

Version 0.11.1
-------------

**Features**

- Show unformatted Xcode build errors on `xcode-project build-ipa` invocations that fail due to errors on `xcodebuild archive`. [PR #153](https://github.com/codemagic-ci-cd/cli-tools/pull/153).

**Development / Docs**

- Add a generator `codemagic.utilities.backwards_file_reader.iter_backwards` that returns the lines of a file in reverse order. [PR #153](https://github.com/codemagic-ci-cd/cli-tools/pull/153).

Version 0.11.0
-------------

**Features**

- New `app-store-connect register-device` action to add new device to Apple Developer team. Registering a device allows creating a provisioning profile for app testing and ad hoc distribution.

**Development / Docs**

- Rename `DeviceArgument.DEVICE_NAME` CLI argument to `DeviceArgument.DEVICE_NAME_OPTIONAL`.
- Update docs for action `app-store-connect beta-groups add-build`.
- Update docs for action `app-store-connect beta-groups remove-build`.
- Update docs for action `app-store-connect list-devices`.
- Add docs for action `app-store-connect register-device`.

Version 0.10.3
-------------

**Development / Docs**

- Add `get_fingerprint` method to `codemagic.models.Certificate` class which returns certificate's hexadecimal fingerprint for requested hashing algorithm.

Version 0.10.2
-------------

**Fixes**

- Make `codemagic.apple.resources.App` relationship for `ciProduct` optional.

Version 0.10.1
-------------

**Fixes**

- Fix `codemagic.models.application_package.Ipa` initialization for packages that are compressed using [`LZFSE`](https://github.com/lzfse/lzfse) compression algorithm. Fix requires `unzip` to be available in system `$PATH`. 

Version 0.10.0
-------------

**Features**

- New `app-store-connect beta-groups` action set to add and remove TestFlight builds from groups of beta testers.
- `app-store-connect publish` action accepts multiple Beta group names under `--beta-group` key. The uploaded TestFlight build will be made available to the specified groups of beta testers.

**Development / Docs**

- Update `app-store-connect publish` action docs.

Version 0.9.8
-------------

**Fixes**

- Fail action `app-store-connect builds subtmit-to-testflight` properly using error handling in case the application is missing required test information in App Store Connect.
- Support `links` field in App Store Connect API [error responses](https://developer.apple.com/documentation/appstoreconnectapi/errorresponse/errors). 

Version 0.9.7
-------------

**Improvements**

- Accept list of `BetaBuildInfo` objects as `beta_build_localizations` argument for `AppStoreConnect.add_beta_test_info` using Python API.

Version 0.9.6
-------------

**Improvements**

- Add new action `add-beta-test-info` to submit What's new (What to test) localized information for a beta build.
- Add new action `submit-to-testflight` to submit beta build to TestFlight.
- Introduce strict with match with `--strict-match-identifier` keyword when listing applications filtered by Bundle ID.
- Avoid waiting for processed build when `MAX_BUILD_PROCESSING_WAIT` or `--max-build-processing-wait` is set to 0.

**Development**

- `publish` command will now rely on `add-beta-test-info` and `submit-to-testflight` tasks.
- Add `read_with_include` for Builds to return an application along with a build.

Version 0.9.5
-------------

**Improvements**

- Add missing `submittedDate` to Beta App Review Submission attributes 

**Fixes**

- Ignore undefined model attributes in App Store Connect API responses instead of failing with `TypeError`.
- Fix finding uploaded build as part of `app-store-connect publish`.
- Fix `app-store-connect apps builds` action by replacing broken [List All Builds of an App
](https://developer.apple.com/documentation/appstoreconnectapi/list_all_builds_of_an_app) API endpoint by [List Builds
](https://developer.apple.com/documentation/appstoreconnectapi/list_builds) endpoint.

**Development / Docs**

- Add warning to method `list_builds` in `Apps` resource manager about malfunctioning pagination.
- Add missing relationship `ciProduct` to `App` model.
- Accept strings for builds filter version restriction.

Version 0.9.4
-------------

**Fixes**

- Fix custom export option usage on `xcode-project use-profiles --custom-export-options`. Replace faulty argument unpacking usage with plain dictionary updates and iteration.

Version 0.9.3
-------------

**Improvements**

- Double the number of attempts to find an uploaded build on App Store Connect side

Version 0.9.2
-------------

**Improvements**

- Require API key based authentication for `app-store-connect publish` when `--beta-build-localizations` is used.

Version 0.9.1
-------------

**Features**

- Add action `codemagic-cli-tools installed-tools` to show the tools that are installed by current Codemagic CLI tools version.
- Add action `codemagic-cli-tools version` to show version of currently installed Codemagic CLI tools.

**Development / Docs**

- Create keychains in `~/Library/codemagic-cli-tools/keychains` by default when `--path` is not specified with `keychain initialize`.
- Add docs for new actions from tool `codemagic-cli-tools`.
- Fix typos in CLI arguments help messages/docs that can be specified using `@env:` or `@file:` prefixes.

Version 0.9.0
-------------

**Features**

- Add action `keychain use-login` to make login keychain from `~/Library/Keychains` system default keychain again.

**Improvements**

- Save new keychain to `~/Library/Keychains/codemagic-cli-tools` instead of `$TMPDIR` by default with `keychain initialize` in case the `--path` option is not specified.

**Development / Docs**

- Add docs for action `keychain use-login`.

Version 0.8.5
-------------

**Features**

- Make `--whats-new` option independent of `--testflight` for `app-store-connect publish` since submission to external beta review is not necessary to specify notes.
- Make App Store Connect application entry default locale detection more robust by using `primaryLocale` attribute instead of using the first `betaAppLocalization` for that app.
- Show more descriptive error messages for invalid inputs to CLI arguments that can be defined using `@env:<var_name>` and `@file:<file_path>` notations.
- Add more blue and green colors to logs to indicate the start of an activity and completion of it.

**Development / Docs**

- Allow `str` input for `whats_new` arguments to actions defined in `BetaBuildLocalizationsActionGroup`.
- Remove obsolete test which verified that `--whats-new` could only be used together with `--testflight`.
- Update `app-store-connect publish` action docs.

Version 0.8.4
-------------

**Features**

- Remove default value from `--locale` option for actions `app-store-connect beta-build-localizations create` and `app-store-connect publish`. In case it is not provided, resolve the default locale value from related application's primary test information.
- Make `app-store-connect beta-build-localizations create` more forgiving and allow the cases when beta build localization already exists for the locale. On such occasions just update the resource.

**Development / Docs**

- Update `app-store-connect publish` action docs.
- Update `app-store-connect beta-build-localizations create` action docs.
- Do not use runtime enum definition generation during argument parsing.
- Fix error messages for invalid enumeration values.
- Update [requests](https://docs.python-requests.org/en/master/) dependency requirement from version 2.22.0 to 2.25.1.

Version 0.8.3
-------------

**Features**

- Check if application has complete test information in App Store Connect before submitting a build for external testing with `app-store-connect publish --testflight`. This will enable the submission to fail fast with descriptive message instead of waiting until build processing completes by Apple and only then failing while creating the TestFlight submission.
- Add `--max-build-processing-wait` option to configure maximum time that `app-store-connect publish` will wait for the package to be processed before failing the TestFlight submission.
- Improve error message when waiting for package to be processed times out during TestFlight submission as part of `app-store-connect publish`.

**Development / Docs**

- Get build and related resources using App Store Connect API client directly for `app-store-connect publish` instead of reusing other `app-store-connect` actions to reduce unnecessary repetition in the terminal output.
- Extract application lookup into a separate method for finding uploaded build.
- Define new models for Apple API resources: `BetaAppLocalization` and `BetaAppReviewDetail`.
- Implement new App Store Connect API client methods to consume endpoints to [list beta app Localizations of an app](https://developer.apple.com/documentation/appstoreconnectapi/list_all_beta_app_localizations_of_an_app) and to [read the beta app review details of an app](https://developer.apple.com/documentation/appstoreconnectapi/read_the_beta_app_review_details_resource_of_an_app).
- Show default values for arguments of type `TypedCliArgument`.
- Add documentation for action `app-store-connect builds get`.
- Document `--max-build-processing-wait` option in `app-store-connect publish` action.
- Show default values for arguments of type `TypedCliArgument`. 
- Show the long version of CLI flag first in help messages and online documentation to reduce ambiguity. For example use `--testflight` instead of `-t` in help messages.

Version 0.8.2
-------------

**Improvements**

- Explicitly mention "certificate" in `app-store-connect` error messages when `--certificate-key` is missing to avoid confusion with App Store Connect API key `--private-key`.

Version 0.8.1
-------------

**Fixes**

- Submit only uploaded iOS application packages (`*.ipa` files) to TestFlight from `app-store-connect publish` action when submission to Testflight is enabled by `--testflight` flag.

Version 0.8.0
-------------

**Features**

- Add option to submit "What's new" information along with Testflight build via `--locale` and `--whats-new` arguments in `app-store-connect publish` command.
- Add a set of actions for managing "What's new" information for Testflight builds `app-store-connect beta-build-localizations`
- Add action `app-store-connect beta-build-localizations create` to create localized "What's new" notes for a given beta build 
- Add action `app-store-connect beta-build-localizations delete` to delete localized "What's new" notes by its ID
- Add action `app-store-connect beta-build-localizations modify` to update "What's new" content by its ID
- Add action `app-store-connect beta-build-localizations list` to list localized "What's new" notes filtered by Build ID and locale code 
- Add action `app-store-connect beta-build-localizations get` to retrieve localized "What's new" notes by its ID

Version 0.7.7
-------------

**Fixes**

- Before creating Beta App Review Submission (submitting build to TestFlight) as part of `app-store-connect publish`, wait until the uploaded build processing completes. 

Version 0.7.6
-------------

**Fixes**

- Make `altool` output parsing less strict. Do not fail `app-store-connect publish` action invocation if `altool` output cannot be interpreted. 

Version 0.7.5
-------------

**Features**

- Add option to skip package validation for action `app-store-connect publish` with `--skip-package-validation` flag. This allows to opt out from running `altool --validate-app` before actual upload.

**Development / Docs**

- Update `app-store-connect publish` action docs to reflect new option `--skip-package-validation`.

Version 0.7.4
-------------

**Fixes**

- Do not fail actions `app-store-connect get-latest-app-store-build-number` and `app-store-connect get-latest-testflight-build-number` in case no builds were found for specified constraints. 

**Development / Docs**

- Split monolith`AppStoreConnect` tool tests file into smaller chunks in separate test module.

Version 0.7.3
-------------

**Fixes**

- Do not require App Store Connect API keys for `app-store-connect publish` unless `--testflight` option is specified as binary upload can be done with Apple ID and App Specific password only.

Version 0.7.2
-------------

**Fixes**

- Support non-integer (dot-separated versions such as 10.14.1) version codes for `app-store-connect get-latest-app-store-build-number` and `app-store-connect get-latest-testflight-build-number`.

Version 0.7.1
-------------

**Fixes**

- Ignore undefined model relationships in App Store Connect API responses instead of failing with `TypeError`.
- Dynamically generate enumerations for undefined values from App Store Connect API responses instead of failing with `ValueError`.

**Development / Docs**

- Make `SignignCertificate` model relationship `passTypeId` optional.

Version 0.7.0
-------------

**New features**

- Add action `app-store-connect apps get` to get information about a specific app.
- Add action `app-store-connect apps list` to find apps added in App Store Connect.
- Add action `app-store-connect apps app-store-versions` to find App Store versions associated with a specific app.
- Add action `app-store-connect apps builds` to find builds associated with a specific app.
- Add action `app-store-connect apps pre-release-versions` to find prerelease versions associated with a specific app.
- Add action `app-store-connect beta-app-review-submissions create` to submit an app for beta app review to allow external testing.
- Add action `app-store-connect beta-app-review-submissions list` to find beta app review submissions of a build.
- Add action `app-store-connect builds pre-release-version` to find the prerelease version for a specific build
- Add action `app-store-connect publish` to upload application packages to App Store and submit them to Testflight.
- Add action `xcode-project ipa-info` to show information about iOS App Store Package file.
- Add action `xcode-project pkg-info` to show information about macOS Application Package file.
- Support loading App Store Connect API key from disk using key identifier by checking predefined locations `./private_keys`, `~/private_keys`, `~/.private_keys`, `~/.appstoreconnect/private_keys` for file `AuthKey_<key_identifier>.p8`.
- Add Python wrapper to Apple's Application Loader tool and use it to publish application packages to App Store Connect.

**Fixes**

- Handle missing action for action group on command invocation.
- Fix initializing provisioning profiles from in-memory content.

**Development / Docs**

- Improve modularity by adding support to define tool actions and action groups in separate modules.
- Support strings as path argument for `Certificate.export_p12`.
- Support strings as path argument for `ExportOptions.from_path` factory method.
- Support strings as path argument for `PbxProject.from_path` factory method.
- Extract resource management methods from `AppStoreConnect` to separate mixin class.
- Generate documentation for action `app-store-connect apps get`.
- Generate documentation for action `app-store-connect apps list`.
- Generate documentation for action `app-store-connect apps app-store-versions`.
- Generate documentation for action `app-store-connect apps builds`.
- Generate documentation for action `app-store-connect apps pre-release-versions`.
- Generate documentation for action `app-store-connect beta-app-review-submissions create`.
- Generate documentation for action `app-store-connect beta-app-review-submissions list`.
- Generate documentation for action `app-store-connect builds pre-release-version`.
- Generate documentation for action `app-store-connect publish`.
- Generate documentation for action `xcode-project ipa-info`.
- Generate documentation for action `xcode-project pkg-info`.

Version 0.6.1
-------------

**Fixes**

- Allow `passTypeId` relationship for [Certificate](https://developer.apple.com/documentation/appstoreconnectapi/certificate) model.

Version 0.6.0
-------------

**New features**

- Add action group support for tools.
- Add action `get-profile` to `app-store-connect` to show provisioning profile based on resource identifier.
- Add action `app-store-connect app-store-version-submissions create` to submit App Store Version to review.
- Add action `app-store-connect app-store-version-submissions delete` to remove App Store Version from review.

**Development / Docs**

- Update `--profile` option default value in action `xcode-project use-profiles` docs.
- Generate documentation for action groups and list groups under tool documentation pages.
- Add documentation for action `app-store-connect get-profile`.
- Add documentation for action `app-store-connect app-store-version-submissions create`.
- Add documentation for action `app-store-connect app-store-version-submissions delete`.

Version 0.5.9
-------------

**Fixes**

- Accept `SERVICES` as a valid [Bundle Identifier platform](https://developer.apple.com/documentation/appstoreconnectapi/bundleidplatform).

Version 0.5.8
-------------

**Improvements**

- Bugfix: Allow Google Play releases with no name provided in `google-play` tool.

Version 0.5.7
-------------

**Improvements**

- Bugfix: Include MacOS application's codesigning certificates in `keychain list-certificates` output.
- Bugfix: Include provisioning profiles with `.provisionprofile` extension in in `xcode-project use-profiles` search.
- Bugfix: handle provisioning profiles entitlements keys with prefixes e.g. `com.apple.application-identifier`.
- Bugfix: Improve SDK detection when setting code signing infortmation on Xcode projects instead of always defaulting to `iphoneos` .

Version 0.5.6
-------------

**Improvements**

- CI pipeline: Use GitHub CLI tools for releases

Version 0.5.5
-------------

**Improvements**

- Bugfix: export MacOS application's provisioning profiles with `.provisionprofile` extension instead of `.mobileprovision`.

Version 0.5.4
-------------

**Improvements**

- Feature: Add option `--platform` to specify the platform for `app-store-connect` actions `get-latest-app-store-build-number` and `get-latest-testflight-build-number`.

Version 0.5.3
-------------

**Improvements**

- Feature: Add option to strictly match bundle IDs by the identifier for `app-store-connect` actions `fetch-signing-files` and `list-bundle-ids` using flag `--strict-match-identifier`.

**Dependencies**

- Update [PyJWT](https://pyjwt.readthedocs.io/en/stable/) Python dependency to version ~=2.0.

Version 0.5.2
-------------

**Improvements**

- Enhancement: Include the certificate common name in `SigningCertificate` string representation when showing certificates with `app-store-connect` actions.

Version 0.5.1
-------------

**Improvements**

- Feature: add the `warn-only` flag to `xcode-project use-profiles` not to fail the action when profiles can't be applied to any of the Xcode projects

Version 0.5.0
-------------

**Improvements**

- Feature: add tool `google-play` with action `get-latest-build-number`

Version 0.4.10
-------------

**Improvements**

- Bugfix: Fix regression introduced in 0.4.9 that excluded bundle identifiers with platform type `UNIVERSAL` from list bundle identifiers result in case platform filter (`IOS` or `MAC_OS`) was specified.
- Bugfix: Fix check for profiles types that have devices allowed. Allow specifying devices only for ad hoc and development provisioning profiles.

Version 0.4.9
-------------

**Improvements**

- Bugfix: Fix platform filter for listing bundle identifiers using App Store Connect API.

Version 0.4.8
-------------

**Improvements**

- Improvement: Add support for tvOS distribution certificates.

Version 0.4.7
-------------

**Improvements**

- Feature: Add an option to extract a certificate from PKCS12 archive.

Version 0.4.6
-------------

**Improvements**

- Feature: Add action `list-builds` to `app-store-connect` to list Builds from Apple Developer Portal matching given constraints.
- Feature: Add action `get-latest-testflight-build-number` to `app-store-connect` to get latest Testflight build number for the given application.
- Feature: Add action `get-latest-app-store-build-number` to `app-store-connect` to get latest App Store build number for the given application.
- Improvement: handle datetime in a format containing timezone timedelta

Version 0.4.5
-------------

**Improvements**

- Dependency update: Bump cryptography from ~3.2 to ~3.3
- Improvement: Add options to `keychain add-certificates` to specify which applications have access to the imported certificate without warning.

Version 0.4.4
-------------

**Improvements**

- Improvement: Reduce memory footprint for `xcode-process` by not storing xcodebuild logs in memory. Read them from file if need be.

Version 0.4.3
-------------

**Improvements**

- Improvement: Use a single `xcpretty` process throughout `xcodebuild` invocation for log formatting instead of forking new processes for each log chunk.

Version 0.4.2
-------------

**Improvements**

- Bugfix: [PyJWT](https://pypi.org/project/PyJWT/) Python dependency to version 1.x since 2.0.0 has breaking API changes.

Version 0.4.1
-------------

**Improvements**

- Bugfix: Fix converting Xcresults to Junit if testsuite duration is missing from Xcresult's ActionTestMetadata

Version 0.4.0
-------------

**Improvements**

- Feature: Add action `clean` to `xcode-project` to clean Xcode project.
- Feature: Add action `default-test-destination` to `xcode-project` to show default test destination for the chosen Xcode version.
- Feature: Add action `test-destinations` to `xcode-project` to list available destinations for test runs.
- Feature: Add action `junit-test-results` to `xcode-project` to convert Xcode Test Result Bundles (*.xcresult) to JUnit XML format.
- Feature: Add action `run-tests` to `xcode-project` to run unit or UI tests for given Xcode project or workspace.
- Feature: Add action `test-summary` to `xcode-project` to show test result summary from given Xcode Test Result Bundles (*.xcresult).
- Refactoring: Create `RunningCliAppMixin` to avoid passing around currently invoked app instance.

- Update [cryptography](https://github.com/pyca/cryptography) Python dependency to version ~=3.2.

Version 0.3.2
-------------

**Improvements**

- Bugfix: Do not fail `keychain add-certificate` action in case the added certificate already exists in keychain.

Version 0.3.1
-------------

- Update [cryptography](https://github.com/pyca/cryptography) Python dependency to version ~=3.2.

Version 0.3.0
-------------

**Improvements**

- Feature: Add option to specify custom `xcodebuild` arguments and flags for `archive` and `-exportArchive` actions with `xcode-project build-ipa` using `--archive-flags`, `--archive-xcargs`, `--export-flags` and `--export-xcargs` modifiers.

Version 0.2.13
-------------

**Improvements**

- Improvement: Due to invalid CoreSimulatorService state `xcodebuild` build commands can fail with error `Failed to find newest available Simulator runtime`. To overcome this, make sure that when Xcode project or workspace is archived with `xcode-project build-ipa`, then CoreSimulatorService is in a clean state.

Version 0.2.12
-------------

**Improvements**

- Improvement: Fail gracefully with appropriate error message when non-existent export options plist path is passed to `xcode-project build-ipa`. 

Version 0.2.11
-------------

**Improvements**

- Bugfix: Fix obtaining `iCloudContainerEnvironment` export option when multiple values are available.

Version 0.2.10
-------------

**Improvements**

- Bugfix: Specify `iCloudContainerEnvironment` export option when exporting xcarchive to ipa using `xcode-project build-ipa`.

Version 0.2.9
-------------

**Improvements**

- Update: Make removing generated xcarchive optional.

Version 0.2.8
-------------

**Improvements**

- Bugfix: Support profile state `EXPIRED`.

Version 0.2.7
-------------

**Improvements**

- Bugfix: Respect custom values specified by `--certificates-dir` and `--profiles-dir` flags for `app-store-connect`.
- Feature: Add `--profile-type` filter to `app-store-connect list-certificates` to show only certificates that can be used with given profile type.
- Feature: Support new certificate types `DEVELOPMENT` and `DISTRIBUTION`.
- Feature: Support new profile types `MAC_CATALYST_APP_DEVELOPMENT`, `MAC_CATALYST_APP_DIRECT` and `MAC_CATALYST_APP_STORE`.

Version 0.2.6
-------------

**Improvements**

- Feature: Support OpenSSH private key format for certificate private key (`--certificate-key` option for `app-store-connect`).
- Bugfix: For `app-store-connect fetch-signing-files` use given platform type for listing devices on creating new provisioning profiles instead of detecting it from bundle identifier.

Version 0.2.5
-------------

**Improvements**

- Bugfix: Improve product bundle identifier resolving for settings code signing settings.

Version 0.2.4
-------------

**Improvements**

- Feature: Add option to specify archive directory to `xcode-project build-ipa` using `--archive-directory` flag.

Version 0.2.3
-------------

**Improvements**

- Bugfix: Improve variable resolving from Xcode projects for setting code signing settings.

Version 0.2.2
-------------

**Improvements**

- Bugfix: Fix nullpointer on setting process stream flags.

Version 0.2.1
-------------

**Improvements**

- Bugfix: Reading `jarsigner verify` output streams got stuck on some Android App bundles.

Version 0.2.0
-------------

**Improvements**

- Feature: Add new command `android-app-bundle`
- Feature: Include [Bundletool](https://developer.android.com/studio/command-line/bundletool) jar in the distribution
- Bugfix: Gracefully handle Xcodeproj exceptions on saving React Native iOS project code signing settings

**Deprecations**

- Add deprecation notice to `universal-apk` command

Version 0.1.9
-------------

- Improve error messages on invalid inputs when using argument values from environment variables.

Version 0.1.8
-------------

- Add `--version` option to tools to display current version.

Version 0.1.7
-------------

- Bugfix: Fix Apple Developer Portal API pagination.
Avoid duplicate query parameters in subsequent pagination calls when listing resources.

Version 0.1.6
-------------

- Bugfix: Fix creating iOS App Store and iOS In House provisioning profiles.
Do not include devices in the create resource payload.

Version 0.1.5
-------------

- Bugfix: Fix `TypeError` on Apple Developer Portal resource creation

Version 0.1.4
-------------

- Bugfix: Accept `UNIVERSAL` as valid Bundle ID platform value

Version 0.1.3
-------------

- Bugfix: Improve detection for Xcode managed provisioning profiles

Version 0.1.2
-------------

Released 10.02.2020

- Return exit code `0` on successful invocation of `git-changelog`
- Return exit code `0` on successful invocation of `universal-apk`

Version 0.1.1
-------------

Released 31.01.2020

- Update documentation

Version 0.1.0
-------------

Released 14.01.2020

- Add tool `app-store-connect`
- Add tool `keychain`
- Add tool `xcode-project`<|MERGE_RESOLUTION|>--- conflicted
+++ resolved
@@ -1,13 +1,11 @@
 Version 0.27.3
 -------------
 
-<<<<<<< HEAD
 **Features**:
 - Sanitize environment variable values in `altool` error logs when publishing to App Store Connect using `app-store-connect publish` fails. [PR #238](https://github.com/codemagic-ci-cd/cli-tools/pull/238)
-=======
+
 **Bugfixes**:
 - Fix handling invalid argument errors for grouped CLI arguments that are defined via environment variables. [PR #239](https://github.com/codemagic-ci-cd/cli-tools/pull/239)
->>>>>>> 07322dcf
 
 Version 0.27.2
 -------------
