Version 0.8.2
-------------

**Improvements**

- Explicitly mention "certificate" in `app-store-connect` error messages when `--certificate-key` is missing to avoid confusion with App Store Connect API key `--private-key`.

Version 0.8.1
-------------

**Fixes**

- Submit only uploaded iOS application packages (`*.ipa` files) to TestFlight from `app-store-connect publish` action when submission to Testflight is enabled by `--testflight` flag.

Version 0.8.0
-------------

**Features**

- Add option to submit "What's new" information along with Testflight build via `--locale` and `--whats-new` arguments in `app-store-connect publish` command.
- Add a set of actions for managing "What's new" information for Testflight builds `app-store-connect beta-build-localizations`
- Add action `app-store-connect beta-build-localizations create` to create localized "What's new" notes for a given beta build 
- Add action `app-store-connect beta-build-localizations delete` to delete localized "What's new" notes by its ID
- Add action `app-store-connect beta-build-localizations modify` to update "What's new" content by its ID
- Add action `app-store-connect beta-build-localizations list` to list localized "What's new" notes filtered by Build ID and locale code 
- Add action `app-store-connect beta-build-localizations get` to retrieve localized "What's new" notes by its ID

<<<<<<< HEAD
**Development / Docs**

- Fix `--testflight` option description for `app-store-connect publish` action.
=======
Version 0.7.7
-------------

**Fixes**

- Before creating Beta App Review Submission (submitting build to TestFlight) as part of `app-store-connect publish`, wait until the uploaded build processing completes. 

Version 0.7.6
-------------

**Fixes**

- Make `altool` output parsing less strict. Do not fail `app-store-connect publish` action invocation if `altool` output cannot be interpreted. 
>>>>>>> 82ef5930

Version 0.7.5
-------------

**Features**

- Add option to skip package validation for action `app-store-connect publish` with `--skip-package-validation` flag. This allows to opt out from running `altool --validate-app` before actual upload.

**Development / Docs**

- Update `app-store-connect publish` action docs to reflect new option `--skip-package-validation`.

Version 0.7.4
-------------

**Fixes**

- Do not fail actions `app-store-connect get-latest-app-store-build-number` and `app-store-connect get-latest-testflight-build-number` in case no builds were found for specified constraints. 

**Development / Docs**

- Split monolith`AppStoreConnect` tool tests file into smaller chunks in separate test module.

Version 0.7.3
-------------

**Fixes**

- Do not require App Store Connect API keys for `app-store-connect publish` unless `--testflight` option is specified as binary upload can be done with Apple ID and App Specific password only.

Version 0.7.2
-------------

**Fixes**

- Support non-integer (dot-separated versions such as 10.14.1) version codes for `app-store-connect get-latest-app-store-build-number` and `app-store-connect get-latest-testflight-build-number`.

Version 0.7.1
-------------

**Fixes**

- Ignore undefined model relationships in App Store Connect API responses instead of failing with `TypeError`.
- Dynamically generate enumerations for undefined values from App Store Connect API responses instead of failing with `ValueError`.

**Development / Docs**

- Make `SignignCertificate` model relationship `passTypeId` optional.

Version 0.7.0
-------------

**New features**

- Add action `app-store-connect apps get` to get information about a specific app.
- Add action `app-store-connect apps list` to find apps added in App Store Connect.
- Add action `app-store-connect apps app-store-versions` to find App Store versions associated with a specific app.
- Add action `app-store-connect apps builds` to find builds associated with a specific app.
- Add action `app-store-connect apps pre-release-versions` to find prerelease versions associated with a specific app.
- Add action `app-store-connect beta-app-review-submissions create` to submit an app for beta app review to allow external testing.
- Add action `app-store-connect beta-app-review-submissions list` to find beta app review submissions of a build.
- Add action `app-store-connect builds pre-release-version` to find the prerelease version for a specific build
- Add action `app-store-connect publish` to upload application packages to App Store and submit them to Testflight.
- Add action `xcode-project ipa-info` to show information about iOS App Store Package file.
- Add action `xcode-project pkg-info` to show information about macOS Application Package file.
- Support loading App Store Connect API key from disk using key identifier by checking predefined locations `./private_keys`, `~/private_keys`, `~/.private_keys`, `~/.appstoreconnect/private_keys` for file `AuthKey_<key_identifier>.p8`.
- Add Python wrapper to Apple's Application Loader tool and use it to publish application packages to App Store Connect.

**Fixes**

- Handle missing action for action group on command invocation.
- Fix initializing provisioning profiles from in-memory content.

**Development / Docs**

- Improve modularity by adding support to define tool actions and action groups in separate modules.
- Support strings as path argument for `Certificate.export_p12`.
- Support strings as path argument for `ExportOptions.from_path` factory method.
- Support strings as path argument for `PbxProject.from_path` factory method.
- Extract resource management methods from `AppStoreConnect` to separate mixin class.
- Generate documentation for action `app-store-connect apps get`.
- Generate documentation for action `app-store-connect apps list`.
- Generate documentation for action `app-store-connect apps app-store-versions`.
- Generate documentation for action `app-store-connect apps builds`.
- Generate documentation for action `app-store-connect apps pre-release-versions`.
- Generate documentation for action `app-store-connect beta-app-review-submissions create`.
- Generate documentation for action `app-store-connect beta-app-review-submissions list`.
- Generate documentation for action `app-store-connect builds pre-release-version`.
- Generate documentation for action `app-store-connect publish`.
- Generate documentation for action `xcode-project ipa-info`.
- Generate documentation for action `xcode-project pkg-info`.

Version 0.6.1
-------------

**Fixes**

- Allow `passTypeId` relationship for [Certificate](https://developer.apple.com/documentation/appstoreconnectapi/certificate) model.

Version 0.6.0
-------------

**New features**

- Add action group support for tools.
- Add action `get-profile` to `app-store-connect` to show provisioning profile based on resource identifier.
- Add action `app-store-connect app-store-version-submissions create` to submit App Store Version to review.
- Add action `app-store-connect app-store-version-submissions delete` to remove App Store Version from review.

**Development / Docs**

- Update `--profile` option default value in action `xcode-project use-profiles` docs.
- Generate documentation for action groups and list groups under tool documentation pages.
- Add documentation for action `app-store-connect get-profile`.
- Add documentation for action `app-store-connect app-store-version-submissions create`.
- Add documentation for action `app-store-connect app-store-version-submissions delete`.

Version 0.5.9
-------------

**Fixes**

- Accept `SERVICES` as a valid [Bundle Identifier platform](https://developer.apple.com/documentation/appstoreconnectapi/bundleidplatform).

Version 0.5.8
-------------

**Improvements**

- Bugfix: Allow Google Play releases with no name provided in `google-play` tool.

Version 0.5.7
-------------

**Improvements**

- Bugfix: Include MacOS application's codesigning certificates in `keychain list-certificates` output.
- Bugfix: Include provisioning profiles with `.provisionprofile` extension in in `xcode-project use-profiles` search.
- Bugfix: handle provisioning profiles entitlements keys with prefixes e.g. `com.apple.application-identifier`.
- Bugfix: Improve SDK detection when setting code signing infortmation on Xcode projects instead of always defaulting to `iphoneos` .

Version 0.5.6
-------------

**Improvements**

- CI pipeline: Use GitHub CLI tools for releases

Version 0.5.5
-------------

**Improvements**

- Bugfix: export MacOS application's provisioning profiles with `.provisionprofile` extension instead of `.mobileprovision`.

Version 0.5.4
-------------

**Improvements**

- Feature: Add option `--platform` to specify the platform for `app-store-connect` actions `get-latest-app-store-build-number` and `get-latest-testflight-build-number`.

Version 0.5.3
-------------

**Improvements**

- Feature: Add option to strictly match bundle IDs by the identifier for `app-store-connect` actions `fetch-signing-files` and `list-bundle-ids` using flag `--strict-match-identifier`.

**Dependencies**

- Update [PyJWT](https://pyjwt.readthedocs.io/en/stable/) Python dependency to version ~=2.0.

Version 0.5.2
-------------

**Improvements**

- Enhancement: Include the certificate common name in `SigningCertificate` string representation when showing certificates with `app-store-connect` actions.

Version 0.5.1
-------------

**Improvements**

- Feature: add the `warn-only` flag to `xcode-project use-profiles` not to fail the action when profiles can't be applied to any of the Xcode projects

Version 0.5.0
-------------

**Improvements**

- Feature: add tool `google-play` with action `get-latest-build-number`

Version 0.4.10
-------------

**Improvements**

- Bugfix: Fix regression introduced in 0.4.9 that excluded bundle identifiers with platform type `UNIVERSAL` from list bundle identifiers result in case platform filter (`IOS` or `MAC_OS`) was specified.
- Bugfix: Fix check for profiles types that have devices allowed. Allow specifying devices only for ad hoc and development provisioning profiles.

Version 0.4.9
-------------

**Improvements**

- Bugfix: Fix platform filter for listing bundle identifiers using App Store Connect API.

Version 0.4.8
-------------

**Improvements**

- Improvement: Add support for tvOS distribution certificates.

Version 0.4.7
-------------

**Improvements**

- Feature: Add an option to extract a certificate from PKCS12 archive.

Version 0.4.6
-------------

**Improvements**

- Feature: Add action `list-builds` to `app-store-connect` to list Builds from Apple Developer Portal matching given constraints.
- Feature: Add action `get-latest-testflight-build-number` to `app-store-connect` to get latest Testflight build number for the given application.
- Feature: Add action `get-latest-app-store-build-number` to `app-store-connect` to get latest App Store build number for the given application.
- Improvement: handle datetime in a format containing timezone timedelta

Version 0.4.5
-------------

**Improvements**

- Dependency update: Bump cryptography from ~3.2 to ~3.3
- Improvement: Add options to `keychain add-certificates` to specify which applications have access to the imported certificate without warning.

Version 0.4.4
-------------

**Improvements**

- Improvement: Reduce memory footprint for `xcode-process` by not storing xcodebuild logs in memory. Read them from file if need be.

Version 0.4.3
-------------

**Improvements**

- Improvement: Use a single `xcpretty` process throughout `xcodebuild` invocation for log formatting instead of forking new processes for each log chunk.

Version 0.4.2
-------------

**Improvements**

- Bugfix: [PyJWT](https://pypi.org/project/PyJWT/) Python dependency to version 1.x since 2.0.0 has breaking API changes.

Version 0.4.1
-------------

**Improvements**

- Bugfix: Fix converting Xcresults to Junit if testsuite duration is missing from Xcresult's ActionTestMetadata

Version 0.4.0
-------------

**Improvements**

- Feature: Add action `clean` to `xcode-project` to clean Xcode project.
- Feature: Add action `default-test-destination` to `xcode-project` to show default test destination for the chosen Xcode version.
- Feature: Add action `test-destinations` to `xcode-project` to list available destinations for test runs.
- Feature: Add action `junit-test-results` to `xcode-project` to convert Xcode Test Result Bundles (*.xcresult) to JUnit XML format.
- Feature: Add action `run-tests` to `xcode-project` to run unit or UI tests for given Xcode project or workspace.
- Feature: Add action `test-summary` to `xcode-project` to show test result summary from given Xcode Test Result Bundles (*.xcresult).
- Refactoring: Create `RunningCliAppMixin` to avoid passing around currently invoked app instance.

- Update [cryptography](https://github.com/pyca/cryptography) Python dependency to version ~=3.2.

Version 0.3.2
-------------

**Improvements**

- Bugfix: Do not fail `keychain add-certificate` action in case the added certificate already exists in keychain.

Version 0.3.1
-------------

- Update [cryptography](https://github.com/pyca/cryptography) Python dependency to version ~=3.2.

Version 0.3.0
-------------

**Improvements**

- Feature: Add option to specify custom `xcodebuild` arguments and flags for `archive` and `-exportArchive` actions with `xcode-project build-ipa` using `--archive-flags`, `--archive-xcargs`, `--export-flags` and `--export-xcargs` modifiers.

Version 0.2.13
-------------

**Improvements**

- Improvement: Due to invalid CoreSimulatorService state `xcodebuild` build commands can fail with error `Failed to find newest available Simulator runtime`. To overcome this, make sure that when Xcode project or workspace is archived with `xcode-project build-ipa`, then CoreSimulatorService is in a clean state.

Version 0.2.12
-------------

**Improvements**

- Improvement: Fail gracefully with appropriate error message when non-existent export options plist path is passed to `xcode-project build-ipa`. 

Version 0.2.11
-------------

**Improvements**

- Bugfix: Fix obtaining `iCloudContainerEnvironment` export option when multiple values are available.

Version 0.2.10
-------------

**Improvements**

- Bugfix: Specify `iCloudContainerEnvironment` export option when exporting xcarchive to ipa using `xcode-project build-ipa`.

Version 0.2.9
-------------

**Improvements**

- Update: Make removing generated xcarchive optional.

Version 0.2.8
-------------

**Improvements**

- Bugfix: Support profile state `EXPIRED`.

Version 0.2.7
-------------

**Improvements**

- Bugfix: Respect custom values specified by `--certificates-dir` and `--profiles-dir` flags for `app-store-connect`.
- Feature: Add `--profile-type` filter to `app-store-connect list-certificates` to show only certificates that can be used with given profile type.
- Feature: Support new certificate types `DEVELOPMENT` and `DISTRIBUTION`.
- Feature: Support new profile types `MAC_CATALYST_APP_DEVELOPMENT`, `MAC_CATALYST_APP_DIRECT` and `MAC_CATALYST_APP_STORE`.

Version 0.2.6
-------------

**Improvements**

- Feature: Support OpenSSH private key format for certificate private key (`--certificate-key` option for `app-store-connect`).
- Bugfix: For `app-store-connect fetch-signing-files` use given platform type for listing devices on creating new provisioning profiles instead of detecting it from bundle identifier.

Version 0.2.5
-------------

**Improvements**

- Bugfix: Improve product bundle identifier resolving for settings code signing settings.

Version 0.2.4
-------------

**Improvements**

- Feature: Add option to specify archive directory to `xcode-project build-ipa` using `--archive-directory` flag.

Version 0.2.3
-------------

**Improvements**

- Bugfix: Improve variable resolving from Xcode projects for setting code signing settings.

Version 0.2.2
-------------

**Improvements**

- Bugfix: Fix nullpointer on setting process stream flags.

Version 0.2.1
-------------

**Improvements**

- Bugfix: Reading `jarsigner verify` output streams got stuck on some Android App bundles.

Version 0.2.0
-------------

**Improvements**

- Feature: Add new command `android-app-bundle`
- Feature: Include [Bundletool](https://developer.android.com/studio/command-line/bundletool) jar in the distribution
- Bugfix: Gracefully handle Xcodeproj exceptions on saving React Native iOS project code signing settings

**Deprecations**

- Add deprecation notice to `universal-apk` command

Version 0.1.9
-------------

- Improve error messages on invalid inputs when using argument values from environment variables.

Version 0.1.8
-------------

- Add `--version` option to tools to display current version.

Version 0.1.7
-------------

- Bugfix: Fix Apple Developer Portal API pagination.
Avoid duplicate query parameters in subsequent pagination calls when listing resources.

Version 0.1.6
-------------

- Bugfix: Fix creating iOS App Store and iOS In House provisioning profiles.
Do not include devices in the create resource payload.

Version 0.1.5
-------------

- Bugfix: Fix `TypeError` on Apple Developer Portal resource creation

Version 0.1.4
-------------

- Bugfix: Accept `UNIVERSAL` as valid Bundle ID platform value

Version 0.1.3
-------------

- Bugfix: Improve detection for Xcode managed provisioning profiles

Version 0.1.2
-------------

Released 10.02.2020

- Return exit code `0` on successful invocation of `git-changelog`
- Return exit code `0` on successful invocation of `universal-apk`

Version 0.1.1
-------------

Released 31.01.2020

- Update documentation

Version 0.1.0
-------------

Released 14.01.2020

- Add tool `app-store-connect`
- Add tool `keychain`
- Add tool `xcode-project`<|MERGE_RESOLUTION|>--- conflicted
+++ resolved
@@ -1,3 +1,10 @@
+Version 0.8.3
+-------------
+
+**Development / Docs**
+
+- Show the long version of CLI flag first in help messages and online documentation to reduce ambiguity. For example use `--testflight` instead of `-t` in help messages.
+
 Version 0.8.2
 -------------
 
@@ -25,11 +32,6 @@
 - Add action `app-store-connect beta-build-localizations list` to list localized "What's new" notes filtered by Build ID and locale code 
 - Add action `app-store-connect beta-build-localizations get` to retrieve localized "What's new" notes by its ID
 
-<<<<<<< HEAD
-**Development / Docs**
-
-- Fix `--testflight` option description for `app-store-connect publish` action.
-=======
 Version 0.7.7
 -------------
 
@@ -43,7 +45,6 @@
 **Fixes**
 
 - Make `altool` output parsing less strict. Do not fail `app-store-connect publish` action invocation if `altool` output cannot be interpreted. 
->>>>>>> 82ef5930
 
 Version 0.7.5
 -------------
