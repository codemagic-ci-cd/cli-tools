Version 0.9.5
-------------

<<<<<<< HEAD
**Improvements**

- Add missing `submittedDate` to Beta App Review Submission attributes 
=======
**Fixes**

- Ignore undefined model attributes in App Store Connect API responses instead of failing with `TypeError`.
- Fix finding uploaded build as part of `app-store-connect publish`.
- Fix `app-store-connect apps builds` action by replacing broken [List All Builds of an App
](https://developer.apple.com/documentation/appstoreconnectapi/list_all_builds_of_an_app) API endpoint by [List Builds
](https://developer.apple.com/documentation/appstoreconnectapi/list_builds) endpoint.

**Development / Docs**

- Add warning to method `list_builds` in `Apps` resource manager about malfunctioning pagination.
- Add missing relationship `ciProduct` to `App` model.
- Accept strings for builds filter version restriction.
>>>>>>> a73169e1

Version 0.9.4
-------------

**Fixes**

- Fix custom export option usage on `xcode-project use-profiles --custom-export-options`. Replace faulty argument unpacking usage with plain dictionary updates and iteration.

Version 0.9.3
-------------

**Improvements**

- Double the number of attempts to find an uploaded build on App Store Connect side

Version 0.9.2
-------------

**Improvements**

- Require API key based authentication for `app-store-connect publish` when `--beta-build-localizations` is used.

Version 0.9.1
-------------

**Features**

- Add action `codemagic-cli-tools installed-tools` to show the tools that are installed by current Codemagic CLI tools version.
- Add action `codemagic-cli-tools version` to show version of currently installed Codemagic CLI tools.

**Development / Docs**

- Create keychains in `~/Library/codemagic-cli-tools/keychains` by default when `--path` is not specified with `keychain initialize`.
- Add docs for new actions from tool `codemagic-cli-tools`.
- Fix typos in CLI arguments help messages/docs that can be specified using `@env:` or `@file:` prefixes.

Version 0.9.0
-------------

**Features**

- Add action `keychain use-login` to make login keychain from `~/Library/Keychains` system default keychain again.

**Improvements**

- Save new keychain to `~/Library/Keychains/codemagic-cli-tools` instead of `$TMPDIR` by default with `keychain initialize` in case the `--path` option is not specified.

**Development / Docs**

- Add docs for action `keychain use-login`.

Version 0.8.5
-------------

**Features**

- Make `--whats-new` option independent of `--testflight` for `app-store-connect publish` since submission to external beta review is not necessary to specify notes.
- Make App Store Connect application entry default locale detection more robust by using `primaryLocale` attribute instead of using the first `betaAppLocalization` for that app.
- Show more descriptive error messages for invalid inputs to CLI arguments that can be defined using `@env:<var_name>` and `@file:<file_path>` notations.
- Add more blue and green colors to logs to indicate the start of an activity and completion of it.

**Development / Docs**

- Allow `str` input for `whats_new` arguments to actions defined in `BetaBuildLocalizationsActionGroup`.
- Remove obsolete test which verified that `--whats-new` could only be used together with `--testflight`.
- Update `app-store-connect publish` action docs.

Version 0.8.4
-------------

**Features**

- Remove default value from `--locale` option for actions `app-store-connect beta-build-localizations create` and `app-store-connect publish`. In case it is not provided, resolve the default locale value from related application's primary test information.
- Make `app-store-connect beta-build-localizations create` more forgiving and allow the cases when beta build localization already exists for the locale. On such occasions just update the resource.

**Development / Docs**

- Update `app-store-connect publish` action docs.
- Update `app-store-connect beta-build-localizations create` action docs.
- Do not use runtime enum definition generation during argument parsing.
- Fix error messages for invalid enumeration values.
- Update [requests](https://docs.python-requests.org/en/master/) dependency requirement from version 2.22.0 to 2.25.1.

Version 0.8.3
-------------

**Features**

- Check if application has complete test information in App Store Connect before submitting a build for external testing with `app-store-connect publish --testflight`. This will enable the submission to fail fast with descriptive message instead of waiting until build processing completes by Apple and only then failing while creating the TestFlight submission.
- Add `--max-build-processing-wait` option to configure maximum time that `app-store-connect publish` will wait for the package to be processed before failing the TestFlight submission.
- Improve error message when waiting for package to be processed times out during TestFlight submission as part of `app-store-connect publish`.

**Development / Docs**

- Get build and related resources using App Store Connect API client directly for `app-store-connect publish` instead of reusing other `app-store-connect` actions to reduce unnecessary repetition in the terminal output.
- Extract application lookup into a separate method for finding uploaded build.
- Define new models for Apple API resources: `BetaAppLocalization` and `BetaAppReviewDetail`.
- Implement new App Store Connect API client methods to consume endpoints to [list beta app Localizations of an app](https://developer.apple.com/documentation/appstoreconnectapi/list_all_beta_app_localizations_of_an_app) and to [read the beta app review details of an app](https://developer.apple.com/documentation/appstoreconnectapi/read_the_beta_app_review_details_resource_of_an_app).
- Show default values for arguments of type `TypedCliArgument`.
- Add documentation for action `app-store-connect builds get`.
- Document `--max-build-processing-wait` option in `app-store-connect publish` action.
- Show default values for arguments of type `TypedCliArgument`. 
- Show the long version of CLI flag first in help messages and online documentation to reduce ambiguity. For example use `--testflight` instead of `-t` in help messages.

Version 0.8.2
-------------

**Improvements**

- Explicitly mention "certificate" in `app-store-connect` error messages when `--certificate-key` is missing to avoid confusion with App Store Connect API key `--private-key`.

Version 0.8.1
-------------

**Fixes**

- Submit only uploaded iOS application packages (`*.ipa` files) to TestFlight from `app-store-connect publish` action when submission to Testflight is enabled by `--testflight` flag.

Version 0.8.0
-------------

**Features**

- Add option to submit "What's new" information along with Testflight build via `--locale` and `--whats-new` arguments in `app-store-connect publish` command.
- Add a set of actions for managing "What's new" information for Testflight builds `app-store-connect beta-build-localizations`
- Add action `app-store-connect beta-build-localizations create` to create localized "What's new" notes for a given beta build 
- Add action `app-store-connect beta-build-localizations delete` to delete localized "What's new" notes by its ID
- Add action `app-store-connect beta-build-localizations modify` to update "What's new" content by its ID
- Add action `app-store-connect beta-build-localizations list` to list localized "What's new" notes filtered by Build ID and locale code 
- Add action `app-store-connect beta-build-localizations get` to retrieve localized "What's new" notes by its ID

Version 0.7.7
-------------

**Fixes**

- Before creating Beta App Review Submission (submitting build to TestFlight) as part of `app-store-connect publish`, wait until the uploaded build processing completes. 

Version 0.7.6
-------------

**Fixes**

- Make `altool` output parsing less strict. Do not fail `app-store-connect publish` action invocation if `altool` output cannot be interpreted. 

Version 0.7.5
-------------

**Features**

- Add option to skip package validation for action `app-store-connect publish` with `--skip-package-validation` flag. This allows to opt out from running `altool --validate-app` before actual upload.

**Development / Docs**

- Update `app-store-connect publish` action docs to reflect new option `--skip-package-validation`.

Version 0.7.4
-------------

**Fixes**

- Do not fail actions `app-store-connect get-latest-app-store-build-number` and `app-store-connect get-latest-testflight-build-number` in case no builds were found for specified constraints. 

**Development / Docs**

- Split monolith`AppStoreConnect` tool tests file into smaller chunks in separate test module.

Version 0.7.3
-------------

**Fixes**

- Do not require App Store Connect API keys for `app-store-connect publish` unless `--testflight` option is specified as binary upload can be done with Apple ID and App Specific password only.

Version 0.7.2
-------------

**Fixes**

- Support non-integer (dot-separated versions such as 10.14.1) version codes for `app-store-connect get-latest-app-store-build-number` and `app-store-connect get-latest-testflight-build-number`.

Version 0.7.1
-------------

**Fixes**

- Ignore undefined model relationships in App Store Connect API responses instead of failing with `TypeError`.
- Dynamically generate enumerations for undefined values from App Store Connect API responses instead of failing with `ValueError`.

**Development / Docs**

- Make `SignignCertificate` model relationship `passTypeId` optional.

Version 0.7.0
-------------

**New features**

- Add action `app-store-connect apps get` to get information about a specific app.
- Add action `app-store-connect apps list` to find apps added in App Store Connect.
- Add action `app-store-connect apps app-store-versions` to find App Store versions associated with a specific app.
- Add action `app-store-connect apps builds` to find builds associated with a specific app.
- Add action `app-store-connect apps pre-release-versions` to find prerelease versions associated with a specific app.
- Add action `app-store-connect beta-app-review-submissions create` to submit an app for beta app review to allow external testing.
- Add action `app-store-connect beta-app-review-submissions list` to find beta app review submissions of a build.
- Add action `app-store-connect builds pre-release-version` to find the prerelease version for a specific build
- Add action `app-store-connect publish` to upload application packages to App Store and submit them to Testflight.
- Add action `xcode-project ipa-info` to show information about iOS App Store Package file.
- Add action `xcode-project pkg-info` to show information about macOS Application Package file.
- Support loading App Store Connect API key from disk using key identifier by checking predefined locations `./private_keys`, `~/private_keys`, `~/.private_keys`, `~/.appstoreconnect/private_keys` for file `AuthKey_<key_identifier>.p8`.
- Add Python wrapper to Apple's Application Loader tool and use it to publish application packages to App Store Connect.

**Fixes**

- Handle missing action for action group on command invocation.
- Fix initializing provisioning profiles from in-memory content.

**Development / Docs**

- Improve modularity by adding support to define tool actions and action groups in separate modules.
- Support strings as path argument for `Certificate.export_p12`.
- Support strings as path argument for `ExportOptions.from_path` factory method.
- Support strings as path argument for `PbxProject.from_path` factory method.
- Extract resource management methods from `AppStoreConnect` to separate mixin class.
- Generate documentation for action `app-store-connect apps get`.
- Generate documentation for action `app-store-connect apps list`.
- Generate documentation for action `app-store-connect apps app-store-versions`.
- Generate documentation for action `app-store-connect apps builds`.
- Generate documentation for action `app-store-connect apps pre-release-versions`.
- Generate documentation for action `app-store-connect beta-app-review-submissions create`.
- Generate documentation for action `app-store-connect beta-app-review-submissions list`.
- Generate documentation for action `app-store-connect builds pre-release-version`.
- Generate documentation for action `app-store-connect publish`.
- Generate documentation for action `xcode-project ipa-info`.
- Generate documentation for action `xcode-project pkg-info`.

Version 0.6.1
-------------

**Fixes**

- Allow `passTypeId` relationship for [Certificate](https://developer.apple.com/documentation/appstoreconnectapi/certificate) model.

Version 0.6.0
-------------

**New features**

- Add action group support for tools.
- Add action `get-profile` to `app-store-connect` to show provisioning profile based on resource identifier.
- Add action `app-store-connect app-store-version-submissions create` to submit App Store Version to review.
- Add action `app-store-connect app-store-version-submissions delete` to remove App Store Version from review.

**Development / Docs**

- Update `--profile` option default value in action `xcode-project use-profiles` docs.
- Generate documentation for action groups and list groups under tool documentation pages.
- Add documentation for action `app-store-connect get-profile`.
- Add documentation for action `app-store-connect app-store-version-submissions create`.
- Add documentation for action `app-store-connect app-store-version-submissions delete`.

Version 0.5.9
-------------

**Fixes**

- Accept `SERVICES` as a valid [Bundle Identifier platform](https://developer.apple.com/documentation/appstoreconnectapi/bundleidplatform).

Version 0.5.8
-------------

**Improvements**

- Bugfix: Allow Google Play releases with no name provided in `google-play` tool.

Version 0.5.7
-------------

**Improvements**

- Bugfix: Include MacOS application's codesigning certificates in `keychain list-certificates` output.
- Bugfix: Include provisioning profiles with `.provisionprofile` extension in in `xcode-project use-profiles` search.
- Bugfix: handle provisioning profiles entitlements keys with prefixes e.g. `com.apple.application-identifier`.
- Bugfix: Improve SDK detection when setting code signing infortmation on Xcode projects instead of always defaulting to `iphoneos` .

Version 0.5.6
-------------

**Improvements**

- CI pipeline: Use GitHub CLI tools for releases

Version 0.5.5
-------------

**Improvements**

- Bugfix: export MacOS application's provisioning profiles with `.provisionprofile` extension instead of `.mobileprovision`.

Version 0.5.4
-------------

**Improvements**

- Feature: Add option `--platform` to specify the platform for `app-store-connect` actions `get-latest-app-store-build-number` and `get-latest-testflight-build-number`.

Version 0.5.3
-------------

**Improvements**

- Feature: Add option to strictly match bundle IDs by the identifier for `app-store-connect` actions `fetch-signing-files` and `list-bundle-ids` using flag `--strict-match-identifier`.

**Dependencies**

- Update [PyJWT](https://pyjwt.readthedocs.io/en/stable/) Python dependency to version ~=2.0.

Version 0.5.2
-------------

**Improvements**

- Enhancement: Include the certificate common name in `SigningCertificate` string representation when showing certificates with `app-store-connect` actions.

Version 0.5.1
-------------

**Improvements**

- Feature: add the `warn-only` flag to `xcode-project use-profiles` not to fail the action when profiles can't be applied to any of the Xcode projects

Version 0.5.0
-------------

**Improvements**

- Feature: add tool `google-play` with action `get-latest-build-number`

Version 0.4.10
-------------

**Improvements**

- Bugfix: Fix regression introduced in 0.4.9 that excluded bundle identifiers with platform type `UNIVERSAL` from list bundle identifiers result in case platform filter (`IOS` or `MAC_OS`) was specified.
- Bugfix: Fix check for profiles types that have devices allowed. Allow specifying devices only for ad hoc and development provisioning profiles.

Version 0.4.9
-------------

**Improvements**

- Bugfix: Fix platform filter for listing bundle identifiers using App Store Connect API.

Version 0.4.8
-------------

**Improvements**

- Improvement: Add support for tvOS distribution certificates.

Version 0.4.7
-------------

**Improvements**

- Feature: Add an option to extract a certificate from PKCS12 archive.

Version 0.4.6
-------------

**Improvements**

- Feature: Add action `list-builds` to `app-store-connect` to list Builds from Apple Developer Portal matching given constraints.
- Feature: Add action `get-latest-testflight-build-number` to `app-store-connect` to get latest Testflight build number for the given application.
- Feature: Add action `get-latest-app-store-build-number` to `app-store-connect` to get latest App Store build number for the given application.
- Improvement: handle datetime in a format containing timezone timedelta

Version 0.4.5
-------------

**Improvements**

- Dependency update: Bump cryptography from ~3.2 to ~3.3
- Improvement: Add options to `keychain add-certificates` to specify which applications have access to the imported certificate without warning.

Version 0.4.4
-------------

**Improvements**

- Improvement: Reduce memory footprint for `xcode-process` by not storing xcodebuild logs in memory. Read them from file if need be.

Version 0.4.3
-------------

**Improvements**

- Improvement: Use a single `xcpretty` process throughout `xcodebuild` invocation for log formatting instead of forking new processes for each log chunk.

Version 0.4.2
-------------

**Improvements**

- Bugfix: [PyJWT](https://pypi.org/project/PyJWT/) Python dependency to version 1.x since 2.0.0 has breaking API changes.

Version 0.4.1
-------------

**Improvements**

- Bugfix: Fix converting Xcresults to Junit if testsuite duration is missing from Xcresult's ActionTestMetadata

Version 0.4.0
-------------

**Improvements**

- Feature: Add action `clean` to `xcode-project` to clean Xcode project.
- Feature: Add action `default-test-destination` to `xcode-project` to show default test destination for the chosen Xcode version.
- Feature: Add action `test-destinations` to `xcode-project` to list available destinations for test runs.
- Feature: Add action `junit-test-results` to `xcode-project` to convert Xcode Test Result Bundles (*.xcresult) to JUnit XML format.
- Feature: Add action `run-tests` to `xcode-project` to run unit or UI tests for given Xcode project or workspace.
- Feature: Add action `test-summary` to `xcode-project` to show test result summary from given Xcode Test Result Bundles (*.xcresult).
- Refactoring: Create `RunningCliAppMixin` to avoid passing around currently invoked app instance.

- Update [cryptography](https://github.com/pyca/cryptography) Python dependency to version ~=3.2.

Version 0.3.2
-------------

**Improvements**

- Bugfix: Do not fail `keychain add-certificate` action in case the added certificate already exists in keychain.

Version 0.3.1
-------------

- Update [cryptography](https://github.com/pyca/cryptography) Python dependency to version ~=3.2.

Version 0.3.0
-------------

**Improvements**

- Feature: Add option to specify custom `xcodebuild` arguments and flags for `archive` and `-exportArchive` actions with `xcode-project build-ipa` using `--archive-flags`, `--archive-xcargs`, `--export-flags` and `--export-xcargs` modifiers.

Version 0.2.13
-------------

**Improvements**

- Improvement: Due to invalid CoreSimulatorService state `xcodebuild` build commands can fail with error `Failed to find newest available Simulator runtime`. To overcome this, make sure that when Xcode project or workspace is archived with `xcode-project build-ipa`, then CoreSimulatorService is in a clean state.

Version 0.2.12
-------------

**Improvements**

- Improvement: Fail gracefully with appropriate error message when non-existent export options plist path is passed to `xcode-project build-ipa`. 

Version 0.2.11
-------------

**Improvements**

- Bugfix: Fix obtaining `iCloudContainerEnvironment` export option when multiple values are available.

Version 0.2.10
-------------

**Improvements**

- Bugfix: Specify `iCloudContainerEnvironment` export option when exporting xcarchive to ipa using `xcode-project build-ipa`.

Version 0.2.9
-------------

**Improvements**

- Update: Make removing generated xcarchive optional.

Version 0.2.8
-------------

**Improvements**

- Bugfix: Support profile state `EXPIRED`.

Version 0.2.7
-------------

**Improvements**

- Bugfix: Respect custom values specified by `--certificates-dir` and `--profiles-dir` flags for `app-store-connect`.
- Feature: Add `--profile-type` filter to `app-store-connect list-certificates` to show only certificates that can be used with given profile type.
- Feature: Support new certificate types `DEVELOPMENT` and `DISTRIBUTION`.
- Feature: Support new profile types `MAC_CATALYST_APP_DEVELOPMENT`, `MAC_CATALYST_APP_DIRECT` and `MAC_CATALYST_APP_STORE`.

Version 0.2.6
-------------

**Improvements**

- Feature: Support OpenSSH private key format for certificate private key (`--certificate-key` option for `app-store-connect`).
- Bugfix: For `app-store-connect fetch-signing-files` use given platform type for listing devices on creating new provisioning profiles instead of detecting it from bundle identifier.

Version 0.2.5
-------------

**Improvements**

- Bugfix: Improve product bundle identifier resolving for settings code signing settings.

Version 0.2.4
-------------

**Improvements**

- Feature: Add option to specify archive directory to `xcode-project build-ipa` using `--archive-directory` flag.

Version 0.2.3
-------------

**Improvements**

- Bugfix: Improve variable resolving from Xcode projects for setting code signing settings.

Version 0.2.2
-------------

**Improvements**

- Bugfix: Fix nullpointer on setting process stream flags.

Version 0.2.1
-------------

**Improvements**

- Bugfix: Reading `jarsigner verify` output streams got stuck on some Android App bundles.

Version 0.2.0
-------------

**Improvements**

- Feature: Add new command `android-app-bundle`
- Feature: Include [Bundletool](https://developer.android.com/studio/command-line/bundletool) jar in the distribution
- Bugfix: Gracefully handle Xcodeproj exceptions on saving React Native iOS project code signing settings

**Deprecations**

- Add deprecation notice to `universal-apk` command

Version 0.1.9
-------------

- Improve error messages on invalid inputs when using argument values from environment variables.

Version 0.1.8
-------------

- Add `--version` option to tools to display current version.

Version 0.1.7
-------------

- Bugfix: Fix Apple Developer Portal API pagination.
Avoid duplicate query parameters in subsequent pagination calls when listing resources.

Version 0.1.6
-------------

- Bugfix: Fix creating iOS App Store and iOS In House provisioning profiles.
Do not include devices in the create resource payload.

Version 0.1.5
-------------

- Bugfix: Fix `TypeError` on Apple Developer Portal resource creation

Version 0.1.4
-------------

- Bugfix: Accept `UNIVERSAL` as valid Bundle ID platform value

Version 0.1.3
-------------

- Bugfix: Improve detection for Xcode managed provisioning profiles

Version 0.1.2
-------------

Released 10.02.2020

- Return exit code `0` on successful invocation of `git-changelog`
- Return exit code `0` on successful invocation of `universal-apk`

Version 0.1.1
-------------

Released 31.01.2020

- Update documentation

Version 0.1.0
-------------

Released 14.01.2020

- Add tool `app-store-connect`
- Add tool `keychain`
- Add tool `xcode-project`<|MERGE_RESOLUTION|>--- conflicted
+++ resolved
@@ -1,11 +1,10 @@
 Version 0.9.5
 -------------
 
-<<<<<<< HEAD
 **Improvements**
 
 - Add missing `submittedDate` to Beta App Review Submission attributes 
-=======
+
 **Fixes**
 
 - Ignore undefined model attributes in App Store Connect API responses instead of failing with `TypeError`.
@@ -19,7 +18,6 @@
 - Add warning to method `list_builds` in `Apps` resource manager about malfunctioning pagination.
 - Add missing relationship `ciProduct` to `App` model.
 - Accept strings for builds filter version restriction.
->>>>>>> a73169e1
 
 Version 0.9.4
 -------------
