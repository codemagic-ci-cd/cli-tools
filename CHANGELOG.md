Version 0.34.3
-------------

<<<<<<< HEAD
**Bugfix**:
- Fix action `xcode-project detect-bundle-id` for cases when `xcodebuild -showBuildSettings` output does not have `PRODUCT_BUNDLE_IDENTIFIER` entry for some build settings. [PR #280](https://github.com/codemagic-ci-cd/cli-tools/pull/280)
=======
**Improvements**:
- Action `xcode-project use-profiles` fails in case active Ruby installation does not have `xcodeproj` gem available. Should that happen, show appropriate and actionable error message. [PR #277](https://github.com/codemagic-ci-cd/cli-tools/pull/277)
>>>>>>> 61f98cd0

Version 0.34.2
-------------

**Bugfix**:
- Do not throw `AssertionError` from `Certificate.from_p12` in case the given PKCS#12 container does not contain a certificate. Raise a `ValueError` with appropriate error message instead. [PR #274](https://github.com/codemagic-ci-cd/cli-tools/pull/274).

**Development**
- Regenerate `poetry.lock` with updated dependencies for development environments. [PR #275](https://github.com/codemagic-ci-cd/cli-tools/pull/275)

Version 0.34.1
-------------

This release includes changes from [PR #271](https://github.com/codemagic-ci-cd/cli-tools/pull/271).

**Docs**
- Update documentation for action `xcode-project use-profiles` option `--custom-export-options`.

Version 0.34.0
-------------

This release includes changes from [PR #269](https://github.com/codemagic-ci-cd/cli-tools/pull/269).

**Bugfix**:
- Previously non-encrypted private keys and PKCS#12 containers were treated equivalently to those that were encrypted with empty string. Now empty password for non-encrypted secret will yield an error, and vice-versa, not providing password for secret that is encrypted with empty string will also fail with encryption error.

**Dependencies**:
- Remove direct [`pyOpenSSL`](https://www.pyopenssl.org/) dependency.

**Development**:
- Replace `OpenSSL.crypto` usages with alternatives from `cryptography` library.
- Deprecate initialization of `codemagic.models.Certificate` from `OpenSSL.crypto.X509` instances. For now this will issue a warning, but will be fully removed in future versions.

Version 0.33.1
-------------

**Dependencies**:
- Set upper bound version limit `<38.0.0` to [`cryptography`](https://cryptography.io/) dependency. [PR #268](https://github.com/codemagic-ci-cd/cli-tools/pull/268)

Version 0.33.0
-------------

This release includes changes from [PR #266](https://github.com/codemagic-ci-cd/cli-tools/pull/266).

**Features**:
- Add `xcode-project show-build-settings` action. It outputs Xcode project build setting using `xcodebuild -showBuildSettings` command.
- Update `xcode-project build-ipa` action to run `xcodebuild -showBuildSettings` before `xcodebuild archive` to capture Xcode project build settings. The output of build settings is hidden by default, but shown if `--verbose` flag is set.

Version 0.32.2
-------------

This is a bugfix release to address regression from [PR #261](https://github.com/codemagic-ci-cd/cli-tools/pull/261).

**Bugfix**
- Fix setting code signing settings for unit test targets if matching host application target is not found. [PR #262](https://github.com/codemagic-ci-cd/cli-tools/pull/262)

Version 0.32.1
-------------

**Bugfix**
- Set proper code signing settings on Xcode unit testing targets (targets with product type `com.apple.product-type.bundle.unit-test`) using `xcode-project use-profiles` when appropriate code signing information is present. [PR #261](https://github.com/codemagic-ci-cd/cli-tools/pull/261)

Version 0.32.0
-------------

**Features**
- Action `app-store-connect fetch-signing-files` will create missing provisioning profiles so that all eligible team code signing certificates are included in it. [PR #257](https://github.com/codemagic-ci-cd/cli-tools/pull/257)

**Bugfixes**
- Configure proper signing info settings for Xcode UI testing targets with action `xcode-project use-profiles` provided that suitable signing files exist. [PR #258](https://github.com/codemagic-ci-cd/cli-tools/pull/258)

**Docs**
- Replace dead docstrings for `Profiles Profiles.list_device_ids`, `Profiles.list_certificate_ids`, `Profiles.get_bundle_id_resource_id` with pointers to the resources. Reported in [issue #237](https://github.com/codemagic-ci-cd/cli-tools/issues/237). [PR #259](https://github.com/codemagic-ci-cd/cli-tools/pull/259)

Version 0.31.3
-------------

**Bugfixes**
- Show error message when no matching test device is found in the Apple Developer Portal when creating an Ad Hoc or development provisioning profile. [PR #256](https://github.com/codemagic-ci-cd/cli-tools/pull/256)

Version 0.31.2
-------------

**Development**:
- Support file-like objects for `codemagic.utilities.backwards_file_reader.iter_backwards` in addition to file paths. [PR #255](https://github.com/codemagic-ci-cd/cli-tools/pull/255)

Version 0.31.1
-------------

**Development**:
- Save timestamp along with other failed App Store Connect HTTP request info. [PR #254](https://github.com/codemagic-ci-cd/cli-tools/pull/254)

Version 0.31.0
-------------

**Features**:
- Add new action `android-keystore certificate` to show certificate information for specific alias in the keystore. [PR #253](https://github.com/codemagic-ci-cd/cli-tools/pull/253)

Version 0.30.0
-------------

**Features**:
- Tool `app-store-connect` can now retry App Store Connect API requests that fail with status 5xx (server error). Number of retries can be configured by command line option `--api-server-error-retries`, or respective environment variable `APP_STORE_CONNECT_API_SERVER_ERROR_RETRIES`. [PR #249](https://github.com/codemagic-ci-cd/cli-tools/pull/249)

**Development**
- Save unexpected exception information and stacktrace to `$TMPDIR/codemagic-cli-tools/exceptions/yyyy-mm-dd/`. [PR #248](https://github.com/codemagic-ci-cd/cli-tools/pull/248)
- Save unsuccessful App Store Connect HTTP request and response information to `$TMPDIR/codemagic-cli-tools/failed-http-requests/yyyy-mm-dd/`. [PR #248](https://github.com/codemagic-ci-cd/cli-tools/pull/248)

**Docs**
- Update tool `app-store-connect` docs with `--api-server-error-retries` option. [PR #250](https://github.com/codemagic-ci-cd/cli-tools/pull/250)
- Add the changelog URL to the `pyproject.toml` project file so that the changelog reference is included under project links in PyPI. [PR #247](https://github.com/codemagic-ci-cd/cli-tools/pull/247)

Version 0.29.2
-------------

This is a bugfix release including changes from [PR #246](https://github.com/codemagic-ci-cd/cli-tools/pull/246).

**Bugfixes**
- Fix matching a profile in `app-store-connect fetch-signing-files` for cases where `type` is defined as `MAC_APP_DIRECT`.

Version 0.29.1
-------------

This is a bugfix release including changes from [PR #245](https://github.com/codemagic-ci-cd/cli-tools/pull/245).

**Bugfixes**
- Fix `xcode-project use-profiles` for cases when bundle identifier is defined in information property list files. Add fallback bundle identifier detection from Info.plist file to code signing setup script if `PRODUCT_BUNDLE_IDENTIFIER` is not resolved from build configuration.

Version 0.29.0
-------------

This release includes changes from [PR #244](https://github.com/codemagic-ci-cd/cli-tools/pull/244). The goal of this release is to migrate to [PEP 518](https://peps.python.org/pep-0518/) compliant build system by using [Poetry](https://python-poetry.org/) dependency management and packaging tool.

**Development**
- Migrate project dependency management from [Pipenv](https://pipenv.pypa.io/) to [Poetry](https://python-poetry.org/).
- Add `pyproject.toml` project file to specify dependencies, project packaging information and code style requirements. Flake8 configuration remains in `.flake8` as it does not support `pyproject.toml` yet.
- Changes to GitHub actions:
  - Update caching configuration.
  - Replace `pipenv` usages in GitHub action with Poetry.
- Changes to Codemagic workflows:
  - In `release` workflow run CI checks before building wheels and distribution. Use Poetry for building and PyPI releases.
  - Use Poetry in `test` workflow instead of Pipenv.
  - Define `release-test` workflow to build and release binary to [PyPI test mirror](https://test.pypi.org/).
- Project files `setup.cfg`, `setup.py`, `Pipfile` and `Pipfile.lock` were removed.
- Add `.pre-commit-config.yaml` which defines [`pre-commit`](https://pre-commit.com/) hooks.
- Move Ruby script `bin/code_signing_manager.rb` to `src/codemagic/scripts/code_signing_manager.rb`. This script will not be added to system `$PATH` at the time of package installation anymore. Consequence of this is that the action `xcode-project use-profiles` will now use the script which is bundled with installation, instead of what is available globally in the system.

**Docs**
- Update `README.md`:
  - update example code snippets that are out of date,
  - include all installed CLI tools to installed tools list,
  - add instructions for setting up development environment.

Version 0.28.0
-------------

This release includes changes and fixes from [PR #243](https://github.com/codemagic-ci-cd/cli-tools/pull/243).

**Bugfixes**
- Fix properties `not_after` and `not_before` of `codemagic.models.Certificate` to work with `pyOpenSSL` versions `<=19.1.0`.

**Development**
- Remove type stubs for package `cryptography`.
- Add tuple `SUPPORTED_PUBLIC_KEY_TYPES` to module `codemagic.models.private_key`.
- Remove [`OpenSSL.crypto.X509`](https://www.pyopenssl.org/en/stable/api/crypto.html?highlight=X509#x509-objects) usages from `codemagic.models.Certificate` internals by replacing them with functionality from [`cryptography.x509.Certificate`](https://cryptography.io/en/latest/x509/reference/#x-509-certificate-object).

Version 0.27.6
-------------

**Features**:
- Action `xcode-project run-tests` will now respect retried testcase outcome. In case the initial testcase execution fails, but retrying is turned on (by `-retry-tests-on-failure` Xcode testing flag) and subsequent testcase run turns out to be successful, then this testcase will not be considered as _failed_ in the context of whole test suite. [PR #242](https://github.com/codemagic-ci-cd/cli-tools/pull/242)

Version 0.27.5
-------------

**Dependencies**:
- Remove upper bound version limit `<37` from [`cryptography`](https://cryptography.io/) dependency, but exclude version [`37.0.0`](https://cryptography.io/en/latest/changelog/#v37-0-1) as it conflicts with `pyOpenSSL`. [PR #241](https://github.com/codemagic-ci-cd/cli-tools/pull/241)
- Remove upper bound version limit from [`google-api-python-client`](https://github.com/googleapis/google-api-python-client) as all used functionality works also with recent versions. [PR #241](https://github.com/codemagic-ci-cd/cli-tools/pull/241)

Version 0.27.4
-------------

**Bugfixes**:
- Fix `ProvisioningProfile.application_identifier` property for profiles that list associated application identifiers. [PR #240](https://github.com/codemagic-ci-cd/cli-tools/pull/240)

Version 0.27.3
-------------

**Features**:
- Sanitize environment variable values in `altool` error logs when publishing to App Store Connect using `app-store-connect publish` fails. [PR #238](https://github.com/codemagic-ci-cd/cli-tools/pull/238)

**Bugfixes**:
- Fix handling invalid argument errors for grouped CLI arguments that are defined via environment variables. [PR #239](https://github.com/codemagic-ci-cd/cli-tools/pull/239)

Version 0.27.2
-------------

**Bugfixes**:
- Fix `AttributeError` that can occur on review submission creation error handling as part of action `app-store-connect builds submit-to-app-store`. [PR #236](https://github.com/codemagic-ci-cd/cli-tools/pull/236)

Version 0.27.1
-------------

**Development**
- Make type interface more strict for App Store Connect API client and resource definitions. [PR #221](https://github.com/codemagic-ci-cd/cli-tools/pull/221)
- Improve `ResourceManagerMixin` type interface. [PR #235](https://github.com/codemagic-ci-cd/cli-tools/pull/235)

**Bugfixes**:
- Fix `AttributeError` exceptions when constructing URLs for App Store Connect API requests to list certificates, certificate IDs, devices or device IDs for given `Profile` instance. [PR #221](https://github.com/codemagic-ci-cd/cli-tools/pull/221)

Version 0.27.0
-------------

**Fixes**
- Action `xcode-project use-profiles` failed to assign code signing information to build configurations that inherited build settings from `xcconfig` files. Reported in [issue #220](https://github.com/codemagic-ci-cd/cli-tools/issues/220). [PR #232](https://github.com/codemagic-ci-cd/cli-tools/pull/232)

**Development**
- Use default values for all arguments in `Keychain.add_certificates` and `XcodeProject.use_profiles`. [PR #226](https://github.com/codemagic-ci-cd/cli-tools/pull/226)

**Dependencies**
- Update [`PyJWT`](https://pyjwt.readthedocs.io/en/stable/) dependency minimum required version from `2.3.0` to `2.4.0`. [PR #231](https://github.com/codemagic-ci-cd/cli-tools/pull/231)

Version 0.26.0
-------------

This release includes changes from [PR #227](https://github.com/codemagic-ci-cd/cli-tools/pull/227).

Apple has deprecated the [Create an App Store Version Submission](https://developer.apple.com/documentation/appstoreconnectapi/create_an_app_store_version_submission) and replaced it by [Review Submissions](https://developer.apple.com/documentation/appstoreconnectapi/review_submissions) API. Changes included in this release update logic driving App Store publishing as part of actions `app-store-connect publish` and `app-store-connect builds submit-to-app-store`.

**Features**
- Add new action `app-store-connect review-submissions create` to create new review submission request for application's latest App Store Version.
- Add new action `app-store-connect review-submissions get` to show review submission information.
- Add new action `app-store-connect review-submission-items create` to add contents to review submission for App Store review request.
- Add new action `app-store-connect review-submissions confirm` to confirm pending review submission for App Review.
- Add new action `app-store-connect review-submissions cancel` to discard review submission from App Review.

**Development**
- **Breaking**: Return type for `AppStoreConnect.submit_to_app_store` changed. Instead of `AppStoreVersionSubmission` it now returns tuple `(ReviewSubmission, ReviewSubmissionItem)`.
- Add new resource manager properties `review_submissions` and `review_submissions_items` to `AppStoreConnectApiClient`.
- Update `AppStoreVersion` model with optional relationships `appClipDefaultExperience` and `appStoreVersionExperiments`.
- Define new `ReviewSubmissionState` and `ReviewSubmissionItemState` enumerations for App Store Connect API resources.
- Add model definition for resource [`ReviewSubmission`](https://developer.apple.com/documentation/appstoreconnectapi/reviewsubmission).
- Add model definition for resource [`ReviewSubmissionItem`](https://developer.apple.com/documentation/appstoreconnectapi/reviewsubmissionitem).
- Add method new methods to `AppStoreConnect`:
  - `cancel_review_submission`,
  - `confirm_review_submission`,
  - `create_review_submission`,
  - `create_review_submission_item`.


**Tests**
- Update mock for `AppStoreVersion` resource test.

**Docs**
- Add docs for app-store-connect `review-submission-items create`
- Add docs for app-store-connect `app-store-connect review-submissions cancel`
- Add docs for app-store-connect `app-store-connect review-submissions confirm`
- Add docs for app-store-connect `app-store-connect review-submissions create`
- Add docs for app-store-connect `app-store-connect review-submissions get`

Version 0.25.0
-------------

This release includes changes from [PR #224](https://github.com/codemagic-ci-cd/cli-tools/pull/224).

**Features**
- Add option `--archive-method` to action `xcode-project use-profiles` to limit code signing setup for specific profile type only. If archive method is not given, the action will attempt to use all profiles as it worked before.

**Development**
- **Breaking**: Definitions of enumeration base classes `ResourceEnum` and `ResourceEnumMeta` were moved from module `codemagic.apple.resources.enums` to `codemagic.models.enums`.
- `ArchiveMethod` enumeration parent class was changed from plain `enum.Enum` to `ResourceEnum`.
- `ArchiveMethod` class has new factory method `from_profile(profile: ProvisioningProfile)`.
- Method `XcodeProject.use_profiles` has new optional keyword argument `archive_method: Optional[ArchiveMethod] = None`.

**Docs**
- Update docs for action `xcode-project use-profiles`.

Version 0.24.3
-------------

**Improvements**
- Speed up `xcresult` parsing for `xcode-project` actions `run-tests`, `junit-test-results` and `test-summary`. [PR #223](https://github.com/codemagic-ci-cd/cli-tools/pull/223)

Version 0.24.2
-------------

**Fixes**
- Allow defining `distributionBundleIdentifier` export option by `--custom-export-options` for `xcode-project use-profiles`. [PR #218](https://github.com/codemagic-ci-cd/cli-tools/pull/218)

Version 0.24.1
-------------

**Dependencies**
- Add upper bound to [`cryptography`](https://cryptography.io/en/latest/) Python dependency (version `<37.0.0`) to persist compatibility with currently available `pyOpenSSL` version. [PR #217](https://github.com/codemagic-ci-cd/cli-tools/pull/217)

Version 0.24.0
-------------

Changes in this release improve usability of tool `google-play`. Updates are from [PR #215](https://github.com/codemagic-ci-cd/cli-tools/pull/215) and [PR #216](https://github.com/codemagic-ci-cd/cli-tools/pull/216).

**Breaking**

**None of the breaking changes have an effect on command line usage**, only the Python API of is affected.

- Method signature changes:
  - Signature of `GooglePlay` (tool `google-play`) initialization was changed:
    - positional argument `package_name` was removed,
    - keyword argument `log_requests` was removed,
    - keyword argument `json_output` was removed,
    - positional argument `credentials` accepts now Google Play service account credentials both as JSON `str` and parsed `dict`.
  - Signature of `GooglePlayDeveloperAPIClient` initialization was changed and simplified:
    - positional argument `resource_printer` was removed,
    - positional argument `package_name` was removed.
  - `GooglePlay` method `get_latest_build_number` requires `package_name` argument,
  - `GooglePlayDeveloperAPIClient` methods `create_edit` and `delete_edit` require `package_name` argument,
  - property `max_version_code` of `Track` was converted into a method `get_max_version_code()`.
- CLI argument definitions for `google-play` were updated and moved from `codemagic.tools.google_play` to `codemagic.tools.google_play.arguments`.
- Removed definitions:
  - enumeration `codemagic.google_play.resources.TrackName` was removed.
  - class `codemagic.google_play.ResourcePrinter` was removed.
  - exception `codemagic.google_play.VersionCodeFromTrackError` was removed.
  - removals in `GooglePlayDeveloperAPIClient`:
    - method `get_track_information` was removed,
    - property `service` was removed.

**Features**

- Update tool `google-play`:
  - Allow using custom release tracks with action `google-play get-latest-build-number`.
  - Add new action `google-play tracks get` to get information about specific release track for given package name.
  - Add new action `google-play tracks list` to get information about all available release tracks for given package name.

**Development**

- Module `codemagic.tools.google_play` was refactored by splitting single source file into a subpackage.
  - Define actions group `TracksActionGroup` for working with tracks.
  - Move `get_latest_build_number` action / method implementation into separate subclass `GetLatestBuildNumberAction`.
- Rework the internals of `GooglePlayDeveloperAPIClient`:
  - add context manager to handle `edit` lifecycle so that callers don't have to take care of deletion afterwards,
  - add new methods `get_track` and `list_tracks`,
  - service resource instance was removed from class instance as it wasn't thread safe.
- Update `mypy` version.
- Add more tests for `GooglePlay` tool.

**Docs**

- Update docs for tool `google-play`.
- Update docs for action `google-play get-latest-build-number`.
- Add docs for action group `google-play tracks`.
- Add docs for action `google-play tracks get`.
- Add docs for action `google-play tracks list`.

Version 0.23.1
-------------

**Fixes**
- Action `google-play get-latest-build-number` crashed when [`Track`](https://developers.google.com/android-publisher/api-ref/rest/v3/edits.tracks) response from Google Play Developer API did not specify `includeRestOfWorld` field for [`CountryTargeting`](https://developers.google.com/android-publisher/api-ref/rest/v3/edits.tracks#countrytargeting). [PR #214](https://github.com/codemagic-ci-cd/cli-tools/pull/214)

Version 0.23.0
-------------

This release includes changes from [PR #213](https://github.com/codemagic-ci-cd/cli-tools/pull/213) to improve command line usage and Python client usability for managing Android keystores.

**Breaking**
- Remove key password option (specified by `-l`, `--ks-key-pass` or `--key-pass`) from action `android-keystore verify` as it is not used.

**Features**
- Add new action `android-keystore certificates` to list information about certificates included in the keystore.

**Development**
- **Breaking.** Remove `key_password` keyword argument from `AndroidKeystore.verify`.
- **Breaking.** Change signature of `Keytool.validate_keystore`. Instead of taking `keystore: Keystore` as the argument, now `keystore_path: pathlib.Path`, `keystore_password: str` and, `key_alias: str` are taken. Method functionality remains intact.
- Add new method `Keytool.get_certificates -> List[Certificate]` to extract certificates from specified android keystore.
- Add new convenience methods to `codemagic.models.Certificate`:
  - `get_summary() -> Dict` to generate JSON serializable dictionary containing information about the certificate.
  - `get_text_summary() -> str` that generates a printable and user-readable string representation of the certificate's information.

**Docs**
- Update documentation for tool `android-keystore`.
- Update documentation for action `android-keystore verify`.
- Add documentation for action `android-keystore certificates`.

Version 0.22.5
-------------

**Fixes**
- Return `True` from `Certificate.is_development_certificate` property if the certificate is _Mac Development_ code signing certificates, as those certificates are used to sign development versions of Mac apps. [PR #212](https://github.com/codemagic-ci-cd/cli-tools/pull/212)

Version 0.22.4
-------------

**Development**
- Add properties `creation_date` and `expiration_date` to `ProvisioningProfile` object. [PR #211](https://github.com/codemagic-ci-cd/cli-tools/pull/211)

Version 0.22.3
-------------

This is a bugfix release from [PR #210](https://github.com/codemagic-ci-cd/cli-tools/pull/210) to fix problems with tool `android-keystore` that was first added in [version 0.21.0](https://github.com/codemagic-ci-cd/cli-tools/releases/tag/v0.21.0).

**Improvements**
- Use better error message for keystore validation in case non-keystore file is passed for validation.

**Fixes**
- Fix debug keystore creation using action `android-keystore create-debug-keysotre`. It was using invalid keyword argument to specify keystore path.
- Make keystore path argument `--keystore` required for `android-keystore create` and `android-keystore verify` actions.

Version 0.22.2
-------------

This is a bugfix release from [PR #209](https://github.com/codemagic-ci-cd/cli-tools/pull/209).

**Fixes**
- Fix loading code signing entitlements from Xcode archives and iOS App Store Packages (`*.xcarchive` and `*.ipa` files respectively) with Xcode 13.3+. A tool called `codesign` which is bundled with Xcode is used to extract code signing entitlements information from application packages. The version of `codesign` included in Xcode 13.3 came with some modifications that broke the flow which is used to collect code signing entitlements.

Version 0.22.1
-------------

**Development**
- [PEP 561](https://www.python.org/dev/peps/pep-0561/) compliance. Include `py.typed` marker file to indicate that this package has inline type hints. [PR #207](https://github.com/codemagic-ci-cd/cli-tools/pull/207)

Version 0.21.0
-------------

This release contains updates from [PR #206](https://github.com/codemagic-ci-cd/cli-tools/pull/206).

**Features**
- Add new tool `android-keystore` to Android app code signing keystores. New actions are:
  - `android-keystore create` to initialize new Android keystore,
  - `android-keystore create-debug-keystore` to initialize new debug Android keystore with default settings,
  - `android-keystore verify` to check that Android keystore alias and passwords are correct.

**Development**
- Add optional `env` keyword argument to `CliProcess.execute` method to specify process specific environment variables.
- Add dataclass `CertificateAttributes` to store certificate issuer information.
- Add dataclass `Keystore` to store keystore information.
- Add new module `codemagic.shell_tools` to contain Python wrappers for command line utilities.
- Add minimal Python wrapper for `keytool` command line utility in `codemagic.shell_tools.Keytool`.


**Docs**
- Add documentation for tool `android-keystore`.
- Add documentation for action `android-keystore create`.
- Add documentation for action `android-keystore create-debug-keystore`.
- Add documentation for action `android-keystore verify`.

Version 0.20.0
-------------

This release contains improvements from [PR #205](https://github.com/codemagic-ci-cd/cli-tools/pull/205).

**Features**
- Add option `--p12-path` for `app-store-connect` actions `create-certificate` and `get-certificate` to specify PKCS#12 container save path that can be used together with `--save` to specify exact file path where the container is saved. It overrides default save location, which is configured by `--certificates-dir`.

**Fixes**
- Support certificates that do not have common name defined in subject.

**Development**
- Describe new common argument type `CommonArgumentType.non_existing_path` which asserts that specified file does not exist.
- PKCS#12 support in `pyOpenSSL` is deprecated and `cryptography` APIs should be used instead. Replace the deprecated `crypto.load_pkcs12` in `Certificate.from_p12` with `cryptography`'s `pkcs12.load_key_and_certificates`.
- Add new factory method `PricateKey.from_p12` to load private key from PKCS#12 container.
- Allow using `PrivateKey` instances for `AppStoreConnect` methods that take `certificate_key` argument. Before only instances of `Types.CertificateKeyArgument` were supported.
- Support `DSA` and elliptic curve private keys for `PrivateKey`.

Version 0.19.1
-------------

This is a bugfix release from [PR #204](https://github.com/codemagic-ci-cd/cli-tools/pull/204) to address the regression introduced in [PR #203](https://github.com/codemagic-ci-cd/cli-tools/pull/203).

**Fixes**
- Fix export options plist generation with `xcode-project use-profiles` in case provisioning profiles with wildcard identifiers (such as `*` or `com.example.*`) were used.

**Development**
- Add new data container class `ProvisioningProfileAssignment` which can be used to track the Xcode project target onto which certain provisioning profile was assigned to.
- Change `ExportOptions` factory method `from_used_profiles(cls, used_profiles: Sequence[ProvisioningProfile]) -> ExportOptions` to `from_profile_assignments(cls, profile_assignments: Sequence[ProvisioningProfileAssignment])`. This will persist the actual bundle identifiers of the Xcode targets when the property list constructed, instead of possibly using wildcard identifiers from provisioning profiles.

Version 0.19.0
-------------

This release includes changes from [PR #203](https://github.com/codemagic-ci-cd/cli-tools/pull/203) to improve usability and feedback from `xcode-project use-profiles`.

**Features**
- Improve `xcode-project use-profiles` log output. Highlight Xcode targets for which code signing settings were not configured, but are likely necessary for successful build.
- Add `--code-signing-setup-verbose-logging` option to action `xcode-project use-profiles` which turns on detailed log output for code signing settings configuration.

**Docs**
- Update docs for `xcode-project use-profiles` action. Add documentation for option `--code-signing-setup-verbose-logging`.

**Development**
- **Breaking.** Remove dataclass `codemagic.models.matched_profiles.MatchedProfile` and all its usages.
- **Breaking.** Replace `ExportOptions.from_matched_profiles` with `ExportOptions.from_used_profiles`. Old method was relying on the removed `MatchedProfile` class, while new method has more generic interface requiring only sequence of `ProvisioningProfiles` as arguments.
- **Breaking.** Change command line interface for `code_signing_manager.rb`:
  - Replace command line option `-u` / `--used-profiles` with `-r` / `--result-path` to better reflect the updated contents of result file.
  - Results saved into file specified by `--result-path` will now include all found Xcode targets, including those that were not assigned provisioning profile. The targets for which matching provisioning profile was found and configured, the reference also includes the used provisioning profile `uuid`.
  - The saved JSON file structure what used to be `{profile_uuid: [<target_info>, ...]}` is now `[<target_info>, ...]`.
- Always multiplex `code_signing_manager.rb` verbose log output to main file log.
- `CodeSigningManager.use_profiles` logs Xcode project targets for which provisioning profiles were not found, but are likely necessary for building `ipa`.

Version 0.18.1
-------------

**Fixes**
- Allow using `manageAppVersionAndBuildNumber` as an export option when building with `xcode-project build-ipa`. [PR #201](https://github.com/codemagic-ci-cd/cli-tools/pull/201)

Version 0.18.0
-------------

**Fixes**
- When creating new provisioning profiles as part of action `app-store-connect fetch-signing-files` include only eligible devices when creating the profiles. Before the action could fail for example in case when iOS development or Ad Hoc provisioning profile was created, but an Apple TV device was included as a create parameter. [PR #200](https://github.com/codemagic-ci-cd/cli-tools/pull/200)

**Features**
- Change default behaviour for resolving certificate type from provisioning profile type. Map `IOS_APP_ADHOC` provisioning profile type to `DISTRIBUTION` certificate type instead of `IOS_DISTRIBUTION`. "Apple Distribution" certificates can be used to sign any type of application (iOS, tvOS, Mac, Universal, etc.) and as a result fewer certificates are required. Applies to the following actions:
  - `app-store-connect fetch-signing-files`,
  - `app-store-connect list-certificates`.

  This change is backwards compatible in the sense that existing matching `IOS_DISTRIBUTION` certificates are still used for `IOS_APP_ADHOC` provisioning profiles if found. [PR #198](https://github.com/codemagic-ci-cd/cli-tools/pull/198)

**Development**
- Behaviour of `CertificateType.from_profile_type` was changed:
  - calling it with `ProfileType.IOS_APP_STORE` returns `CertificateType.DISTRIBUTION` instead of `CertificateType.IOS_DISTRIBUTION` as before. [PR #198](https://github.com/codemagic-ci-cd/cli-tools/pull/198)

Version 0.17.2
-------------

This is a bugfix release to fix the regression introduced in v0.17.1.

**Fixes**
- Consider OpenSSH private keys for `app-store-connect` argument `--certificate-key` valid again. Due to changes in [PR #196](https://github.com/codemagic-ci-cd/cli-tools/pull/196) only PEM encoded keys were accepted as certificate keys, but OpenSSH keys are not fully compatible with the PEM standard, and should be allowed too. [PR #197](https://github.com/codemagic-ci-cd/cli-tools/pull/197)

Version 0.17.1
-------------

**Fixes**
- Validate that App Store Connect API private key specified for `app-store-connect` tool by argument `--private-key` is a valid PEM encoded key. [PR #196](https://github.com/codemagic-ci-cd/cli-tools/pull/196)

Version 0.17.0
-------------

**Features**
- When retrying `altool` commands as part of `app-store-connect publish` action, kill open Xcode processes before another attempt is made. It is applicable only if the action is launched in CI environment (environment variable `CI` is set to _truthy_ value). [PR #192](https://github.com/codemagic-ci-cd/cli-tools/pull/192)

**Fixes**
- Value of test output directory, specified by argument `--output-dir`, for actions [`xcode-project junit-test-results`](https://github.com/codemagic-ci-cd/cli-tools/blob/v0.16.1/docs/xcode-project/junit-test-results.md#junit-test-results) and [`xcode-project run-tests`](https://github.com/codemagic-ci-cd/cli-tools/blob/v0.16.1/docs/xcode-project/run-tests.md#run-tests) had to point to existing directory, which is too restrictive. Change it so that the specified test output directory can be either created, or it has to exist. File paths are still considered to be invalid inputs. [PR #191](https://github.com/codemagic-ci-cd/cli-tools/pull/191)
- Fix default test destination for `xcode-project run-tests` when tests are run for macOS SDK. Omit test destination for these cases as the tests will be launched on the host machine directly. Otherwise, the default simulator obtained by [`xcode-project default-test-destination`](https://github.com/codemagic-ci-cd/cli-tools/blob/v0.16.1/docs/xcode-project/default-test-destination.md) is still used as before if no devices are specified. [PR #191](https://github.com/codemagic-ci-cd/cli-tools/pull/191)

**Docs**
- Apply bold style to Markdown docs that are shown using ANSI bold in terminal help messages. [PR #190](https://github.com/codemagic-ci-cd/cli-tools/pull/190)
- Apply pre style to Markdown docs that are shown in bright blue color in terminal help messages. [PR #190](https://github.com/codemagic-ci-cd/cli-tools/pull/190)
- Update docs for `xcode-project run-tests` action. [PR #191](https://github.com/codemagic-ci-cd/cli-tools/pull/191)

**Development**
- Add function `codemagic.cli.environment.is_ci_environment() -> bool` which checks whether current process is being run in a CI environment. Check is being performed based on the value of `CI` environment variable. [PR #192](https://github.com/codemagic-ci-cd/cli-tools/pull/192)

**Dependencies**
- Add [`psutil`](https://pypi.org/project/psutil/) Python dependency (version `5.8.0+`) to manage ongoing system processes in a platform-agnostic way. [PR #192](https://github.com/codemagic-ci-cd/cli-tools/pull/192)
- Bumps `pipenv` dependency from version `2021.11.23` to `2022.1.8` (development only). [PR #193](https://github.com/codemagic-ci-cd/cli-tools/pull/193)

Version 0.16.1
-------------

**Fixes**
- Revoke cached App Store Connect API JSON web token when unauthorized request retry attempts are exhausted. [PR #188](https://github.com/codemagic-ci-cd/cli-tools/pull/188)

**Development**
- Log for which App Store Connect API key JWT is generated or loaded from disk cache. [PR #188](https://github.com/codemagic-ci-cd/cli-tools/pull/188)
- Remove `reset_token` parameter from `AppStoreConnectApiClient.generate_auth_headers`. [PR #188](https://github.com/codemagic-ci-cd/cli-tools/pull/188)
- Add optional `revoke_auth_info: Callable[[], None]` parameter to `AppStoreConnectApiSession` to reset App Store Connect API authentication information in case of unauthorized requests. [PR #188](https://github.com/codemagic-ci-cd/cli-tools/pull/188)

Version 0.16.0
-------------

**Features**
- Change default behaviour for resolving certificate type from provisioning profile type. Map both `IOS_APP_STORE` and `MAC_APP_STORE` provisioning profile types to `DISTRIBUTION` certificate type instead of the old approach where `IOS_DISTRIBUTION` and `MAC_APP_DISTRIBUTION` certificate types were used respectively. "Apple Distribution" certificates can be used to sign any type of application (iOS, tvOS, Mac, Universal, etc.) and as a result fewer certificates are required. Applies to the following actions:
  - `app-store-connect fetch-signing-files`,
  - `app-store-connect list-certificates`.

  This change is backwards compatible in the sense that existing matching `IOS_DISTRIBUTION` and `MAC_APP_DISTRIBUTION` certificates are still used for `IOS_APP_STORE` and `MAC_APP_STORE` provisioning profiles if found. [PR #185](https://github.com/codemagic-ci-cd/cli-tools/pull/185)
- Unify formatting for signing certificates, profiles and bundle IDs in `app-store-connect fetch-signing-files` log output. [PR #185](https://github.com/codemagic-ci-cd/cli-tools/pull/185)
- Multiple `--type` arguments are now supported for `app-store-connect list-certificates` action. [PR #185](https://github.com/codemagic-ci-cd/cli-tools/pull/185)
- When either signing certificate or provisioning profile is saved to disk (for example as part of `app-store-connect fetch-signing-files`), then the save path will include resource ID and type, which makes it possible to easily match process output to file on disk. [PR #185](https://github.com/codemagic-ci-cd/cli-tools/pull/185)

**Dependencies**
- Update required [PyJWT](https://pyjwt.readthedocs.io/en/stable/index.html) version from `2.0.0` to `2.3.0`.  [#186](https://github.com/codemagic-ci-cd/cli-tools/pull/186)

**Development**
- Behaviour of `CertificateType.from_profile_type` was changed:
  - calling it with `ProfileType.IOS_APP_STORE` returns `CertificateType.DISTRIBUTION` instead of `CertificateType.IOS_DISTRIBUTION` as before,
  - and calling it with `ProfileType.MAC_APP_STORE` returns `CertificateType.DISTRIBUTION` instead of `CertificateType.MAC_APP_DISTRIBUTION`. [PR #185](https://github.com/codemagic-ci-cd/cli-tools/pull/185)
- Signature of `AppStoreConnect.list_certificates` was updated. Method argument `certificate_type: Optional[CertificateType] = None` was deprecated and replaced by `certificate_types: Optional[Union[CertificateType, Sequence[CertificateType]]] = None`. This change is fully backwards compatible in the sense that as of now both the positional usage of the argument still works, and `certificate_type` can still also be used as a keyword argument. [PR #185](https://github.com/codemagic-ci-cd/cli-tools/pull/185)

**Docs**
- Update documentation for `app-store-connect list-certificates` to reflect the possibility of multiple `--type` arguments. [PR #185](https://github.com/codemagic-ci-cd/cli-tools/pull/185)

Version 0.15.0
-------------

**Features**
- Add `--api-unauthorized-retries` option to `app-store-connect` actions to gracefully handle invalid `401 Unauthorized` responses from App Store Connect API. In case HTTP request to App Store Connect API fails with authentication error, generate new JSON Web Token, and try to do the request again until retries are exhausted. Retry count default to `3` for CLI invocations. [PR #178](https://github.com/codemagic-ci-cd/cli-tools/pull/178)
- Improve error messages for CLI invocations in case invalid value is provided to CLI argument that can be specified using an environment variable. [PR #180](https://github.com/codemagic-ci-cd/cli-tools/pull/180)
- Add option to cache App Store Connect JSON Web Token to disk so that the same token could be reused between subsequent `app-store-connect` command invocations to avoid false positive authentication errors from App Store Connect API. [PR #181](https://github.com/codemagic-ci-cd/cli-tools/pull/181)
- All `app-store-connect` actions have new option `--disable-jwt-cache` to turn off caching App Store Connect JWT to disk. The default behaviour is to have disk cache enabled. That is JWT is loaded from disk if present and not expired, and generated tokens are cached to disk unless this feature is turned off. [PR #181](https://github.com/codemagic-ci-cd/cli-tools/pull/181)

**Development**
- `AppStoreConnect`, `AppStoreConnectApiClient` and `AppStoreConnectApiSession` classes take new optional keyword argument `unauthorized_request_retries` which defines how many times request with unauthorized response should be retried. [PR #178](https://github.com/codemagic-ci-cd/cli-tools/pull/178)
- Use custom abstract metaclass for `TypedCliArgument` that enables class name transformation during CLI argument parsing. Pretty class name can be defined using `type_name_in_argparse_error` attribute on classes that inherit from `TypedCliArgument`. In case pretty name is not defined, then basic types are mapped to string representation, and otherwise `CamelCase` names are converted `camel case`. [PR #180](https://github.com/codemagic-ci-cd/cli-tools/pull/180)
- Extract logic that deals with App Store Connect JWT generation and lifespan from `AppStoreConnectApiClient` to standalone `JsonWebTokenManager` class. [PR #181](https://github.com/codemagic-ci-cd/cli-tools/pull/181)
- `AppStoreConnect` and `AppStoreConnectApiClient` classes take new optional keyword argument `enable_jwt_cache` which configures whether the JSON web token is cached to file or not. [PR #181](https://github.com/codemagic-ci-cd/cli-tools/pull/181)

**Docs**
- Update docs for `app-store-connect` actions and include information about `--api-unauthorized-retries` option. [PR #179](https://github.com/codemagic-ci-cd/cli-tools/pull/179)
- Update docs for `app-store-connect` actions and include information about `--disable-jwt-cache` option. [PR #183](https://github.com/codemagic-ci-cd/cli-tools/pull/183)

Version 0.14.1
-------------

**Fixes**
- In case updating or creating localized App Store version meta information fails for any of the provided languages, do not fail the calling action, but log the error instead. Has an effect on `app-store-connect publish` and `app-store-connect builds submit-to-app-store`. [PR #175](https://github.com/codemagic-ci-cd/cli-tools/pull/175)

Version 0.14.0
-------------

**Deprecations**
- Option `--skip-package-validation` of `app-store-connect publish` is ignored and shows a deprecation warning. [PR #174](https://github.com/codemagic-ci-cd/cli-tools/pull/174)

**Features**
- Change `app-store-connect publish` not to run package validation by default before uploading it to App Store Connect. [PR #174](https://github.com/codemagic-ci-cd/cli-tools/pull/174)
- Add new option `--enable-package-validation` to action `app-store-connect publish` that turns on package validation before it is uploaded to App Store Connect. [PR #174](https://github.com/codemagic-ci-cd/cli-tools/pull/174)

Version 0.13.2
-------------

**Features**
- Improve error messages for CLI invocations in case invalid value was provided for argument with `Enum` type. [PR #170](https://github.com/codemagic-ci-cd/cli-tools/pull/170)

**Fixes**

- Use correct package type for `altool` commands when publishing tvOS apps using `app-store-connect publish`. [PR #173](https://github.com/codemagic-ci-cd/cli-tools/pull/173)

Version 0.13.1
-------------

This is an enhancement release to further streamline the App Store review submission automation capabilities.

Additions and changes from [pull request #172](https://github.com/codemagic-ci-cd/cli-tools/pull/172).

**Features**
- Support setting localized meta information for App Store versions when submitting build to App Store review.
- Add new actions group `app-store-version-localizations` to `app-store-connect`.
- Add new action `app-store-connect app-store-version-localizations create` to add localized metadata to an App Store version.
- Add new action `app-store-connect app-store-version-localizations delete` to remove localized metadata from an App Store version.
- Add new action `app-store-connect app-store-version-localizations get` to read App Store version localized metadata.
- Add new action `app-store-connect app-store-version-localizations modify` to edit App Store version localized metadata.
- Add new action `app-store-connect app-store-versions localizations` to list App Store version localizations for an App Store version.
- Change `app-store-connect publish` to support adding or updating localized version metadata when submitting build to App Store review.
- Change `app-store-connect builds submit-to-app-store` to support adding or updating localized version metadata for App Store version.
- Add new App Store Connect API client method `AppStoreVersionLocalizations.create` to create App Store version localization meta information. See official API method [documentation](https://developer.apple.com/documentation/appstoreconnectapi/create_an_app_store_version_localization).
- Add new App Store Connect API client method `AppStoreVersionLocalizations.read` to obtain App Store version localization meta information. See official API method [documentation](https://developer.apple.com/documentation/appstoreconnectapi/read_app_store_version_localization_information).
- Add new App Store Connect API client method `AppStoreVersionLocalizations.modify` to edit existing App Store version localization meta information. See official API method [documentation](https://developer.apple.com/documentation/appstoreconnectapi/modify_an_app_store_version_localization).
- Add new App Store Connect API client method `AppStoreVersionLocalizations.delete` to remove existing App Store version localization meta information. See official API method [documentation](https://developer.apple.com/documentation/appstoreconnectapi/delete_an_app_store_version_localization).
- Add new App Store Connect API client method `AppStoreVersions.list_app_store_version_localizations` to list all App Store version localizations for given App Store version. See official API method [documentation](https://developer.apple.com/documentation/appstoreconnectapi/list_all_app_store_version_localizations_for_an_app_store_version).
- Show more informative error messages in case CLI arguments from environment variables or files are invalid.
- Add new options to actions `app-store-connect publish` and `app-store-connect builds submit-to-app-store`:
  - `--app-store-version-info`,
  - `--description`,
  - `--keywords`,
  - `--marketing-url`,
  - `--promotional-text`,
  - `--support-url`,
  - `--app-store-version-localizations`.

**Docs**

- Create docs for `app-store-connect` actions group `app-store-version-localizations`.
- Create docs for action `app-store-connect app-store-version-localizations create`.
- Create docs for action `app-store-connect app-store-version-localizations delete`.
- Create docs for action `app-store-connect app-store-version-localizations get`.
- Create docs for action `app-store-connect app-store-version-localizations modify`.
- Update docs for `app-store-connect` actions group `app-store-versions`.
- Create docs for action `app-store-connect app-store-versions localizations`.
- Update docs for action `app-store-connect app-store-versions create`.
- Update docs for action `app-store-connect app-store-versions modify`.
- Update docs for action `app-store-connect builds submit-to-app-store`.
- Update docs for action `app-store-connect publish`.
- Remove backticks from terminal help messages and keep them only for markdown documentation formatting.

**Development**

- Add option to limit number of responses in App Store Connect API client pagination method.
- Change type of `App.Attributes.locale` from plain `str` to `Locale` enumeration.
- Add definition for `AppStoreVersionLocalization` resource. See official resource [documentation](https://developer.apple.com/documentation/appstoreconnectapi/appstoreversionlocalization).
- Reorder method signatures in `AbstractBaseAction` and unify indentation for method arguments.
- Add references to implementing methods to `AbstractBaseAction` interface.

Version 0.13.0
-------------

Additions and changes from [pull request #164](https://github.com/codemagic-ci-cd/cli-tools/pull/164).

**Features**

- Add new App Store Connect API client method `AppStoreVersions.create` to create an App Store version. See official API method [documentation](https://developer.apple.com/documentation/appstoreconnectapi/create_an_app_store_version).
- Add new App Store Connect API client method `AppStoreVersions.read_build` to read associated build from an App Store version. See official API method [documentation](https://developer.apple.com/documentation/appstoreconnectapi/read_the_build_information_of_an_app_store_version).
- Add new App Store Connect API client method `AppStoreVersions.read_app_store_version_submission` to read associated App Store version submission from an App Store version. See official API method [documentation](https://developer.apple.com/documentation/appstoreconnectapi/read_the_app_store_version_submission_information_of_an_app_store_version).
- Add new App Store Connect API client method `AppStoreVersions.modify` to edit existing App Store version details. See official API method [documentation](https://developer.apple.com/documentation/appstoreconnectapi/modify_an_app_store_version).
- Add new App Store Connect API client method `AppStoreVersions.delete` to delete an App Store version. See official API method [documentation](https://developer.apple.com/documentation/appstoreconnectapi/delete_an_app_store_version).
- Add ability to group optional CLI action arguments into named argument groups.
- Add new actions group `app-store-versions` to `app-store-connect`.
- Add new action `app-store-connect app-store-versions create` to create a new App Store version using specified build to an app.
- Add new action `app-store-connect app-store-versions modify` to update existing App Store version details.
- Add new action `app-store-connect app-store-versions delete` to remove App Store version.
- Add option to specify build filters for action `app-store-connect apps builds`.
- Add new action `app-store-connect builds app-store-version` to get the App Store version of a specific build.
- Add new action `app-store-connect builds submit-to-app-store` to submit specified build to App Store review. Optionally specify version details and release type.
- Update `app-store-connect publish` action to allow automatic App Store review submission after binary upload.
- Use grouped CLI arguments in action `app-store-connect publish` for better help messages and documentation.
- Add new option `--skip-package-upload` to `app-store-connect publish`.
- Add short aliases for CLI flags:
  - `-su` for `--skip-package-upload`,
  - `-sv` for `--skip-package-validation`,
  - `-w` for `--max-build-processing-wait`.

**Fixes**

- Fix creating `Resource` objects that do not have any attributes.
- Fix `--max-build-processing-wait` CLI option validation.
- Allow non-integer version numbers for `--build-version-number`.

**Docs**

- Update docs for tool `app-store-connect`.
- Create docs for `app-store-connect` actions group `app-store-versions`.
- Create docs for action `app-store-connect app-store-versions create`.
- Create docs for action `app-store-connect app-store-versions delete`.
- Create docs for action `app-store-connect app-store-versions modify`.
- Create docs for `app-store-connect` actions group `apps`.
- Update docs for action `app-store-connect apps app-store-versions`.
- Update docs for action `app-store-connect apps builds`.
- Update docs for action `app-store-connect apps list`.
- Create docs for `app-store-connect` actions group `builds`.
- Create docs for action `app-store-connect builds app-store-version`.
- Create docs for action `app-store-connect builds submit-to-app-store`.
- Update docs for action `app-store-connect builds submit-to-testflight`.
- Update docs for action `app-store-connect list-builds`.
- Update docs for action `app-store-connect publish`.

**Development**

- Support filtering by multiple values for one parameter in `ResourceManager.filter`.
- Change `ResourceManager._get_update_payload` to accept `relationships` in addition to `attributes`. Make `attributes` and `relationships` arguments keyword-only.
- Add missing return type hints to resource manger methods that did not have them.
- Extract argument parser setup from `CliApp` class into separate module under `ArgumentParserBuilder` class.
- Move `create_app_store_version_submission` and `delete_app_store_version_submission` methods from `AppStoreConnect` class to `AppStoreVersionSubmissionsActionGroup`.
- Collect `app-store-connect` actions arguments that are used number of times under argument groups to reduce duplication.
- Refactor `PublishAction` class:
  - extract `publish` action arguments validation into separate method,
  - move decorator arguments into separate tuple,
  - add dataclasses for subaction options,
  - support App Store review submission.

Version 0.12.1
-------------

**Fixes**

- Show appropriate error messages when invalid values are passed to CLI actions using environment variables. [PR #168](https://github.com/codemagic-ci-cd/cli-tools/pull/168)

Version 0.12.0
-------------

**Breaking**

- Action `app-store-connect publish` option `--verbose-altool-logging` was renamed to `--altool-verbose-logging`. Corresponding environment variable configuration options was also changed from `APP_STORE_CONNECT_VERBOSE_ALTOOL_LOGGING` to `APP_STORE_CONNECT_ALTOOL_VERBOSE_LOGGING`. [PR #163](https://github.com/codemagic-ci-cd/cli-tools/pull/163)
- Python API for `AppStoreConnect.publish` was changed: keyword argument `verbose_altool_logging` was renamed to `altool_verbose_logging`. [PR #163](https://github.com/codemagic-ci-cd/cli-tools/pull/163)

**Features**

- Action `app-store-connect pubish` will now retry package validation and upload in case of some known errors (authentication failure, timeout) for configured amount of time. [PR #163](https://github.com/codemagic-ci-cd/cli-tools/pull/163)
- Add new option `--altool-retries` to action `app-store-connect pubish` to configure how many times `altool` action will be retried on known flaky error. [PR #163](https://github.com/codemagic-ci-cd/cli-tools/pull/163)
- Add new option `--altool-retry-wait` to action `app-store-connect pubish` to configure wait duration in seconds between `altool` action retries. [PR #163](https://github.com/codemagic-ci-cd/cli-tools/pull/163)

**Development / Docs**

- Do not use line wrapping when generating docs (new feature in [`mdutils` version 1.3.1](https://github.com/didix21/mdutils/blob/master/CHANGELOG.md#v131-2021-07-10)). [PR #163](https://github.com/codemagic-ci-cd/cli-tools/pull/163)
- Generate new docs for action `app-store-connect publish`. [PR #163](https://github.com/codemagic-ci-cd/cli-tools/pull/163)

Version 0.11.4
-------------

**Fixes**

- Fix decoding undefined byte sequences while processing subprocess streams. [PR #162](https://github.com/codemagic-ci-cd/cli-tools/pull/162)

Version 0.11.3
-------------

**Features**

- Add switch to use verbose logging for `altool` subcommands that are executed as part of `app-store-connect publish`. [PR #160](https://github.com/codemagic-ci-cd/cli-tools/pull/160)

**Development / Docs**

- Update `app-store-connect publish` action docs. [PR #160](https://github.com/codemagic-ci-cd/cli-tools/pull/160)

Version 0.11.2
-------------

**Fixes**

- Add validation for export options plist path on `xcode-project build-ipa` action. Handle missing files and invalid property list files gracefully [PR #155](https://github.com/codemagic-ci-cd/cli-tools/pull/155).

**Features**

- Support running subprocesses on Windows. [PR #156](https://github.com/codemagic-ci-cd/cli-tools/pull/156)
- Capture logs from subprocesses on Windows. [PR #156](https://github.com/codemagic-ci-cd/cli-tools/pull/156)

**Development / Docs**

- Do not import `fcntl` module globally in order to support Windows platform. [PR #156](https://github.com/codemagic-ci-cd/cli-tools/pull/156)
- Create `CliProcessStream` abstraction layer to handle streams on both POSIX and Windows. [PR #156](https://github.com/codemagic-ci-cd/cli-tools/pull/156)

Version 0.11.1
-------------

**Features**

- Show unformatted Xcode build errors on `xcode-project build-ipa` invocations that fail due to errors on `xcodebuild archive`. [PR #153](https://github.com/codemagic-ci-cd/cli-tools/pull/153).

**Development / Docs**

- Add a generator `codemagic.utilities.backwards_file_reader.iter_backwards` that returns the lines of a file in reverse order. [PR #153](https://github.com/codemagic-ci-cd/cli-tools/pull/153).

Version 0.11.0
-------------

**Features**

- New `app-store-connect register-device` action to add new device to Apple Developer team. Registering a device allows creating a provisioning profile for app testing and ad hoc distribution.

**Development / Docs**

- Rename `DeviceArgument.DEVICE_NAME` CLI argument to `DeviceArgument.DEVICE_NAME_OPTIONAL`.
- Update docs for action `app-store-connect beta-groups add-build`.
- Update docs for action `app-store-connect beta-groups remove-build`.
- Update docs for action `app-store-connect list-devices`.
- Add docs for action `app-store-connect register-device`.

Version 0.10.3
-------------

**Development / Docs**

- Add `get_fingerprint` method to `codemagic.models.Certificate` class which returns certificate's hexadecimal fingerprint for requested hashing algorithm.

Version 0.10.2
-------------

**Fixes**

- Make `codemagic.apple.resources.App` relationship for `ciProduct` optional.

Version 0.10.1
-------------

**Fixes**

- Fix `codemagic.models.application_package.Ipa` initialization for packages that are compressed using [`LZFSE`](https://github.com/lzfse/lzfse) compression algorithm. Fix requires `unzip` to be available in system `$PATH`.

Version 0.10.0
-------------

**Features**

- New `app-store-connect beta-groups` action set to add and remove TestFlight builds from groups of beta testers.
- `app-store-connect publish` action accepts multiple Beta group names under `--beta-group` key. The uploaded TestFlight build will be made available to the specified groups of beta testers.

**Development / Docs**

- Update `app-store-connect publish` action docs.

Version 0.9.8
-------------

**Fixes**

- Fail action `app-store-connect builds subtmit-to-testflight` properly using error handling in case the application is missing required test information in App Store Connect.
- Support `links` field in App Store Connect API [error responses](https://developer.apple.com/documentation/appstoreconnectapi/errorresponse/errors).

Version 0.9.7
-------------

**Improvements**

- Accept list of `BetaBuildInfo` objects as `beta_build_localizations` argument for `AppStoreConnect.add_beta_test_info` using Python API.

Version 0.9.6
-------------

**Improvements**

- Add new action `add-beta-test-info` to submit What's new (What to test) localized information for a beta build.
- Add new action `submit-to-testflight` to submit beta build to TestFlight.
- Introduce strict with match with `--strict-match-identifier` keyword when listing applications filtered by Bundle ID.
- Avoid waiting for processed build when `MAX_BUILD_PROCESSING_WAIT` or `--max-build-processing-wait` is set to 0.

**Development**

- `publish` command will now rely on `add-beta-test-info` and `submit-to-testflight` tasks.
- Add `read_with_include` for Builds to return an application along with a build.

Version 0.9.5
-------------

**Improvements**

- Add missing `submittedDate` to Beta App Review Submission attributes

**Fixes**

- Ignore undefined model attributes in App Store Connect API responses instead of failing with `TypeError`.
- Fix finding uploaded build as part of `app-store-connect publish`.
- Fix `app-store-connect apps builds` action by replacing broken [List All Builds of an App
](https://developer.apple.com/documentation/appstoreconnectapi/list_all_builds_of_an_app) API endpoint by [List Builds
](https://developer.apple.com/documentation/appstoreconnectapi/list_builds) endpoint.

**Development / Docs**

- Add warning to method `list_builds` in `Apps` resource manager about malfunctioning pagination.
- Add missing relationship `ciProduct` to `App` model.
- Accept strings for builds filter version restriction.

Version 0.9.4
-------------

**Fixes**

- Fix custom export option usage on `xcode-project use-profiles --custom-export-options`. Replace faulty argument unpacking usage with plain dictionary updates and iteration.

Version 0.9.3
-------------

**Improvements**

- Double the number of attempts to find an uploaded build on App Store Connect side

Version 0.9.2
-------------

**Improvements**

- Require API key based authentication for `app-store-connect publish` when `--beta-build-localizations` is used.

Version 0.9.1
-------------

**Features**

- Add action `codemagic-cli-tools installed-tools` to show the tools that are installed by current Codemagic CLI tools version.
- Add action `codemagic-cli-tools version` to show version of currently installed Codemagic CLI tools.

**Development / Docs**

- Create keychains in `~/Library/codemagic-cli-tools/keychains` by default when `--path` is not specified with `keychain initialize`.
- Add docs for new actions from tool `codemagic-cli-tools`.
- Fix typos in CLI arguments help messages/docs that can be specified using `@env:` or `@file:` prefixes.

Version 0.9.0
-------------

**Features**

- Add action `keychain use-login` to make login keychain from `~/Library/Keychains` system default keychain again.

**Improvements**

- Save new keychain to `~/Library/Keychains/codemagic-cli-tools` instead of `$TMPDIR` by default with `keychain initialize` in case the `--path` option is not specified.

**Development / Docs**

- Add docs for action `keychain use-login`.

Version 0.8.5
-------------

**Features**

- Make `--whats-new` option independent of `--testflight` for `app-store-connect publish` since submission to external beta review is not necessary to specify notes.
- Make App Store Connect application entry default locale detection more robust by using `primaryLocale` attribute instead of using the first `betaAppLocalization` for that app.
- Show more descriptive error messages for invalid inputs to CLI arguments that can be defined using `@env:<var_name>` and `@file:<file_path>` notations.
- Add more blue and green colors to logs to indicate the start of an activity and completion of it.

**Development / Docs**

- Allow `str` input for `whats_new` arguments to actions defined in `BetaBuildLocalizationsActionGroup`.
- Remove obsolete test which verified that `--whats-new` could only be used together with `--testflight`.
- Update `app-store-connect publish` action docs.

Version 0.8.4
-------------

**Features**

- Remove default value from `--locale` option for actions `app-store-connect beta-build-localizations create` and `app-store-connect publish`. In case it is not provided, resolve the default locale value from related application's primary test information.
- Make `app-store-connect beta-build-localizations create` more forgiving and allow the cases when beta build localization already exists for the locale. On such occasions just update the resource.

**Development / Docs**

- Update `app-store-connect publish` action docs.
- Update `app-store-connect beta-build-localizations create` action docs.
- Do not use runtime enum definition generation during argument parsing.
- Fix error messages for invalid enumeration values.
- Update [requests](https://docs.python-requests.org/en/master/) dependency requirement from version 2.22.0 to 2.25.1.

Version 0.8.3
-------------

**Features**

- Check if application has complete test information in App Store Connect before submitting a build for external testing with `app-store-connect publish --testflight`. This will enable the submission to fail fast with descriptive message instead of waiting until build processing completes by Apple and only then failing while creating the TestFlight submission.
- Add `--max-build-processing-wait` option to configure maximum time that `app-store-connect publish` will wait for the package to be processed before failing the TestFlight submission.
- Improve error message when waiting for package to be processed times out during TestFlight submission as part of `app-store-connect publish`.

**Development / Docs**

- Get build and related resources using App Store Connect API client directly for `app-store-connect publish` instead of reusing other `app-store-connect` actions to reduce unnecessary repetition in the terminal output.
- Extract application lookup into a separate method for finding uploaded build.
- Define new models for Apple API resources: `BetaAppLocalization` and `BetaAppReviewDetail`.
- Implement new App Store Connect API client methods to consume endpoints to [list beta app Localizations of an app](https://developer.apple.com/documentation/appstoreconnectapi/list_all_beta_app_localizations_of_an_app) and to [read the beta app review details of an app](https://developer.apple.com/documentation/appstoreconnectapi/read_the_beta_app_review_details_resource_of_an_app).
- Show default values for arguments of type `TypedCliArgument`.
- Add documentation for action `app-store-connect builds get`.
- Document `--max-build-processing-wait` option in `app-store-connect publish` action.
- Show default values for arguments of type `TypedCliArgument`.
- Show the long version of CLI flag first in help messages and online documentation to reduce ambiguity. For example use `--testflight` instead of `-t` in help messages.

Version 0.8.2
-------------

**Improvements**

- Explicitly mention "certificate" in `app-store-connect` error messages when `--certificate-key` is missing to avoid confusion with App Store Connect API key `--private-key`.

Version 0.8.1
-------------

**Fixes**

- Submit only uploaded iOS application packages (`*.ipa` files) to TestFlight from `app-store-connect publish` action when submission to Testflight is enabled by `--testflight` flag.

Version 0.8.0
-------------

**Features**

- Add option to submit "What's new" information along with Testflight build via `--locale` and `--whats-new` arguments in `app-store-connect publish` command.
- Add a set of actions for managing "What's new" information for Testflight builds `app-store-connect beta-build-localizations`
- Add action `app-store-connect beta-build-localizations create` to create localized "What's new" notes for a given beta build
- Add action `app-store-connect beta-build-localizations delete` to delete localized "What's new" notes by its ID
- Add action `app-store-connect beta-build-localizations modify` to update "What's new" content by its ID
- Add action `app-store-connect beta-build-localizations list` to list localized "What's new" notes filtered by Build ID and locale code
- Add action `app-store-connect beta-build-localizations get` to retrieve localized "What's new" notes by its ID

Version 0.7.7
-------------

**Fixes**

- Before creating Beta App Review Submission (submitting build to TestFlight) as part of `app-store-connect publish`, wait until the uploaded build processing completes.

Version 0.7.6
-------------

**Fixes**

- Make `altool` output parsing less strict. Do not fail `app-store-connect publish` action invocation if `altool` output cannot be interpreted.

Version 0.7.5
-------------

**Features**

- Add option to skip package validation for action `app-store-connect publish` with `--skip-package-validation` flag. This allows to opt out from running `altool --validate-app` before actual upload.

**Development / Docs**

- Update `app-store-connect publish` action docs to reflect new option `--skip-package-validation`.

Version 0.7.4
-------------

**Fixes**

- Do not fail actions `app-store-connect get-latest-app-store-build-number` and `app-store-connect get-latest-testflight-build-number` in case no builds were found for specified constraints.

**Development / Docs**

- Split monolith`AppStoreConnect` tool tests file into smaller chunks in separate test module.

Version 0.7.3
-------------

**Fixes**

- Do not require App Store Connect API keys for `app-store-connect publish` unless `--testflight` option is specified as binary upload can be done with Apple ID and App Specific password only.

Version 0.7.2
-------------

**Fixes**

- Support non-integer (dot-separated versions such as 10.14.1) version codes for `app-store-connect get-latest-app-store-build-number` and `app-store-connect get-latest-testflight-build-number`.

Version 0.7.1
-------------

**Fixes**

- Ignore undefined model relationships in App Store Connect API responses instead of failing with `TypeError`.
- Dynamically generate enumerations for undefined values from App Store Connect API responses instead of failing with `ValueError`.

**Development / Docs**

- Make `SignignCertificate` model relationship `passTypeId` optional.

Version 0.7.0
-------------

**New features**

- Add action `app-store-connect apps get` to get information about a specific app.
- Add action `app-store-connect apps list` to find apps added in App Store Connect.
- Add action `app-store-connect apps app-store-versions` to find App Store versions associated with a specific app.
- Add action `app-store-connect apps builds` to find builds associated with a specific app.
- Add action `app-store-connect apps pre-release-versions` to find prerelease versions associated with a specific app.
- Add action `app-store-connect beta-app-review-submissions create` to submit an app for beta app review to allow external testing.
- Add action `app-store-connect beta-app-review-submissions list` to find beta app review submissions of a build.
- Add action `app-store-connect builds pre-release-version` to find the prerelease version for a specific build
- Add action `app-store-connect publish` to upload application packages to App Store and submit them to Testflight.
- Add action `xcode-project ipa-info` to show information about iOS App Store Package file.
- Add action `xcode-project pkg-info` to show information about macOS Application Package file.
- Support loading App Store Connect API key from disk using key identifier by checking predefined locations `./private_keys`, `~/private_keys`, `~/.private_keys`, `~/.appstoreconnect/private_keys` for file `AuthKey_<key_identifier>.p8`.
- Add Python wrapper to Apple's Application Loader tool and use it to publish application packages to App Store Connect.

**Fixes**

- Handle missing action for action group on command invocation.
- Fix initializing provisioning profiles from in-memory content.

**Development / Docs**

- Improve modularity by adding support to define tool actions and action groups in separate modules.
- Support strings as path argument for `Certificate.export_p12`.
- Support strings as path argument for `ExportOptions.from_path` factory method.
- Support strings as path argument for `PbxProject.from_path` factory method.
- Extract resource management methods from `AppStoreConnect` to separate mixin class.
- Generate documentation for action `app-store-connect apps get`.
- Generate documentation for action `app-store-connect apps list`.
- Generate documentation for action `app-store-connect apps app-store-versions`.
- Generate documentation for action `app-store-connect apps builds`.
- Generate documentation for action `app-store-connect apps pre-release-versions`.
- Generate documentation for action `app-store-connect beta-app-review-submissions create`.
- Generate documentation for action `app-store-connect beta-app-review-submissions list`.
- Generate documentation for action `app-store-connect builds pre-release-version`.
- Generate documentation for action `app-store-connect publish`.
- Generate documentation for action `xcode-project ipa-info`.
- Generate documentation for action `xcode-project pkg-info`.

Version 0.6.1
-------------

**Fixes**

- Allow `passTypeId` relationship for [Certificate](https://developer.apple.com/documentation/appstoreconnectapi/certificate) model.

Version 0.6.0
-------------

**New features**

- Add action group support for tools.
- Add action `get-profile` to `app-store-connect` to show provisioning profile based on resource identifier.
- Add action `app-store-connect app-store-version-submissions create` to submit App Store Version to review.
- Add action `app-store-connect app-store-version-submissions delete` to remove App Store Version from review.

**Development / Docs**

- Update `--profile` option default value in action `xcode-project use-profiles` docs.
- Generate documentation for action groups and list groups under tool documentation pages.
- Add documentation for action `app-store-connect get-profile`.
- Add documentation for action `app-store-connect app-store-version-submissions create`.
- Add documentation for action `app-store-connect app-store-version-submissions delete`.

Version 0.5.9
-------------

**Fixes**

- Accept `SERVICES` as a valid [Bundle Identifier platform](https://developer.apple.com/documentation/appstoreconnectapi/bundleidplatform).

Version 0.5.8
-------------

**Improvements**

- Bugfix: Allow Google Play releases with no name provided in `google-play` tool.

Version 0.5.7
-------------

**Improvements**

- Bugfix: Include MacOS application's codesigning certificates in `keychain list-certificates` output.
- Bugfix: Include provisioning profiles with `.provisionprofile` extension in in `xcode-project use-profiles` search.
- Bugfix: handle provisioning profiles entitlements keys with prefixes e.g. `com.apple.application-identifier`.
- Bugfix: Improve SDK detection when setting code signing infortmation on Xcode projects instead of always defaulting to `iphoneos` .

Version 0.5.6
-------------

**Improvements**

- CI pipeline: Use GitHub CLI tools for releases

Version 0.5.5
-------------

**Improvements**

- Bugfix: export MacOS application's provisioning profiles with `.provisionprofile` extension instead of `.mobileprovision`.

Version 0.5.4
-------------

**Improvements**

- Feature: Add option `--platform` to specify the platform for `app-store-connect` actions `get-latest-app-store-build-number` and `get-latest-testflight-build-number`.

Version 0.5.3
-------------

**Improvements**

- Feature: Add option to strictly match bundle IDs by the identifier for `app-store-connect` actions `fetch-signing-files` and `list-bundle-ids` using flag `--strict-match-identifier`.

**Dependencies**

- Update [PyJWT](https://pyjwt.readthedocs.io/en/stable/) Python dependency to version ~=2.0.

Version 0.5.2
-------------

**Improvements**

- Enhancement: Include the certificate common name in `SigningCertificate` string representation when showing certificates with `app-store-connect` actions.

Version 0.5.1
-------------

**Improvements**

- Feature: add the `warn-only` flag to `xcode-project use-profiles` not to fail the action when profiles can't be applied to any of the Xcode projects

Version 0.5.0
-------------

**Improvements**

- Feature: add tool `google-play` with action `get-latest-build-number`

Version 0.4.10
-------------

**Improvements**

- Bugfix: Fix regression introduced in 0.4.9 that excluded bundle identifiers with platform type `UNIVERSAL` from list bundle identifiers result in case platform filter (`IOS` or `MAC_OS`) was specified.
- Bugfix: Fix check for profiles types that have devices allowed. Allow specifying devices only for ad hoc and development provisioning profiles.

Version 0.4.9
-------------

**Improvements**

- Bugfix: Fix platform filter for listing bundle identifiers using App Store Connect API.

Version 0.4.8
-------------

**Improvements**

- Improvement: Add support for tvOS distribution certificates.

Version 0.4.7
-------------

**Improvements**

- Feature: Add an option to extract a certificate from PKCS12 archive.

Version 0.4.6
-------------

**Improvements**

- Feature: Add action `list-builds` to `app-store-connect` to list Builds from Apple Developer Portal matching given constraints.
- Feature: Add action `get-latest-testflight-build-number` to `app-store-connect` to get latest Testflight build number for the given application.
- Feature: Add action `get-latest-app-store-build-number` to `app-store-connect` to get latest App Store build number for the given application.
- Improvement: handle datetime in a format containing timezone timedelta

Version 0.4.5
-------------

**Improvements**

- Dependency update: Bump cryptography from ~3.2 to ~3.3
- Improvement: Add options to `keychain add-certificates` to specify which applications have access to the imported certificate without warning.

Version 0.4.4
-------------

**Improvements**

- Improvement: Reduce memory footprint for `xcode-process` by not storing xcodebuild logs in memory. Read them from file if need be.

Version 0.4.3
-------------

**Improvements**

- Improvement: Use a single `xcpretty` process throughout `xcodebuild` invocation for log formatting instead of forking new processes for each log chunk.

Version 0.4.2
-------------

**Improvements**

- Bugfix: [PyJWT](https://pypi.org/project/PyJWT/) Python dependency to version 1.x since 2.0.0 has breaking API changes.

Version 0.4.1
-------------

**Improvements**

- Bugfix: Fix converting Xcresults to Junit if testsuite duration is missing from Xcresult's ActionTestMetadata

Version 0.4.0
-------------

**Improvements**

- Feature: Add action `clean` to `xcode-project` to clean Xcode project.
- Feature: Add action `default-test-destination` to `xcode-project` to show default test destination for the chosen Xcode version.
- Feature: Add action `test-destinations` to `xcode-project` to list available destinations for test runs.
- Feature: Add action `junit-test-results` to `xcode-project` to convert Xcode Test Result Bundles (*.xcresult) to JUnit XML format.
- Feature: Add action `run-tests` to `xcode-project` to run unit or UI tests for given Xcode project or workspace.
- Feature: Add action `test-summary` to `xcode-project` to show test result summary from given Xcode Test Result Bundles (*.xcresult).
- Refactoring: Create `RunningCliAppMixin` to avoid passing around currently invoked app instance.

- Update [cryptography](https://github.com/pyca/cryptography) Python dependency to version ~=3.2.

Version 0.3.2
-------------

**Improvements**

- Bugfix: Do not fail `keychain add-certificate` action in case the added certificate already exists in keychain.

Version 0.3.1
-------------

- Update [cryptography](https://github.com/pyca/cryptography) Python dependency to version ~=3.2.

Version 0.3.0
-------------

**Improvements**

- Feature: Add option to specify custom `xcodebuild` arguments and flags for `archive` and `-exportArchive` actions with `xcode-project build-ipa` using `--archive-flags`, `--archive-xcargs`, `--export-flags` and `--export-xcargs` modifiers.

Version 0.2.13
-------------

**Improvements**

- Improvement: Due to invalid CoreSimulatorService state `xcodebuild` build commands can fail with error `Failed to find newest available Simulator runtime`. To overcome this, make sure that when Xcode project or workspace is archived with `xcode-project build-ipa`, then CoreSimulatorService is in a clean state.

Version 0.2.12
-------------

**Improvements**

- Improvement: Fail gracefully with appropriate error message when non-existent export options plist path is passed to `xcode-project build-ipa`.

Version 0.2.11
-------------

**Improvements**

- Bugfix: Fix obtaining `iCloudContainerEnvironment` export option when multiple values are available.

Version 0.2.10
-------------

**Improvements**

- Bugfix: Specify `iCloudContainerEnvironment` export option when exporting xcarchive to ipa using `xcode-project build-ipa`.

Version 0.2.9
-------------

**Improvements**

- Update: Make removing generated xcarchive optional.

Version 0.2.8
-------------

**Improvements**

- Bugfix: Support profile state `EXPIRED`.

Version 0.2.7
-------------

**Improvements**

- Bugfix: Respect custom values specified by `--certificates-dir` and `--profiles-dir` flags for `app-store-connect`.
- Feature: Add `--profile-type` filter to `app-store-connect list-certificates` to show only certificates that can be used with given profile type.
- Feature: Support new certificate types `DEVELOPMENT` and `DISTRIBUTION`.
- Feature: Support new profile types `MAC_CATALYST_APP_DEVELOPMENT`, `MAC_CATALYST_APP_DIRECT` and `MAC_CATALYST_APP_STORE`.

Version 0.2.6
-------------

**Improvements**

- Feature: Support OpenSSH private key format for certificate private key (`--certificate-key` option for `app-store-connect`).
- Bugfix: For `app-store-connect fetch-signing-files` use given platform type for listing devices on creating new provisioning profiles instead of detecting it from bundle identifier.

Version 0.2.5
-------------

**Improvements**

- Bugfix: Improve product bundle identifier resolving for settings code signing settings.

Version 0.2.4
-------------

**Improvements**

- Feature: Add option to specify archive directory to `xcode-project build-ipa` using `--archive-directory` flag.

Version 0.2.3
-------------

**Improvements**

- Bugfix: Improve variable resolving from Xcode projects for setting code signing settings.

Version 0.2.2
-------------

**Improvements**

- Bugfix: Fix nullpointer on setting process stream flags.

Version 0.2.1
-------------

**Improvements**

- Bugfix: Reading `jarsigner verify` output streams got stuck on some Android App bundles.

Version 0.2.0
-------------

**Improvements**

- Feature: Add new command `android-app-bundle`
- Feature: Include [Bundletool](https://developer.android.com/studio/command-line/bundletool) jar in the distribution
- Bugfix: Gracefully handle Xcodeproj exceptions on saving React Native iOS project code signing settings

**Deprecations**

- Add deprecation notice to `universal-apk` command

Version 0.1.9
-------------

- Improve error messages on invalid inputs when using argument values from environment variables.

Version 0.1.8
-------------

- Add `--version` option to tools to display current version.

Version 0.1.7
-------------

- Bugfix: Fix Apple Developer Portal API pagination.
Avoid duplicate query parameters in subsequent pagination calls when listing resources.

Version 0.1.6
-------------

- Bugfix: Fix creating iOS App Store and iOS In House provisioning profiles.
Do not include devices in the create resource payload.

Version 0.1.5
-------------

- Bugfix: Fix `TypeError` on Apple Developer Portal resource creation

Version 0.1.4
-------------

- Bugfix: Accept `UNIVERSAL` as valid Bundle ID platform value

Version 0.1.3
-------------

- Bugfix: Improve detection for Xcode managed provisioning profiles

Version 0.1.2
-------------

Released 10.02.2020

- Return exit code `0` on successful invocation of `git-changelog`
- Return exit code `0` on successful invocation of `universal-apk`

Version 0.1.1
-------------

Released 31.01.2020

- Update documentation

Version 0.1.0
-------------

Released 14.01.2020

- Add tool `app-store-connect`
- Add tool `keychain`
- Add tool `xcode-project`<|MERGE_RESOLUTION|>--- conflicted
+++ resolved
@@ -1,13 +1,11 @@
 Version 0.34.3
 -------------
 
-<<<<<<< HEAD
 **Bugfix**:
 - Fix action `xcode-project detect-bundle-id` for cases when `xcodebuild -showBuildSettings` output does not have `PRODUCT_BUNDLE_IDENTIFIER` entry for some build settings. [PR #280](https://github.com/codemagic-ci-cd/cli-tools/pull/280)
-=======
+
 **Improvements**:
 - Action `xcode-project use-profiles` fails in case active Ruby installation does not have `xcodeproj` gem available. Should that happen, show appropriate and actionable error message. [PR #277](https://github.com/codemagic-ci-cd/cli-tools/pull/277)
->>>>>>> 61f98cd0
 
 Version 0.34.2
 -------------
