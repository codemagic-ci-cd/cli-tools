--- conflicted
+++ resolved
@@ -3,8 +3,9 @@
 
 **Features**
 
-<<<<<<< HEAD
 - Check if application has complete test information in App Store Connect before submitting a build for external testing with `app-store-connect publish --testflight`. This will enable the submission to fail fast with descriptive message instead of waiting until build processing completes by Apple and only then failing while creating the TestFlight submission.
+- Add `--max-build-processing-wait` option to configure maximum time that `app-store-connect publish` will wait for the package to be processed before failing the TestFlight submission.
+- Improve error message when waiting for package to be processed times out during TestFlight submission as part of `app-store-connect publish`.
 
 **Development / Docs**
 
@@ -12,18 +13,11 @@
 - Extract application lookup into a separate method for finding uploaded build.
 - Define new models for Apple API resources: `BetaAppLocalization` and `BetaAppReviewDetail`.
 - Implement new App Store Connect API client methods to consume endpoints to [list beta app Localizations of an app](https://developer.apple.com/documentation/appstoreconnectapi/list_all_beta_app_localizations_of_an_app) and to [read the beta app review details of an app](https://developer.apple.com/documentation/appstoreconnectapi/read_the_beta_app_review_details_resource_of_an_app).
-=======
-- Add `--max-build-processing-wait` option to configure maximum time that `app-store-connect publish` will wait for the package to be processed before failing the TestFlight submission.
-- Improve error message when waiting for package to be processed times out during TestFlight submission as part of `app-store-connect publish`.
-
-**Development / Docs**
-
 - Show default values for arguments of type `TypedCliArgument`.
 - Add documentation for action `app-store-connect builds get`.
 - Document `--max-build-processing-wait` option in `app-store-connect publish` action.
 - Show default values for arguments of type `TypedCliArgument`. 
 - Show the long version of CLI flag first in help messages and online documentation to reduce ambiguity. For example use `--testflight` instead of `-t` in help messages.
->>>>>>> 46bdbe94
 
 Version 0.8.2
 -------------
