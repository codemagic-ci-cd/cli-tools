--- conflicted
+++ resolved
@@ -3,7 +3,6 @@
 
 **New features**
 
-<<<<<<< HEAD
 - Add action `app-store-connect apps get` to get information about a specific app.
 - Add action `app-store-connect apps list` to find apps added in App Store Connect.
 - Add action `app-store-connect apps app-store-versions` to find App Store versions associated with a specific app.
@@ -15,22 +14,6 @@
 - Add action `app-store-connect publish` to upload application packages to App Store and submit them to Testflight.
 - Add action `xcode-project ipa-info` to show information about iOS App Store Package file.
 - Add action `xcode-project pkg-info` to show information about macOS Application Package file.
-=======
-- Add action group `apps` to tool `app-store-connect`.
-- Add action group `beta-app-review-submissions` to tool `app-store-connect`.
-- Add action group `builds` to tool `app-store-connect`.
-- Add action `app-store-connect apps get` to ...
-- Add action `app-store-connect apps list` to ...
-- Add action `app-store-connect apps app-store-versions` to ...
-- Add action `app-store-connect apps builds` ...
-- Add action `app-store-connect apps pre-release-versions` ...
-- Add action `app-store-connect beta-app-review-submissions create` ...
-- Add action `app-store-connect beta-app-review-submissions list` ...
-- Add action `app-store-connect builds pre-release-version` to ...
-- Add action `app-store-connect publish` to ...
-- Add action `xcode-project ipa-info` to ...
-- Add action `xcode-project pkg-info` to ...
->>>>>>> e24b2d1e
 - Support loading App Store Connect API key from disk using key identifier by checking predefined locations `./private_keys`, `~/private_keys`, `~/.private_keys`, `~/.appstoreconnect/private_keys` for file `AuthKey_<key_identifier>.p8`.
 - Add Python wrapper to Apple's Application Loader tool and use it to publish application packages to App Store Connect.
 
@@ -46,7 +29,6 @@
 - Support strings as path argument for `ExportOptions.from_path` factory method.
 - Support strings as path argument for `PbxProject.from_path` factory method.
 - Extract resource management methods from `AppStoreConnect` to separate mixin class.
-<<<<<<< HEAD
 - Generate documentation for action `app-store-connect apps get`.
 - Generate documentation for action `app-store-connect apps list`.
 - Generate documentation for action `app-store-connect apps app-store-versions`.
@@ -58,7 +40,6 @@
 - Generate documentation for action `app-store-connect publish`.
 - Generate documentation for action `xcode-project ipa-info`.
 - Generate documentation for action `xcode-project pkg-info`.
-=======
 
 Version 0.6.1
 -------------
@@ -66,7 +47,6 @@
 **Fixes**
 
 - Allow `passTypeId` relationship for [Certificate](https://developer.apple.com/documentation/appstoreconnectapi/certificate) model.
->>>>>>> e24b2d1e
 
 Version 0.6.0
 -------------
