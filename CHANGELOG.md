Version 0.8.3
-------------

<<<<<<< HEAD
**Development / Docs**

- Show the long version of CLI flag first in help messages and online documentation to reduce ambiguity. For example use `--testflight` instead of `-t` in help messages.
=======
**Features**

- Add `--max-build-processing-wait` option to configure maximum time that `app-store-connect publish` will wait for the package to be processed before failing the TestFlight submission.
- Improve error message when waiting for package to be processed times out during TestFlight submission as part of `app-store-connect publish`.

**Development / Docs**

- Show default values for arguments of type `TypedCliArgument`.
- Add documentation for action `app-store-connect builds get`.
- Document `--max-build-processing-wait` option in `app-store-connect publish` action.
- Show default values for arguments of type `TypedCliArgument`. 
>>>>>>> 280f0623

Version 0.8.2
-------------

**Improvements**

- Explicitly mention "certificate" in `app-store-connect` error messages when `--certificate-key` is missing to avoid confusion with App Store Connect API key `--private-key`.

Version 0.8.1
-------------

**Fixes**

- Submit only uploaded iOS application packages (`*.ipa` files) to TestFlight from `app-store-connect publish` action when submission to Testflight is enabled by `--testflight` flag.

Version 0.8.0
-------------

**Features**

- Add option to submit "What's new" information along with Testflight build via `--locale` and `--whats-new` arguments in `app-store-connect publish` command.
- Add a set of actions for managing "What's new" information for Testflight builds `app-store-connect beta-build-localizations`
- Add action `app-store-connect beta-build-localizations create` to create localized "What's new" notes for a given beta build 
- Add action `app-store-connect beta-build-localizations delete` to delete localized "What's new" notes by its ID
- Add action `app-store-connect beta-build-localizations modify` to update "What's new" content by its ID
- Add action `app-store-connect beta-build-localizations list` to list localized "What's new" notes filtered by Build ID and locale code 
- Add action `app-store-connect beta-build-localizations get` to retrieve localized "What's new" notes by its ID

Version 0.7.7
-------------

**Fixes**

- Before creating Beta App Review Submission (submitting build to TestFlight) as part of `app-store-connect publish`, wait until the uploaded build processing completes. 

Version 0.7.6
-------------

**Fixes**

- Make `altool` output parsing less strict. Do not fail `app-store-connect publish` action invocation if `altool` output cannot be interpreted. 

Version 0.7.5
-------------

**Features**

- Add option to skip package validation for action `app-store-connect publish` with `--skip-package-validation` flag. This allows to opt out from running `altool --validate-app` before actual upload.

**Development / Docs**

- Update `app-store-connect publish` action docs to reflect new option `--skip-package-validation`.

Version 0.7.4
-------------

**Fixes**

- Do not fail actions `app-store-connect get-latest-app-store-build-number` and `app-store-connect get-latest-testflight-build-number` in case no builds were found for specified constraints. 

**Development / Docs**

- Split monolith`AppStoreConnect` tool tests file into smaller chunks in separate test module.

Version 0.7.3
-------------

**Fixes**

- Do not require App Store Connect API keys for `app-store-connect publish` unless `--testflight` option is specified as binary upload can be done with Apple ID and App Specific password only.

Version 0.7.2
-------------

**Fixes**

- Support non-integer (dot-separated versions such as 10.14.1) version codes for `app-store-connect get-latest-app-store-build-number` and `app-store-connect get-latest-testflight-build-number`.

Version 0.7.1
-------------

**Fixes**

- Ignore undefined model relationships in App Store Connect API responses instead of failing with `TypeError`.
- Dynamically generate enumerations for undefined values from App Store Connect API responses instead of failing with `ValueError`.

**Development / Docs**

- Make `SignignCertificate` model relationship `passTypeId` optional.

Version 0.7.0
-------------

**New features**

- Add action `app-store-connect apps get` to get information about a specific app.
- Add action `app-store-connect apps list` to find apps added in App Store Connect.
- Add action `app-store-connect apps app-store-versions` to find App Store versions associated with a specific app.
- Add action `app-store-connect apps builds` to find builds associated with a specific app.
- Add action `app-store-connect apps pre-release-versions` to find prerelease versions associated with a specific app.
- Add action `app-store-connect beta-app-review-submissions create` to submit an app for beta app review to allow external testing.
- Add action `app-store-connect beta-app-review-submissions list` to find beta app review submissions of a build.
- Add action `app-store-connect builds pre-release-version` to find the prerelease version for a specific build
- Add action `app-store-connect publish` to upload application packages to App Store and submit them to Testflight.
- Add action `xcode-project ipa-info` to show information about iOS App Store Package file.
- Add action `xcode-project pkg-info` to show information about macOS Application Package file.
- Support loading App Store Connect API key from disk using key identifier by checking predefined locations `./private_keys`, `~/private_keys`, `~/.private_keys`, `~/.appstoreconnect/private_keys` for file `AuthKey_<key_identifier>.p8`.
- Add Python wrapper to Apple's Application Loader tool and use it to publish application packages to App Store Connect.

**Fixes**

- Handle missing action for action group on command invocation.
- Fix initializing provisioning profiles from in-memory content.

**Development / Docs**

- Improve modularity by adding support to define tool actions and action groups in separate modules.
- Support strings as path argument for `Certificate.export_p12`.
- Support strings as path argument for `ExportOptions.from_path` factory method.
- Support strings as path argument for `PbxProject.from_path` factory method.
- Extract resource management methods from `AppStoreConnect` to separate mixin class.
- Generate documentation for action `app-store-connect apps get`.
- Generate documentation for action `app-store-connect apps list`.
- Generate documentation for action `app-store-connect apps app-store-versions`.
- Generate documentation for action `app-store-connect apps builds`.
- Generate documentation for action `app-store-connect apps pre-release-versions`.
- Generate documentation for action `app-store-connect beta-app-review-submissions create`.
- Generate documentation for action `app-store-connect beta-app-review-submissions list`.
- Generate documentation for action `app-store-connect builds pre-release-version`.
- Generate documentation for action `app-store-connect publish`.
- Generate documentation for action `xcode-project ipa-info`.
- Generate documentation for action `xcode-project pkg-info`.

Version 0.6.1
-------------

**Fixes**

- Allow `passTypeId` relationship for [Certificate](https://developer.apple.com/documentation/appstoreconnectapi/certificate) model.

Version 0.6.0
-------------

**New features**

- Add action group support for tools.
- Add action `get-profile` to `app-store-connect` to show provisioning profile based on resource identifier.
- Add action `app-store-connect app-store-version-submissions create` to submit App Store Version to review.
- Add action `app-store-connect app-store-version-submissions delete` to remove App Store Version from review.

**Development / Docs**

- Update `--profile` option default value in action `xcode-project use-profiles` docs.
- Generate documentation for action groups and list groups under tool documentation pages.
- Add documentation for action `app-store-connect get-profile`.
- Add documentation for action `app-store-connect app-store-version-submissions create`.
- Add documentation for action `app-store-connect app-store-version-submissions delete`.

Version 0.5.9
-------------

**Fixes**

- Accept `SERVICES` as a valid [Bundle Identifier platform](https://developer.apple.com/documentation/appstoreconnectapi/bundleidplatform).

Version 0.5.8
-------------

**Improvements**

- Bugfix: Allow Google Play releases with no name provided in `google-play` tool.

Version 0.5.7
-------------

**Improvements**

- Bugfix: Include MacOS application's codesigning certificates in `keychain list-certificates` output.
- Bugfix: Include provisioning profiles with `.provisionprofile` extension in in `xcode-project use-profiles` search.
- Bugfix: handle provisioning profiles entitlements keys with prefixes e.g. `com.apple.application-identifier`.
- Bugfix: Improve SDK detection when setting code signing infortmation on Xcode projects instead of always defaulting to `iphoneos` .

Version 0.5.6
-------------

**Improvements**

- CI pipeline: Use GitHub CLI tools for releases

Version 0.5.5
-------------

**Improvements**

- Bugfix: export MacOS application's provisioning profiles with `.provisionprofile` extension instead of `.mobileprovision`.

Version 0.5.4
-------------

**Improvements**

- Feature: Add option `--platform` to specify the platform for `app-store-connect` actions `get-latest-app-store-build-number` and `get-latest-testflight-build-number`.

Version 0.5.3
-------------

**Improvements**

- Feature: Add option to strictly match bundle IDs by the identifier for `app-store-connect` actions `fetch-signing-files` and `list-bundle-ids` using flag `--strict-match-identifier`.

**Dependencies**

- Update [PyJWT](https://pyjwt.readthedocs.io/en/stable/) Python dependency to version ~=2.0.

Version 0.5.2
-------------

**Improvements**

- Enhancement: Include the certificate common name in `SigningCertificate` string representation when showing certificates with `app-store-connect` actions.

Version 0.5.1
-------------

**Improvements**

- Feature: add the `warn-only` flag to `xcode-project use-profiles` not to fail the action when profiles can't be applied to any of the Xcode projects

Version 0.5.0
-------------

**Improvements**

- Feature: add tool `google-play` with action `get-latest-build-number`

Version 0.4.10
-------------

**Improvements**

- Bugfix: Fix regression introduced in 0.4.9 that excluded bundle identifiers with platform type `UNIVERSAL` from list bundle identifiers result in case platform filter (`IOS` or `MAC_OS`) was specified.
- Bugfix: Fix check for profiles types that have devices allowed. Allow specifying devices only for ad hoc and development provisioning profiles.

Version 0.4.9
-------------

**Improvements**

- Bugfix: Fix platform filter for listing bundle identifiers using App Store Connect API.

Version 0.4.8
-------------

**Improvements**

- Improvement: Add support for tvOS distribution certificates.

Version 0.4.7
-------------

**Improvements**

- Feature: Add an option to extract a certificate from PKCS12 archive.

Version 0.4.6
-------------

**Improvements**

- Feature: Add action `list-builds` to `app-store-connect` to list Builds from Apple Developer Portal matching given constraints.
- Feature: Add action `get-latest-testflight-build-number` to `app-store-connect` to get latest Testflight build number for the given application.
- Feature: Add action `get-latest-app-store-build-number` to `app-store-connect` to get latest App Store build number for the given application.
- Improvement: handle datetime in a format containing timezone timedelta

Version 0.4.5
-------------

**Improvements**

- Dependency update: Bump cryptography from ~3.2 to ~3.3
- Improvement: Add options to `keychain add-certificates` to specify which applications have access to the imported certificate without warning.

Version 0.4.4
-------------

**Improvements**

- Improvement: Reduce memory footprint for `xcode-process` by not storing xcodebuild logs in memory. Read them from file if need be.

Version 0.4.3
-------------

**Improvements**

- Improvement: Use a single `xcpretty` process throughout `xcodebuild` invocation for log formatting instead of forking new processes for each log chunk.

Version 0.4.2
-------------

**Improvements**

- Bugfix: [PyJWT](https://pypi.org/project/PyJWT/) Python dependency to version 1.x since 2.0.0 has breaking API changes.

Version 0.4.1
-------------

**Improvements**

- Bugfix: Fix converting Xcresults to Junit if testsuite duration is missing from Xcresult's ActionTestMetadata

Version 0.4.0
-------------

**Improvements**

- Feature: Add action `clean` to `xcode-project` to clean Xcode project.
- Feature: Add action `default-test-destination` to `xcode-project` to show default test destination for the chosen Xcode version.
- Feature: Add action `test-destinations` to `xcode-project` to list available destinations for test runs.
- Feature: Add action `junit-test-results` to `xcode-project` to convert Xcode Test Result Bundles (*.xcresult) to JUnit XML format.
- Feature: Add action `run-tests` to `xcode-project` to run unit or UI tests for given Xcode project or workspace.
- Feature: Add action `test-summary` to `xcode-project` to show test result summary from given Xcode Test Result Bundles (*.xcresult).
- Refactoring: Create `RunningCliAppMixin` to avoid passing around currently invoked app instance.

- Update [cryptography](https://github.com/pyca/cryptography) Python dependency to version ~=3.2.

Version 0.3.2
-------------

**Improvements**

- Bugfix: Do not fail `keychain add-certificate` action in case the added certificate already exists in keychain.

Version 0.3.1
-------------

- Update [cryptography](https://github.com/pyca/cryptography) Python dependency to version ~=3.2.

Version 0.3.0
-------------

**Improvements**

- Feature: Add option to specify custom `xcodebuild` arguments and flags for `archive` and `-exportArchive` actions with `xcode-project build-ipa` using `--archive-flags`, `--archive-xcargs`, `--export-flags` and `--export-xcargs` modifiers.

Version 0.2.13
-------------

**Improvements**

- Improvement: Due to invalid CoreSimulatorService state `xcodebuild` build commands can fail with error `Failed to find newest available Simulator runtime`. To overcome this, make sure that when Xcode project or workspace is archived with `xcode-project build-ipa`, then CoreSimulatorService is in a clean state.

Version 0.2.12
-------------

**Improvements**

- Improvement: Fail gracefully with appropriate error message when non-existent export options plist path is passed to `xcode-project build-ipa`. 

Version 0.2.11
-------------

**Improvements**

- Bugfix: Fix obtaining `iCloudContainerEnvironment` export option when multiple values are available.

Version 0.2.10
-------------

**Improvements**

- Bugfix: Specify `iCloudContainerEnvironment` export option when exporting xcarchive to ipa using `xcode-project build-ipa`.

Version 0.2.9
-------------

**Improvements**

- Update: Make removing generated xcarchive optional.

Version 0.2.8
-------------

**Improvements**

- Bugfix: Support profile state `EXPIRED`.

Version 0.2.7
-------------

**Improvements**

- Bugfix: Respect custom values specified by `--certificates-dir` and `--profiles-dir` flags for `app-store-connect`.
- Feature: Add `--profile-type` filter to `app-store-connect list-certificates` to show only certificates that can be used with given profile type.
- Feature: Support new certificate types `DEVELOPMENT` and `DISTRIBUTION`.
- Feature: Support new profile types `MAC_CATALYST_APP_DEVELOPMENT`, `MAC_CATALYST_APP_DIRECT` and `MAC_CATALYST_APP_STORE`.

Version 0.2.6
-------------

**Improvements**

- Feature: Support OpenSSH private key format for certificate private key (`--certificate-key` option for `app-store-connect`).
- Bugfix: For `app-store-connect fetch-signing-files` use given platform type for listing devices on creating new provisioning profiles instead of detecting it from bundle identifier.

Version 0.2.5
-------------

**Improvements**

- Bugfix: Improve product bundle identifier resolving for settings code signing settings.

Version 0.2.4
-------------

**Improvements**

- Feature: Add option to specify archive directory to `xcode-project build-ipa` using `--archive-directory` flag.

Version 0.2.3
-------------

**Improvements**

- Bugfix: Improve variable resolving from Xcode projects for setting code signing settings.

Version 0.2.2
-------------

**Improvements**

- Bugfix: Fix nullpointer on setting process stream flags.

Version 0.2.1
-------------

**Improvements**

- Bugfix: Reading `jarsigner verify` output streams got stuck on some Android App bundles.

Version 0.2.0
-------------

**Improvements**

- Feature: Add new command `android-app-bundle`
- Feature: Include [Bundletool](https://developer.android.com/studio/command-line/bundletool) jar in the distribution
- Bugfix: Gracefully handle Xcodeproj exceptions on saving React Native iOS project code signing settings

**Deprecations**

- Add deprecation notice to `universal-apk` command

Version 0.1.9
-------------

- Improve error messages on invalid inputs when using argument values from environment variables.

Version 0.1.8
-------------

- Add `--version` option to tools to display current version.

Version 0.1.7
-------------

- Bugfix: Fix Apple Developer Portal API pagination.
Avoid duplicate query parameters in subsequent pagination calls when listing resources.

Version 0.1.6
-------------

- Bugfix: Fix creating iOS App Store and iOS In House provisioning profiles.
Do not include devices in the create resource payload.

Version 0.1.5
-------------

- Bugfix: Fix `TypeError` on Apple Developer Portal resource creation

Version 0.1.4
-------------

- Bugfix: Accept `UNIVERSAL` as valid Bundle ID platform value

Version 0.1.3
-------------

- Bugfix: Improve detection for Xcode managed provisioning profiles

Version 0.1.2
-------------

Released 10.02.2020

- Return exit code `0` on successful invocation of `git-changelog`
- Return exit code `0` on successful invocation of `universal-apk`

Version 0.1.1
-------------

Released 31.01.2020

- Update documentation

Version 0.1.0
-------------

Released 14.01.2020

- Add tool `app-store-connect`
- Add tool `keychain`
- Add tool `xcode-project`<|MERGE_RESOLUTION|>--- conflicted
+++ resolved
@@ -1,11 +1,6 @@
 Version 0.8.3
 -------------
 
-<<<<<<< HEAD
-**Development / Docs**
-
-- Show the long version of CLI flag first in help messages and online documentation to reduce ambiguity. For example use `--testflight` instead of `-t` in help messages.
-=======
 **Features**
 
 - Add `--max-build-processing-wait` option to configure maximum time that `app-store-connect publish` will wait for the package to be processed before failing the TestFlight submission.
@@ -17,7 +12,7 @@
 - Add documentation for action `app-store-connect builds get`.
 - Document `--max-build-processing-wait` option in `app-store-connect publish` action.
 - Show default values for arguments of type `TypedCliArgument`. 
->>>>>>> 280f0623
+- Show the long version of CLI flag first in help messages and online documentation to reduce ambiguity. For example use `--testflight` instead of `-t` in help messages.
 
 Version 0.8.2
 -------------
