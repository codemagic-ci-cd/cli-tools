Version 0.5.3
-------------

<<<<<<< HEAD
**Improvements**

- Feature: Add option to strictly match bundle IDs by the identifier for `app-store-connect` actions `fetch-signing-files` and `list-bundle-ids` using flag `--strict-match-identifier`.
=======
**Dependencies**

- Update [PyJWT](https://pyjwt.readthedocs.io/en/stable/) Python dependency to version ~=2.0.
>>>>>>> 84ed0b17

Version 0.5.2
-------------

**Improvements**

- Enhancement: Include the certificate common name in `SigningCertificate` string representation when showing certificates with `app-store-connect` actions.

Version 0.5.1
-------------

**Improvements**

- Feature: add the `warn-only` flag to `xcode-project use-profiles` not to fail the action when profiles can't be applied to any of the Xcode projects

Version 0.5.0
-------------

**Improvements**

- Feature: add tool `google-play` with action `get-latest-build-number`

Version 0.4.10
-------------

**Improvements**

- Bugfix: Fix regression introduced in 0.4.9 that excluded bundle identifiers with platform type `UNIVERSAL` from list bundle identifiers result in case platform filter (`IOS` or `MAC_OS`) was specified.
- Bugfix: Fix check for profiles types that have devices allowed. Allow specifying devices only for ad hoc and development provisioning profiles.

Version 0.4.9
-------------

**Improvements**

- Bugfix: Fix platform filter for listing bundle identifiers using App Store Connect API.

Version 0.4.8
-------------

**Improvements**

- Improvement: Add support for tvOS distribution certificates.

Version 0.4.7
-------------

**Improvements**

- Feature: Add an option to extract a certificate from PKCS12 archive.

Version 0.4.6
-------------

**Improvements**

- Feature: Add action `list-builds` to `app-store-connect` to list Builds from Apple Developer Portal matching given constraints.
- Feature: Add action `get-latest-testflight-build-number` to `app-store-connect` to get latest Testflight build number for the given application.
- Feature: Add action `get-latest-app-store-build-number` to `app-store-connect` to get latest App Store build number for the given application.
- Improvement: handle datetime in a format containing timezone timedelta

Version 0.4.5
-------------

**Improvements**

- Dependency update: Bump cryptography from ~3.2 to ~3.3
- Improvement: Add options to `keychain add-certificates` to specify which applications have access to the imported certificate without warning.

Version 0.4.4
-------------

**Improvements**

- Improvement: Reduce memory footprint for `xcode-process` by not storing xcodebuild logs in memory. Read them from file if need be.

Version 0.4.3
-------------

**Improvements**

- Improvement: Use a single `xcpretty` process throughout `xcodebuild` invocation for log formatting instead of forking new processes for each log chunk.

Version 0.4.2
-------------

**Improvements**

- Bugfix: [PyJWT](https://pypi.org/project/PyJWT/) Python dependency to version 1.x since 2.0.0 has breaking API changes.

Version 0.4.1
-------------

**Improvements**

- Bugfix: Fix converting Xcresults to Junit if testsuite duration is missing from Xcresult's ActionTestMetadata

Version 0.4.0
-------------

**Improvements**

- Feature: Add action `clean` to `xcode-project` to clean Xcode project.
- Feature: Add action `default-test-destination` to `xcode-project` to show default test destination for the chosen Xcode version.
- Feature: Add action `test-destinations` to `xcode-project` to list available destinations for test runs.
- Feature: Add action `junit-test-results` to `xcode-project` to convert Xcode Test Result Bundles (*.xcresult) to JUnit XML format.
- Feature: Add action `run-tests` to `xcode-project` to run unit or UI tests for given Xcode project or workspace.
- Feature: Add action `test-summary` to `xcode-project` to show test result summary from given Xcode Test Result Bundles (*.xcresult).
- Refactoring: Create `RunningCliAppMixin` to avoid passing around currently invoked app instance.

- Update [cryptography](https://github.com/pyca/cryptography) Python dependency to version ~=3.2.

Version 0.3.2
-------------

**Improvements**

- Bugfix: Do not fail `keychain add-certificate` action in case the added certificate already exists in keychain.

Version 0.3.1
-------------

- Update [cryptography](https://github.com/pyca/cryptography) Python dependency to version ~=3.2.

Version 0.3.0
-------------

**Improvements**

- Feature: Add option to specify custom `xcodebuild` arguments and flags for `archive` and `-exportArchive` actions with `xcode-project build-ipa` using `--archive-flags`, `--archive-xcargs`, `--export-flags` and `--export-xcargs` modifiers.

Version 0.2.13
-------------

**Improvements**

- Improvement: Due to invalid CoreSimulatorService state `xcodebuild` build commands can fail with error `Failed to find newest available Simulator runtime`. To overcome this, make sure that when Xcode project or workspace is archived with `xcode-project build-ipa`, then CoreSimulatorService is in a clean state.

Version 0.2.12
-------------

**Improvements**

- Improvement: Fail gracefully with appropriate error message when non-existent export options plist path is passed to `xcode-project build-ipa`. 

Version 0.2.11
-------------

**Improvements**

- Bugfix: Fix obtaining `iCloudContainerEnvironment` export option when multiple values are available.

Version 0.2.10
-------------

**Improvements**

- Bugfix: Specify `iCloudContainerEnvironment` export option when exporting xcarchive to ipa using `xcode-project build-ipa`.

Version 0.2.9
-------------

**Improvements**

- Update: Make removing generated xcarchive optional.

Version 0.2.8
-------------

**Improvements**

- Bugfix: Support profile state `EXPIRED`.

Version 0.2.7
-------------

**Improvements**

- Bugfix: Respect custom values specified by `--certificates-dir` and `--profiles-dir` flags for `app-store-connect`.
- Feature: Add `--profile-type` filter to `app-store-connect list-certificates` to show only certificates that can be used with given profile type.
- Feature: Support new certificate types `DEVELOPMENT` and `DISTRIBUTION`.
- Feature: Support new profile types `MAC_CATALYST_APP_DEVELOPMENT`, `MAC_CATALYST_APP_DIRECT` and `MAC_CATALYST_APP_STORE`.

Version 0.2.6
-------------

**Improvements**

- Feature: Support OpenSSH private key format for certificate private key (`--certificate-key` option for `app-store-connect`).
- Bugfix: For `app-store-connect fetch-signing-files` use given platform type for listing devices on creating new provisioning profiles instead of detecting it from bundle identifier.

Version 0.2.5
-------------

**Improvements**

- Bugfix: Improve product bundle identifier resolving for settings code signing settings.

Version 0.2.4
-------------

**Improvements**

- Feature: Add option to specify archive directory to `xcode-project build-ipa` using `--archive-directory` flag.

Version 0.2.3
-------------

**Improvements**

- Bugfix: Improve variable resolving from Xcode projects for setting code signing settings.

Version 0.2.2
-------------

**Improvements**

- Bugfix: Fix nullpointer on setting process stream flags.

Version 0.2.1
-------------

**Improvements**

- Bugfix: Reading `jarsigner verify` output streams got stuck on some Android App bundles.

Version 0.2.0
-------------

**Improvements**

- Feature: Add new command `android-app-bundle`
- Feature: Include [Bundletool](https://developer.android.com/studio/command-line/bundletool) jar in the distribution
- Bugfix: Gracefully handle Xcodeproj exceptions on saving React Native iOS project code signing settings

**Deprecations**

- Add deprecation notice to `universal-apk` command

Version 0.1.9
-------------

- Improve error messages on invalid inputs when using argument values from environment variables.

Version 0.1.8
-------------

- Add `--version` option to tools to display current version.

Version 0.1.7
-------------

- Bugfix: Fix Apple Developer Portal API pagination.
Avoid duplicate query parameters in subsequent pagination calls when listing resources.

Version 0.1.6
-------------

- Bugfix: Fix creating iOS App Store and iOS In House provisioning profiles.
Do not include devices in the create resource payload.

Version 0.1.5
-------------

- Bugfix: Fix `TypeError` on Apple Developer Portal resource creation

Version 0.1.4
-------------

- Bugfix: Accept `UNIVERSAL` as valid Bundle ID platform value

Version 0.1.3
-------------

- Bugfix: Improve detection for Xcode managed provisioning profiles

Version 0.1.2
-------------

Released 10.02.2020

- Return exit code `0` on successful invocation of `git-changelog`
- Return exit code `0` on successful invocation of `universal-apk`

Version 0.1.1
-------------

Released 31.01.2020

- Update documentation

Version 0.1.0
-------------

Released 14.01.2020

- Add tool `app-store-connect`
- Add tool `keychain`
- Add tool `xcode-project`<|MERGE_RESOLUTION|>--- conflicted
+++ resolved
@@ -1,15 +1,13 @@
 Version 0.5.3
 -------------
 
-<<<<<<< HEAD
 **Improvements**
 
 - Feature: Add option to strictly match bundle IDs by the identifier for `app-store-connect` actions `fetch-signing-files` and `list-bundle-ids` using flag `--strict-match-identifier`.
-=======
+
 **Dependencies**
 
 - Update [PyJWT](https://pyjwt.readthedocs.io/en/stable/) Python dependency to version ~=2.0.
->>>>>>> 84ed0b17
 
 Version 0.5.2
 -------------
