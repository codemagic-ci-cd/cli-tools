<<<<<<< HEAD
Version 0.6.0
=======
Version 0.5.4
>>>>>>> 76e06f21
-------------

**Improvements**

<<<<<<< HEAD
- Feature: Add action to submit App Store Version to review using `app-store-connect app-store-version-submissions create`.
- Feature: Add action to remove App Store Version from review using `app-store-connect app-store-version-submissions delete`.
=======
- Feature: Add option `--platform` to specify the platform for `app-store-connect` actions `get-latest-app-store-build-number` and `get-latest-testflight-build-number`.

Version 0.5.3
-------------

**Improvements**

- Feature: Add option to strictly match bundle IDs by the identifier for `app-store-connect` actions `fetch-signing-files` and `list-bundle-ids` using flag `--strict-match-identifier`.

**Dependencies**

- Update [PyJWT](https://pyjwt.readthedocs.io/en/stable/) Python dependency to version ~=2.0.
>>>>>>> 76e06f21

Version 0.5.2
-------------

**Improvements**

- Enhancement: Include the certificate common name in `SigningCertificate` string representation when showing certificates with `app-store-connect` actions.

Version 0.5.1
-------------

**Improvements**

- Feature: add the `warn-only` flag to `xcode-project use-profiles` not to fail the action when profiles can't be applied to any of the Xcode projects

Version 0.5.0
-------------

**Improvements**

- Feature: add tool `google-play` with action `get-latest-build-number`

Version 0.4.10
-------------

**Improvements**

- Bugfix: Fix regression introduced in 0.4.9 that excluded bundle identifiers with platform type `UNIVERSAL` from list bundle identifiers result in case platform filter (`IOS` or `MAC_OS`) was specified.
- Bugfix: Fix check for profiles types that have devices allowed. Allow specifying devices only for ad hoc and development provisioning profiles.

Version 0.4.9
-------------

**Improvements**

- Bugfix: Fix platform filter for listing bundle identifiers using App Store Connect API.

Version 0.4.8
-------------

**Improvements**

- Improvement: Add support for tvOS distribution certificates.

Version 0.4.7
-------------

**Improvements**

- Feature: Add an option to extract a certificate from PKCS12 archive.

Version 0.4.6
-------------

**Improvements**

- Feature: Add action `list-builds` to `app-store-connect` to list Builds from Apple Developer Portal matching given constraints.
- Feature: Add action `get-latest-testflight-build-number` to `app-store-connect` to get latest Testflight build number for the given application.
- Feature: Add action `get-latest-app-store-build-number` to `app-store-connect` to get latest App Store build number for the given application.
- Improvement: handle datetime in a format containing timezone timedelta

Version 0.4.5
-------------

**Improvements**

- Dependency update: Bump cryptography from ~3.2 to ~3.3
- Improvement: Add options to `keychain add-certificates` to specify which applications have access to the imported certificate without warning.

Version 0.4.4
-------------

**Improvements**

- Improvement: Reduce memory footprint for `xcode-process` by not storing xcodebuild logs in memory. Read them from file if need be.

Version 0.4.3
-------------

**Improvements**

- Improvement: Use a single `xcpretty` process throughout `xcodebuild` invocation for log formatting instead of forking new processes for each log chunk.

Version 0.4.2
-------------

**Improvements**

- Bugfix: [PyJWT](https://pypi.org/project/PyJWT/) Python dependency to version 1.x since 2.0.0 has breaking API changes.

Version 0.4.1
-------------

**Improvements**

- Bugfix: Fix converting Xcresults to Junit if testsuite duration is missing from Xcresult's ActionTestMetadata

Version 0.4.0
-------------

**Improvements**

- Feature: Add action `clean` to `xcode-project` to clean Xcode project.
- Feature: Add action `default-test-destination` to `xcode-project` to show default test destination for the chosen Xcode version.
- Feature: Add action `test-destinations` to `xcode-project` to list available destinations for test runs.
- Feature: Add action `junit-test-results` to `xcode-project` to convert Xcode Test Result Bundles (*.xcresult) to JUnit XML format.
- Feature: Add action `run-tests` to `xcode-project` to run unit or UI tests for given Xcode project or workspace.
- Feature: Add action `test-summary` to `xcode-project` to show test result summary from given Xcode Test Result Bundles (*.xcresult).
- Refactoring: Create `RunningCliAppMixin` to avoid passing around currently invoked app instance.

- Update [cryptography](https://github.com/pyca/cryptography) Python dependency to version ~=3.2.

Version 0.3.2
-------------

**Improvements**

- Bugfix: Do not fail `keychain add-certificate` action in case the added certificate already exists in keychain.

Version 0.3.1
-------------

- Update [cryptography](https://github.com/pyca/cryptography) Python dependency to version ~=3.2.

Version 0.3.0
-------------

**Improvements**

- Feature: Add option to specify custom `xcodebuild` arguments and flags for `archive` and `-exportArchive` actions with `xcode-project build-ipa` using `--archive-flags`, `--archive-xcargs`, `--export-flags` and `--export-xcargs` modifiers.

Version 0.2.13
-------------

**Improvements**

- Improvement: Due to invalid CoreSimulatorService state `xcodebuild` build commands can fail with error `Failed to find newest available Simulator runtime`. To overcome this, make sure that when Xcode project or workspace is archived with `xcode-project build-ipa`, then CoreSimulatorService is in a clean state.

Version 0.2.12
-------------

**Improvements**

- Improvement: Fail gracefully with appropriate error message when non-existent export options plist path is passed to `xcode-project build-ipa`. 

Version 0.2.11
-------------

**Improvements**

- Bugfix: Fix obtaining `iCloudContainerEnvironment` export option when multiple values are available.

Version 0.2.10
-------------

**Improvements**

- Bugfix: Specify `iCloudContainerEnvironment` export option when exporting xcarchive to ipa using `xcode-project build-ipa`.

Version 0.2.9
-------------

**Improvements**

- Update: Make removing generated xcarchive optional.

Version 0.2.8
-------------

**Improvements**

- Bugfix: Support profile state `EXPIRED`.

Version 0.2.7
-------------

**Improvements**

- Bugfix: Respect custom values specified by `--certificates-dir` and `--profiles-dir` flags for `app-store-connect`.
- Feature: Add `--profile-type` filter to `app-store-connect list-certificates` to show only certificates that can be used with given profile type.
- Feature: Support new certificate types `DEVELOPMENT` and `DISTRIBUTION`.
- Feature: Support new profile types `MAC_CATALYST_APP_DEVELOPMENT`, `MAC_CATALYST_APP_DIRECT` and `MAC_CATALYST_APP_STORE`.

Version 0.2.6
-------------

**Improvements**

- Feature: Support OpenSSH private key format for certificate private key (`--certificate-key` option for `app-store-connect`).
- Bugfix: For `app-store-connect fetch-signing-files` use given platform type for listing devices on creating new provisioning profiles instead of detecting it from bundle identifier.

Version 0.2.5
-------------

**Improvements**

- Bugfix: Improve product bundle identifier resolving for settings code signing settings.

Version 0.2.4
-------------

**Improvements**

- Feature: Add option to specify archive directory to `xcode-project build-ipa` using `--archive-directory` flag.

Version 0.2.3
-------------

**Improvements**

- Bugfix: Improve variable resolving from Xcode projects for setting code signing settings.

Version 0.2.2
-------------

**Improvements**

- Bugfix: Fix nullpointer on setting process stream flags.

Version 0.2.1
-------------

**Improvements**

- Bugfix: Reading `jarsigner verify` output streams got stuck on some Android App bundles.

Version 0.2.0
-------------

**Improvements**

- Feature: Add new command `android-app-bundle`
- Feature: Include [Bundletool](https://developer.android.com/studio/command-line/bundletool) jar in the distribution
- Bugfix: Gracefully handle Xcodeproj exceptions on saving React Native iOS project code signing settings

**Deprecations**

- Add deprecation notice to `universal-apk` command

Version 0.1.9
-------------

- Improve error messages on invalid inputs when using argument values from environment variables.

Version 0.1.8
-------------

- Add `--version` option to tools to display current version.

Version 0.1.7
-------------

- Bugfix: Fix Apple Developer Portal API pagination.
Avoid duplicate query parameters in subsequent pagination calls when listing resources.

Version 0.1.6
-------------

- Bugfix: Fix creating iOS App Store and iOS In House provisioning profiles.
Do not include devices in the create resource payload.

Version 0.1.5
-------------

- Bugfix: Fix `TypeError` on Apple Developer Portal resource creation

Version 0.1.4
-------------

- Bugfix: Accept `UNIVERSAL` as valid Bundle ID platform value

Version 0.1.3
-------------

- Bugfix: Improve detection for Xcode managed provisioning profiles

Version 0.1.2
-------------

Released 10.02.2020

- Return exit code `0` on successful invocation of `git-changelog`
- Return exit code `0` on successful invocation of `universal-apk`

Version 0.1.1
-------------

Released 31.01.2020

- Update documentation

Version 0.1.0
-------------

Released 14.01.2020

- Add tool `app-store-connect`
- Add tool `keychain`
- Add tool `xcode-project`<|MERGE_RESOLUTION|>--- conflicted
+++ resolved
@@ -1,16 +1,14 @@
-<<<<<<< HEAD
 Version 0.6.0
-=======
+-------------
+
+- Feature: Add action `app-store-connect app-store-version-submissions create` to submit App Store Version to review.
+- Feature: Add action `app-store-connect app-store-version-submissions delete` to remove App Store Version from review.
+
 Version 0.5.4
->>>>>>> 76e06f21
--------------
-
-**Improvements**
-
-<<<<<<< HEAD
-- Feature: Add action to submit App Store Version to review using `app-store-connect app-store-version-submissions create`.
-- Feature: Add action to remove App Store Version from review using `app-store-connect app-store-version-submissions delete`.
-=======
+-------------
+
+**Improvements**
+
 - Feature: Add option `--platform` to specify the platform for `app-store-connect` actions `get-latest-app-store-build-number` and `get-latest-testflight-build-number`.
 
 Version 0.5.3
@@ -23,7 +21,6 @@
 **Dependencies**
 
 - Update [PyJWT](https://pyjwt.readthedocs.io/en/stable/) Python dependency to version ~=2.0.
->>>>>>> 76e06f21
 
 Version 0.5.2
 -------------
