--- conflicted
+++ resolved
@@ -1,30 +1,28 @@
-<<<<<<< HEAD
-=======
 Version 0.4.10
 -------------
+
 **Improvements**
 
 - Bugfix: Fix regression introduced in 0.4.9 that excluded bundle identifiers with platform type `UNIVERSAL` from list bundle identifiers result in case platform filter (`IOS` or `MAC_OS`) was specified.    
-
->>>>>>> 992c2f34
+- Bugfix: Fix check for profiles types that have devices allowed. Allow specifying devices only for ad hoc and development provisioning profiles.
+
 Version 0.4.9
 -------------
-**Improvements**
-
-<<<<<<< HEAD
-- Bugfix: Fix check for profiles types that have devices allowed. Allow specifying devices only for ad hoc and development provisioning profiles.
-=======
+
+**Improvements**
+
 - Bugfix: Fix platform filter for listing bundle identifiers using App Store Connect API.
->>>>>>> 992c2f34
 
 Version 0.4.8
 -------------
+
 **Improvements**
 
 - Improvement: Add support for tvOS distribution certificates.
 
 Version 0.4.7
 -------------
+
 **Improvements**
 
 - Feature: Add an option to extract a certificate from PKCS12 archive.
