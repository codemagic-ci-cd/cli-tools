<<<<<<< HEAD
Version 0.8.0
-------------

**Features**

- Add option to submit "What's new" information along with Testflight build via `--locale` and `--whats-new` arguments in `app-store-connect publish` command.
- Add a set of actions for managing "What's new" information for Testflight builds `app-store-connect beta-build-localizations`
- Add action `app-store-connect beta-build-localizations create` to create localized "What's new" notes for a given beta build 
- Add action `app-store-connect beta-build-localizations delete` to delete localized "What's new" notes by its ID
- Add action `app-store-connect beta-build-localizations modify` to update "What's new" content by its ID
- Add action `app-store-connect beta-build-localizations list` to list localized "What's new" notes filtered by Build ID and locale code 
- Add action `app-store-connect beta-build-localizations get` to retrieve localized "What's new" notes by its ID
=======
Version 0.7.7
-------------

**Fixes**

- Before creating Beta App Review Submission (submitting build to TestFlight) as part of `app-store-connect publish`, wait until the uploaded build processing completes. 

Version 0.7.6
-------------

**Fixes**

- Make `altool` output parsing less strict. Do not fail `app-store-connect publish` action invocation if `altool` output cannot be interpreted. 
>>>>>>> c373ecd6

Version 0.7.5
-------------

**Features**

- Add option to skip package validation for action `app-store-connect publish` with `--skip-package-validation` flag. This allows to opt out from running `altool --validate-app` before actual upload.

**Development / Docs**

- Update `app-store-connect publish` action docs to reflect new option `--skip-package-validation`.

Version 0.7.4
-------------

**Fixes**

- Do not fail actions `app-store-connect get-latest-app-store-build-number` and `app-store-connect get-latest-testflight-build-number` in case no builds were found for specified constraints. 

**Development / Docs**

- Split monolith`AppStoreConnect` tool tests file into smaller chunks in separate test module.

Version 0.7.3
-------------

**Fixes**

- Do not require App Store Connect API keys for `app-store-connect publish` unless `--testflight` option is specified as binary upload can be done with Apple ID and App Specific password only.

Version 0.7.2
-------------

**Fixes**

- Support non-integer (dot-separated versions such as 10.14.1) version codes for `app-store-connect get-latest-app-store-build-number` and `app-store-connect get-latest-testflight-build-number`.

Version 0.7.1
-------------

**Fixes**

- Ignore undefined model relationships in App Store Connect API responses instead of failing with `TypeError`.
- Dynamically generate enumerations for undefined values from App Store Connect API responses instead of failing with `ValueError`.

**Development / Docs**

- Make `SignignCertificate` model relationship `passTypeId` optional.

Version 0.7.0
-------------

**New features**

- Add action `app-store-connect apps get` to get information about a specific app.
- Add action `app-store-connect apps list` to find apps added in App Store Connect.
- Add action `app-store-connect apps app-store-versions` to find App Store versions associated with a specific app.
- Add action `app-store-connect apps builds` to find builds associated with a specific app.
- Add action `app-store-connect apps pre-release-versions` to find prerelease versions associated with a specific app.
- Add action `app-store-connect beta-app-review-submissions create` to submit an app for beta app review to allow external testing.
- Add action `app-store-connect beta-app-review-submissions list` to find beta app review submissions of a build.
- Add action `app-store-connect builds pre-release-version` to find the prerelease version for a specific build
- Add action `app-store-connect publish` to upload application packages to App Store and submit them to Testflight.
- Add action `xcode-project ipa-info` to show information about iOS App Store Package file.
- Add action `xcode-project pkg-info` to show information about macOS Application Package file.
- Support loading App Store Connect API key from disk using key identifier by checking predefined locations `./private_keys`, `~/private_keys`, `~/.private_keys`, `~/.appstoreconnect/private_keys` for file `AuthKey_<key_identifier>.p8`.
- Add Python wrapper to Apple's Application Loader tool and use it to publish application packages to App Store Connect.

**Fixes**

- Handle missing action for action group on command invocation.
- Fix initializing provisioning profiles from in-memory content.

**Development / Docs**

- Improve modularity by adding support to define tool actions and action groups in separate modules.
- Support strings as path argument for `Certificate.export_p12`.
- Support strings as path argument for `ExportOptions.from_path` factory method.
- Support strings as path argument for `PbxProject.from_path` factory method.
- Extract resource management methods from `AppStoreConnect` to separate mixin class.
- Generate documentation for action `app-store-connect apps get`.
- Generate documentation for action `app-store-connect apps list`.
- Generate documentation for action `app-store-connect apps app-store-versions`.
- Generate documentation for action `app-store-connect apps builds`.
- Generate documentation for action `app-store-connect apps pre-release-versions`.
- Generate documentation for action `app-store-connect beta-app-review-submissions create`.
- Generate documentation for action `app-store-connect beta-app-review-submissions list`.
- Generate documentation for action `app-store-connect builds pre-release-version`.
- Generate documentation for action `app-store-connect publish`.
- Generate documentation for action `xcode-project ipa-info`.
- Generate documentation for action `xcode-project pkg-info`.

Version 0.6.1
-------------

**Fixes**

- Allow `passTypeId` relationship for [Certificate](https://developer.apple.com/documentation/appstoreconnectapi/certificate) model.

Version 0.6.0
-------------

**New features**

- Add action group support for tools.
- Add action `get-profile` to `app-store-connect` to show provisioning profile based on resource identifier.
- Add action `app-store-connect app-store-version-submissions create` to submit App Store Version to review.
- Add action `app-store-connect app-store-version-submissions delete` to remove App Store Version from review.

**Development / Docs**

- Update `--profile` option default value in action `xcode-project use-profiles` docs.
- Generate documentation for action groups and list groups under tool documentation pages.
- Add documentation for action `app-store-connect get-profile`.
- Add documentation for action `app-store-connect app-store-version-submissions create`.
- Add documentation for action `app-store-connect app-store-version-submissions delete`.

Version 0.5.9
-------------

**Fixes**

- Accept `SERVICES` as a valid [Bundle Identifier platform](https://developer.apple.com/documentation/appstoreconnectapi/bundleidplatform).

Version 0.5.8
-------------

**Improvements**

- Bugfix: Allow Google Play releases with no name provided in `google-play` tool.

Version 0.5.7
-------------

**Improvements**

- Bugfix: Include MacOS application's codesigning certificates in `keychain list-certificates` output.
- Bugfix: Include provisioning profiles with `.provisionprofile` extension in in `xcode-project use-profiles` search.
- Bugfix: handle provisioning profiles entitlements keys with prefixes e.g. `com.apple.application-identifier`.
- Bugfix: Improve SDK detection when setting code signing infortmation on Xcode projects instead of always defaulting to `iphoneos` .

Version 0.5.6
-------------

**Improvements**

- CI pipeline: Use GitHub CLI tools for releases

Version 0.5.5
-------------

**Improvements**

- Bugfix: export MacOS application's provisioning profiles with `.provisionprofile` extension instead of `.mobileprovision`.

Version 0.5.4
-------------

**Improvements**

- Feature: Add option `--platform` to specify the platform for `app-store-connect` actions `get-latest-app-store-build-number` and `get-latest-testflight-build-number`.

Version 0.5.3
-------------

**Improvements**

- Feature: Add option to strictly match bundle IDs by the identifier for `app-store-connect` actions `fetch-signing-files` and `list-bundle-ids` using flag `--strict-match-identifier`.

**Dependencies**

- Update [PyJWT](https://pyjwt.readthedocs.io/en/stable/) Python dependency to version ~=2.0.

Version 0.5.2
-------------

**Improvements**

- Enhancement: Include the certificate common name in `SigningCertificate` string representation when showing certificates with `app-store-connect` actions.

Version 0.5.1
-------------

**Improvements**

- Feature: add the `warn-only` flag to `xcode-project use-profiles` not to fail the action when profiles can't be applied to any of the Xcode projects

Version 0.5.0
-------------

**Improvements**

- Feature: add tool `google-play` with action `get-latest-build-number`

Version 0.4.10
-------------

**Improvements**

- Bugfix: Fix regression introduced in 0.4.9 that excluded bundle identifiers with platform type `UNIVERSAL` from list bundle identifiers result in case platform filter (`IOS` or `MAC_OS`) was specified.
- Bugfix: Fix check for profiles types that have devices allowed. Allow specifying devices only for ad hoc and development provisioning profiles.

Version 0.4.9
-------------

**Improvements**

- Bugfix: Fix platform filter for listing bundle identifiers using App Store Connect API.

Version 0.4.8
-------------

**Improvements**

- Improvement: Add support for tvOS distribution certificates.

Version 0.4.7
-------------

**Improvements**

- Feature: Add an option to extract a certificate from PKCS12 archive.

Version 0.4.6
-------------

**Improvements**

- Feature: Add action `list-builds` to `app-store-connect` to list Builds from Apple Developer Portal matching given constraints.
- Feature: Add action `get-latest-testflight-build-number` to `app-store-connect` to get latest Testflight build number for the given application.
- Feature: Add action `get-latest-app-store-build-number` to `app-store-connect` to get latest App Store build number for the given application.
- Improvement: handle datetime in a format containing timezone timedelta

Version 0.4.5
-------------

**Improvements**

- Dependency update: Bump cryptography from ~3.2 to ~3.3
- Improvement: Add options to `keychain add-certificates` to specify which applications have access to the imported certificate without warning.

Version 0.4.4
-------------

**Improvements**

- Improvement: Reduce memory footprint for `xcode-process` by not storing xcodebuild logs in memory. Read them from file if need be.

Version 0.4.3
-------------

**Improvements**

- Improvement: Use a single `xcpretty` process throughout `xcodebuild` invocation for log formatting instead of forking new processes for each log chunk.

Version 0.4.2
-------------

**Improvements**

- Bugfix: [PyJWT](https://pypi.org/project/PyJWT/) Python dependency to version 1.x since 2.0.0 has breaking API changes.

Version 0.4.1
-------------

**Improvements**

- Bugfix: Fix converting Xcresults to Junit if testsuite duration is missing from Xcresult's ActionTestMetadata

Version 0.4.0
-------------

**Improvements**

- Feature: Add action `clean` to `xcode-project` to clean Xcode project.
- Feature: Add action `default-test-destination` to `xcode-project` to show default test destination for the chosen Xcode version.
- Feature: Add action `test-destinations` to `xcode-project` to list available destinations for test runs.
- Feature: Add action `junit-test-results` to `xcode-project` to convert Xcode Test Result Bundles (*.xcresult) to JUnit XML format.
- Feature: Add action `run-tests` to `xcode-project` to run unit or UI tests for given Xcode project or workspace.
- Feature: Add action `test-summary` to `xcode-project` to show test result summary from given Xcode Test Result Bundles (*.xcresult).
- Refactoring: Create `RunningCliAppMixin` to avoid passing around currently invoked app instance.

- Update [cryptography](https://github.com/pyca/cryptography) Python dependency to version ~=3.2.

Version 0.3.2
-------------

**Improvements**

- Bugfix: Do not fail `keychain add-certificate` action in case the added certificate already exists in keychain.

Version 0.3.1
-------------

- Update [cryptography](https://github.com/pyca/cryptography) Python dependency to version ~=3.2.

Version 0.3.0
-------------

**Improvements**

- Feature: Add option to specify custom `xcodebuild` arguments and flags for `archive` and `-exportArchive` actions with `xcode-project build-ipa` using `--archive-flags`, `--archive-xcargs`, `--export-flags` and `--export-xcargs` modifiers.

Version 0.2.13
-------------

**Improvements**

- Improvement: Due to invalid CoreSimulatorService state `xcodebuild` build commands can fail with error `Failed to find newest available Simulator runtime`. To overcome this, make sure that when Xcode project or workspace is archived with `xcode-project build-ipa`, then CoreSimulatorService is in a clean state.

Version 0.2.12
-------------

**Improvements**

- Improvement: Fail gracefully with appropriate error message when non-existent export options plist path is passed to `xcode-project build-ipa`. 

Version 0.2.11
-------------

**Improvements**

- Bugfix: Fix obtaining `iCloudContainerEnvironment` export option when multiple values are available.

Version 0.2.10
-------------

**Improvements**

- Bugfix: Specify `iCloudContainerEnvironment` export option when exporting xcarchive to ipa using `xcode-project build-ipa`.

Version 0.2.9
-------------

**Improvements**

- Update: Make removing generated xcarchive optional.

Version 0.2.8
-------------

**Improvements**

- Bugfix: Support profile state `EXPIRED`.

Version 0.2.7
-------------

**Improvements**

- Bugfix: Respect custom values specified by `--certificates-dir` and `--profiles-dir` flags for `app-store-connect`.
- Feature: Add `--profile-type` filter to `app-store-connect list-certificates` to show only certificates that can be used with given profile type.
- Feature: Support new certificate types `DEVELOPMENT` and `DISTRIBUTION`.
- Feature: Support new profile types `MAC_CATALYST_APP_DEVELOPMENT`, `MAC_CATALYST_APP_DIRECT` and `MAC_CATALYST_APP_STORE`.

Version 0.2.6
-------------

**Improvements**

- Feature: Support OpenSSH private key format for certificate private key (`--certificate-key` option for `app-store-connect`).
- Bugfix: For `app-store-connect fetch-signing-files` use given platform type for listing devices on creating new provisioning profiles instead of detecting it from bundle identifier.

Version 0.2.5
-------------

**Improvements**

- Bugfix: Improve product bundle identifier resolving for settings code signing settings.

Version 0.2.4
-------------

**Improvements**

- Feature: Add option to specify archive directory to `xcode-project build-ipa` using `--archive-directory` flag.

Version 0.2.3
-------------

**Improvements**

- Bugfix: Improve variable resolving from Xcode projects for setting code signing settings.

Version 0.2.2
-------------

**Improvements**

- Bugfix: Fix nullpointer on setting process stream flags.

Version 0.2.1
-------------

**Improvements**

- Bugfix: Reading `jarsigner verify` output streams got stuck on some Android App bundles.

Version 0.2.0
-------------

**Improvements**

- Feature: Add new command `android-app-bundle`
- Feature: Include [Bundletool](https://developer.android.com/studio/command-line/bundletool) jar in the distribution
- Bugfix: Gracefully handle Xcodeproj exceptions on saving React Native iOS project code signing settings

**Deprecations**

- Add deprecation notice to `universal-apk` command

Version 0.1.9
-------------

- Improve error messages on invalid inputs when using argument values from environment variables.

Version 0.1.8
-------------

- Add `--version` option to tools to display current version.

Version 0.1.7
-------------

- Bugfix: Fix Apple Developer Portal API pagination.
Avoid duplicate query parameters in subsequent pagination calls when listing resources.

Version 0.1.6
-------------

- Bugfix: Fix creating iOS App Store and iOS In House provisioning profiles.
Do not include devices in the create resource payload.

Version 0.1.5
-------------

- Bugfix: Fix `TypeError` on Apple Developer Portal resource creation

Version 0.1.4
-------------

- Bugfix: Accept `UNIVERSAL` as valid Bundle ID platform value

Version 0.1.3
-------------

- Bugfix: Improve detection for Xcode managed provisioning profiles

Version 0.1.2
-------------

Released 10.02.2020

- Return exit code `0` on successful invocation of `git-changelog`
- Return exit code `0` on successful invocation of `universal-apk`

Version 0.1.1
-------------

Released 31.01.2020

- Update documentation

Version 0.1.0
-------------

Released 14.01.2020

- Add tool `app-store-connect`
- Add tool `keychain`
- Add tool `xcode-project`<|MERGE_RESOLUTION|>--- conflicted
+++ resolved
@@ -1,4 +1,3 @@
-<<<<<<< HEAD
 Version 0.8.0
 -------------
 
@@ -11,7 +10,7 @@
 - Add action `app-store-connect beta-build-localizations modify` to update "What's new" content by its ID
 - Add action `app-store-connect beta-build-localizations list` to list localized "What's new" notes filtered by Build ID and locale code 
 - Add action `app-store-connect beta-build-localizations get` to retrieve localized "What's new" notes by its ID
-=======
+
 Version 0.7.7
 -------------
 
@@ -25,7 +24,6 @@
 **Fixes**
 
 - Make `altool` output parsing less strict. Do not fail `app-store-connect publish` action invocation if `altool` output cannot be interpreted. 
->>>>>>> c373ecd6
 
 Version 0.7.5
 -------------
