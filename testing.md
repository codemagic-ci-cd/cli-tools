--- conflicted
+++ resolved
@@ -20,15 +20,11 @@
 ```bash
 export TEST_APPLE_KEY_IDENTIFIER=...  # Key ID
 export TEST_APPLE_ISSUER_ID=...  # Issued ID
-<<<<<<< HEAD
-export TEST_APPLE_PRIVATE_KEY_PATH=...  # Path to private key in .p8 format
-=======
 ```
 And one of either
 ```bash
-export TEST_APPLE_PRIVATE_KEY_PATH=...  # Path to private key in .m8 format
-export TEST_APPLE_PRIVATE_KEY_CONTENT=...  # Content of .m8 private key
->>>>>>> 49d912cd
+export TEST_APPLE_PRIVATE_KEY_PATH=...  # Path to private key in .p8 format
+export TEST_APPLE_PRIVATE_KEY_CONTENT=...  # Content of .p8 private key
 ```
 
 Those can be obtained from
