--- conflicted
+++ resolved
@@ -8,11 +8,8 @@
 ```bash
 app-store-connect apps list [-h] [--log-stream STREAM] [--no-color] [--version] [-s] [-v]
     [--log-api-calls]
-<<<<<<< HEAD
     [--api-unauthorized-retries UNAUTHORIZED_REQUEST_RETRIES]
-=======
     [--disable-jwt-cache]
->>>>>>> b6726f6d
     [--json]
     [--issuer-id ISSUER_ID]
     [--key-id KEY_IDENTIFIER]
@@ -68,17 +65,14 @@
 
 
 Turn on logging for App Store Connect API HTTP requests
-<<<<<<< HEAD
 ##### `--api-unauthorized-retries, -r=UNAUTHORIZED_REQUEST_RETRIES`
 
 
 Specify how many times the App Store Connect API request should be retried in case the called request fails due to an authentication error (401 Unauthorized response from the server). In case of the above authentication error, the request is retried usinga new JSON Web Token as many times until the number of retries is exhausted. If not given, the value will be checked from the environment variable `APP_STORE_CONNECT_API_UNAUTHORIZED_RETRIES`. [Default: 3]
-=======
 ##### `--disable-jwt-cache`
 
 
 Turn off caching App Store Connect JSON Web Tokens to disk to be reused between individual process invocations. Caching tokens can help with reducing of false positive authentication errors from App Store Connect API. By default generated tokens are cached to disk. If not given, the value will be checked from the environment variable `APP_STORE_CONNECT_DISABLE_JWT_CACHE`.
->>>>>>> b6726f6d
 ##### `--json`
 
 
